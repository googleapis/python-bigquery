# Copyright 2018 Google LLC
#
# Licensed under the Apache License, Version 2.0 (the "License");
# you may not use this file except in compliance with the License.
# You may obtain a copy of the License at
#
#     http://www.apache.org/licenses/LICENSE-2.0
#
# Unless required by applicable law or agreed to in writing, software
# distributed under the License is distributed on an "AS IS" BASIS,
# WITHOUT WARRANTIES OR CONDITIONS OF ANY KIND, either express or implied.
# See the License for the specific language governing permissions and
# limitations under the License.

import io
import os

import setuptools


# Package metadata.

name = "google-cloud-bigquery"
description = "Google BigQuery API client library"

# Should be one of:
# 'Development Status :: 3 - Alpha'
# 'Development Status :: 4 - Beta'
# 'Development Status :: 5 - Production/Stable'
release_status = "Development Status :: 5 - Production/Stable"
pyarrow_dep = ["pyarrow >= 3.0.0, < 7.0dev"]
dependencies = [
    "grpcio >= 1.38.1, < 2.0dev",  # https://github.com/googleapis/python-bigquery/issues/695
    # NOTE: Maintainers, please do not require google-api-core>=2.x.x
    # Until this issue is closed
    # https://github.com/googleapis/google-cloud-python/issues/10566
    "google-api-core[grpc] >= 1.29.0, <3.0.0dev",
    "google-cloud-bigquery-storage >= 2.0.0, <3.0.0dev",
    # NOTE: Maintainers, please do not require google-cloud-core>=2.x.x
    # Until this issue is closed
    # https://github.com/googleapis/google-cloud-python/issues/10566
    "google-cloud-core >= 1.4.1, <3.0.0dev",
    "google-resumable-media >= 0.6.0, < 3.0dev",
    "packaging >= 14.3",
<<<<<<< HEAD
    "proto-plus >= 1.10.0",  # For the legacy proto-based types.
    "protobuf >= 3.12.0",  # For the legacy proto-based types.
    "pyarrow >= 3.0.0, < 6.0dev",
    "requests >= 2.18.0, < 3.0.0dev",
]
extras = {
    # Keep the no-op bqstorage extra for backward compatibility.
    # See: https://github.com/googleapis/python-bigquery/issues/757
    "bqstorage": [],
    "pandas": ["pandas>=1.0.0"],
    "geopandas": ["geopandas>=0.9.0, <1.0dev", "Shapely>=1.6.0, <2.0dev"],
=======
    "protobuf >= 3.12.0",
    "python-dateutil >= 2.7.2, <3.0dev",
    "requests >= 2.18.0, < 3.0.0dev",
]
extras = {
    "bqstorage": [
        "google-cloud-bigquery-storage >= 2.0.0, <3.0.0dev",
        # Due to an issue in pip's dependency resolver, the `grpc` extra is not
        # installed, even though `google-cloud-bigquery-storage` specifies it
        # as `google-api-core[grpc]`. We thus need to explicitly specify it here.
        # See: https://github.com/googleapis/python-bigquery/issues/83 The
        # grpc.Channel.close() method isn't added until 1.32.0.
        # https://github.com/grpc/grpc/pull/15254
        "grpcio >= 1.38.1, < 2.0dev",
    ]
    + pyarrow_dep,
    "geopandas": ["geopandas>=0.9.0, <1.0dev", "Shapely>=1.6.0, <2.0dev"],
    "pandas": ["pandas>=0.24.2"] + pyarrow_dep,
    "bignumeric_type": pyarrow_dep,
>>>>>>> c3dbeebe
    "tqdm": ["tqdm >= 4.7.4, <5.0.0dev"],
    "opentelemetry": [
        "opentelemetry-api >= 0.11b0",
        "opentelemetry-sdk >= 0.11b0",
        "opentelemetry-instrumentation >= 0.11b0",
    ],
}

all_extras = []

for extra in extras:
    all_extras.extend(extras[extra])

extras["all"] = all_extras

# Setup boilerplate below this line.

package_root = os.path.abspath(os.path.dirname(__file__))

readme_filename = os.path.join(package_root, "README.rst")
with io.open(readme_filename, encoding="utf-8") as readme_file:
    readme = readme_file.read()

version = {}
with open(os.path.join(package_root, "google/cloud/bigquery/version.py")) as fp:
    exec(fp.read(), version)
version = version["__version__"]

# Only include packages under the 'google' namespace. Do not include tests,
# benchmarks, etc.
packages = [
    package
    for package in setuptools.PEP420PackageFinder.find()
    if package.startswith("google")
]

# Determine which namespaces are needed.
namespaces = ["google"]
if "google.cloud" in packages:
    namespaces.append("google.cloud")


setuptools.setup(
    name=name,
    version=version,
    description=description,
    long_description=readme,
    author="Google LLC",
    author_email="googleapis-packages@google.com",
    license="Apache 2.0",
    url="https://github.com/googleapis/python-bigquery",
    classifiers=[
        release_status,
        "Intended Audience :: Developers",
        "License :: OSI Approved :: Apache Software License",
        "Programming Language :: Python",
        "Programming Language :: Python :: 3",
        "Programming Language :: Python :: 3.6",
        "Programming Language :: Python :: 3.7",
        "Programming Language :: Python :: 3.8",
        "Programming Language :: Python :: 3.9",
        "Programming Language :: Python :: 3.10",
        "Operating System :: OS Independent",
        "Topic :: Internet",
    ],
    platforms="Posix; MacOS X; Windows",
    packages=packages,
    namespace_packages=namespaces,
    install_requires=dependencies,
    extras_require=extras,
    python_requires=">=3.6, <3.11",
    include_package_data=True,
    zip_safe=False,
)<|MERGE_RESOLUTION|>--- conflicted
+++ resolved
@@ -28,7 +28,6 @@
 # 'Development Status :: 4 - Beta'
 # 'Development Status :: 5 - Production/Stable'
 release_status = "Development Status :: 5 - Production/Stable"
-pyarrow_dep = ["pyarrow >= 3.0.0, < 7.0dev"]
 dependencies = [
     "grpcio >= 1.38.1, < 2.0dev",  # https://github.com/googleapis/python-bigquery/issues/695
     # NOTE: Maintainers, please do not require google-api-core>=2.x.x
@@ -42,10 +41,9 @@
     "google-cloud-core >= 1.4.1, <3.0.0dev",
     "google-resumable-media >= 0.6.0, < 3.0dev",
     "packaging >= 14.3",
-<<<<<<< HEAD
     "proto-plus >= 1.10.0",  # For the legacy proto-based types.
     "protobuf >= 3.12.0",  # For the legacy proto-based types.
-    "pyarrow >= 3.0.0, < 6.0dev",
+    "pyarrow >= 3.0.0, < 7.0dev",
     "requests >= 2.18.0, < 3.0.0dev",
 ]
 extras = {
@@ -54,27 +52,6 @@
     "bqstorage": [],
     "pandas": ["pandas>=1.0.0"],
     "geopandas": ["geopandas>=0.9.0, <1.0dev", "Shapely>=1.6.0, <2.0dev"],
-=======
-    "protobuf >= 3.12.0",
-    "python-dateutil >= 2.7.2, <3.0dev",
-    "requests >= 2.18.0, < 3.0.0dev",
-]
-extras = {
-    "bqstorage": [
-        "google-cloud-bigquery-storage >= 2.0.0, <3.0.0dev",
-        # Due to an issue in pip's dependency resolver, the `grpc` extra is not
-        # installed, even though `google-cloud-bigquery-storage` specifies it
-        # as `google-api-core[grpc]`. We thus need to explicitly specify it here.
-        # See: https://github.com/googleapis/python-bigquery/issues/83 The
-        # grpc.Channel.close() method isn't added until 1.32.0.
-        # https://github.com/grpc/grpc/pull/15254
-        "grpcio >= 1.38.1, < 2.0dev",
-    ]
-    + pyarrow_dep,
-    "geopandas": ["geopandas>=0.9.0, <1.0dev", "Shapely>=1.6.0, <2.0dev"],
-    "pandas": ["pandas>=0.24.2"] + pyarrow_dep,
-    "bignumeric_type": pyarrow_dep,
->>>>>>> c3dbeebe
     "tqdm": ["tqdm >= 4.7.4, <5.0.0dev"],
     "opentelemetry": [
         "opentelemetry-api >= 0.11b0",
