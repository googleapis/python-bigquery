# Copyright 2019 Google LLC
#
# Licensed under the Apache License, Version 2.0 (the "License");
# you may not use this file except in compliance with the License.
# You may obtain a copy of the License at
#
#     http://www.apache.org/licenses/LICENSE-2.0
#
# Unless required by applicable law or agreed to in writing, software
# distributed under the License is distributed on an "AS IS" BASIS,
# WITHOUT WARRANTIES OR CONDITIONS OF ANY KIND, either express or implied.
# See the License for the specific language governing permissions and
# limitations under the License.

"""Shared helper functions for connecting BigQuery and pandas.

NOTE: This module is DEPRECATED. Please make updates in the pandas-gbq package,
instead. See: go/pandas-gbq-and-bigframes-redundancy and
https://github.com/googleapis/python-bigquery-pandas/blob/main/pandas_gbq/schema/pandas_to_bigquery.py
"""

import concurrent.futures
from datetime import datetime
import functools
from itertools import islice
import logging
import queue
import warnings
from typing import Any, Union, Optional, Callable, Generator, List


from google.cloud.bigquery import _pyarrow_helpers
from google.cloud.bigquery import _versions_helpers
from google.cloud.bigquery import schema


try:
    import pandas  # type: ignore

    pandas_import_exception = None
except ImportError as exc:
    pandas = None
    pandas_import_exception = exc
else:
    import numpy


try:
    import pandas_gbq.schema.pandas_to_bigquery  # type: ignore

    pandas_gbq_import_exception = None
except ImportError as exc:
    pandas_gbq = None
    pandas_gbq_import_exception = exc


try:
    import db_dtypes  # type: ignore

    date_dtype_name = db_dtypes.DateDtype.name
    time_dtype_name = db_dtypes.TimeDtype.name
    db_dtypes_import_exception = None
except ImportError as exc:
    db_dtypes = None
    db_dtypes_import_exception = exc
    date_dtype_name = time_dtype_name = ""  # Use '' rather than None because pytype

pyarrow = _versions_helpers.PYARROW_VERSIONS.try_import()

try:
    # _BaseGeometry is used to detect shapely objevys in `bq_to_arrow_array`
    from shapely.geometry.base import BaseGeometry as _BaseGeometry  # type: ignore
except ImportError:
    # No shapely, use NoneType for _BaseGeometry as a placeholder.
    _BaseGeometry = type(None)
else:
    # We don't have any unit test sessions that install shapely but not pandas.
    if pandas is not None:  # pragma: NO COVER

        def _to_wkb():
            from shapely import wkb  # type: ignore

            write = wkb.dumps
            notnull = pandas.notnull

            def _to_wkb(v):
                return write(v) if notnull(v) else v

            return _to_wkb

        _to_wkb = _to_wkb()

try:
    from google.cloud.bigquery_storage_v1.types import ArrowSerializationOptions
except ImportError:
    _ARROW_COMPRESSION_SUPPORT = False
else:
    # Having BQ Storage available implies that pyarrow >=1.0.0 is available, too.
    _ARROW_COMPRESSION_SUPPORT = True

_LOGGER = logging.getLogger(__name__)

_PROGRESS_INTERVAL = 0.2  # Maximum time between download status checks, in seconds.

_MAX_QUEUE_SIZE_DEFAULT = object()  # max queue size sentinel for BQ Storage downloads

_NO_PANDAS_ERROR = "Please install the 'pandas' package to use this function."
_NO_DB_TYPES_ERROR = "Please install the 'db-dtypes' package to use this function."

_PANDAS_DTYPE_TO_BQ = {
    "bool": "BOOLEAN",
    "datetime64[ns, UTC]": "TIMESTAMP",
    "datetime64[ns]": "DATETIME",
    "float32": "FLOAT",
    "float64": "FLOAT",
    "int8": "INTEGER",
    "int16": "INTEGER",
    "int32": "INTEGER",
    "int64": "INTEGER",
    "uint8": "INTEGER",
    "uint16": "INTEGER",
    "uint32": "INTEGER",
    "geometry": "GEOGRAPHY",
    date_dtype_name: "DATE",
    time_dtype_name: "TIME",
}


class _DownloadState(object):
    """Flag to indicate that a thread should exit early."""

    def __init__(self):
        # No need for a lock because reading/replacing a variable is defined to
        # be an atomic operation in the Python language definition (enforced by
        # the global interpreter lock).
        self.done = False


BQ_FIELD_TYPE_TO_ARROW_FIELD_METADATA = {
    "GEOGRAPHY": {
        b"ARROW:extension:name": b"google:sqlType:geography",
        b"ARROW:extension:metadata": b'{"encoding": "WKT"}',
    },
    "DATETIME": {b"ARROW:extension:name": b"google:sqlType:datetime"},
}


def bq_to_arrow_struct_data_type(field):
    arrow_fields = []
    for subfield in field.fields:
        arrow_subfield = bq_to_arrow_field(subfield)
        if arrow_subfield:
            arrow_fields.append(arrow_subfield)
        else:
            # Could not determine a subfield type. Fallback to type
            # inference.
            return None
    return pyarrow.struct(arrow_fields)


def bq_to_arrow_range_data_type(field):
    if field is None:
        raise ValueError(
            "Range element type cannot be None, must be one of "
            "DATE, DATETIME, or TIMESTAMP"
        )
    element_type = field.element_type.upper()
    arrow_element_type = _pyarrow_helpers.bq_to_arrow_scalars(element_type)()
    return pyarrow.struct([("start", arrow_element_type), ("end", arrow_element_type)])


def bq_to_arrow_data_type(field):
    """Return the Arrow data type, corresponding to a given BigQuery column.

    Returns:
        None: if default Arrow type inspection should be used.
    """
    if field.mode is not None and field.mode.upper() == "REPEATED":
        inner_type = bq_to_arrow_data_type(
            schema.SchemaField(field.name, field.field_type, fields=field.fields)
        )
        if inner_type:
            return pyarrow.list_(inner_type)
        return None

    field_type_upper = field.field_type.upper() if field.field_type else ""
    if field_type_upper in schema._STRUCT_TYPES:
        return bq_to_arrow_struct_data_type(field)

    if field_type_upper == "RANGE":
        return bq_to_arrow_range_data_type(field.range_element_type)

    data_type_constructor = _pyarrow_helpers.bq_to_arrow_scalars(field_type_upper)
    if data_type_constructor is None:
        return None
    return data_type_constructor()


def bq_to_arrow_field(bq_field, array_type=None):
    """Return the Arrow field, corresponding to a given BigQuery column.

    Returns:
        None: if the Arrow type cannot be determined.
    """
    arrow_type = bq_to_arrow_data_type(bq_field)
    if arrow_type is not None:
        if array_type is not None:
            arrow_type = array_type  # For GEOGRAPHY, at least initially
        metadata = BQ_FIELD_TYPE_TO_ARROW_FIELD_METADATA.get(
            bq_field.field_type.upper() if bq_field.field_type else ""
        )
        return pyarrow.field(
            bq_field.name,
            arrow_type,
            # Even if the remote schema is REQUIRED, there's a chance there's
            # local NULL values. Arrow will gladly interpret these NULL values
            # as non-NULL and give you an arbitrary value. See:
            # https://github.com/googleapis/python-bigquery/issues/1692
            nullable=False if bq_field.mode.upper() == "REPEATED" else True,
            metadata=metadata,
        )

    warnings.warn(
        "Unable to determine Arrow type for field '{}'.".format(bq_field.name)
    )
    return None


def bq_to_arrow_schema(bq_schema):
    """Return the Arrow schema, corresponding to a given BigQuery schema.

    Returns:
        None: if any Arrow type cannot be determined.
    """
    arrow_fields = []
    for bq_field in bq_schema:
        arrow_field = bq_to_arrow_field(bq_field)
        if arrow_field is None:
            # Auto-detect the schema if there is an unknown field type.
            return None
        arrow_fields.append(arrow_field)
    return pyarrow.schema(arrow_fields)


def default_types_mapper(
    date_as_object: bool = False,
    bool_dtype: Union[Any, None] = None,
    int_dtype: Union[Any, None] = None,
    float_dtype: Union[Any, None] = None,
    string_dtype: Union[Any, None] = None,
    date_dtype: Union[Any, None] = None,
    datetime_dtype: Union[Any, None] = None,
    time_dtype: Union[Any, None] = None,
    timestamp_dtype: Union[Any, None] = None,
    range_date_dtype: Union[Any, None] = None,
    range_datetime_dtype: Union[Any, None] = None,
    range_timestamp_dtype: Union[Any, None] = None,
):
    """Create a mapping from pyarrow types to pandas types.

    This overrides the pandas defaults to use null-safe extension types where
    available.

    See: https://arrow.apache.org/docs/python/api/datatypes.html for a list of
    data types. See:
    tests/unit/test__pandas_helpers.py::test_bq_to_arrow_data_type for
    BigQuery to Arrow type mapping.

    Note to google-cloud-bigquery developers: If you update the default dtypes,
    also update the docs at docs/usage/pandas.rst.
    """

    def types_mapper(arrow_data_type):
        if bool_dtype is not None and pyarrow.types.is_boolean(arrow_data_type):
            return bool_dtype

        elif int_dtype is not None and pyarrow.types.is_integer(arrow_data_type):
            return int_dtype

        elif float_dtype is not None and pyarrow.types.is_floating(arrow_data_type):
            return float_dtype

        elif string_dtype is not None and pyarrow.types.is_string(arrow_data_type):
            return string_dtype

        elif (
            # If date_as_object is True, we know some DATE columns are
            # out-of-bounds of what is supported by pandas.
            date_dtype is not None
            and not date_as_object
            and pyarrow.types.is_date(arrow_data_type)
        ):
            return date_dtype

        elif (
            datetime_dtype is not None
            and pyarrow.types.is_timestamp(arrow_data_type)
            and arrow_data_type.tz is None
        ):
            return datetime_dtype

        elif (
            timestamp_dtype is not None
            and pyarrow.types.is_timestamp(arrow_data_type)
            and arrow_data_type.tz is not None
        ):
            return timestamp_dtype

        elif time_dtype is not None and pyarrow.types.is_time(arrow_data_type):
            return time_dtype

        elif pyarrow.types.is_struct(arrow_data_type):
            if range_datetime_dtype is not None and arrow_data_type.equals(
                range_datetime_dtype.pyarrow_dtype
            ):
                return range_datetime_dtype

            elif range_date_dtype is not None and arrow_data_type.equals(
                range_date_dtype.pyarrow_dtype
            ):
                return range_date_dtype

            elif range_timestamp_dtype is not None and arrow_data_type.equals(
                range_timestamp_dtype.pyarrow_dtype
            ):
                return range_timestamp_dtype

    return types_mapper


def bq_to_arrow_array(series, bq_field):
    if bq_field.field_type.upper() == "GEOGRAPHY":
        arrow_type = None
        first = _first_valid(series)
        if first is not None:
            if series.dtype.name == "geometry" or isinstance(first, _BaseGeometry):
                arrow_type = pyarrow.binary()
                # Convert shapey geometry to WKB binary format:
                series = series.apply(_to_wkb)
            elif isinstance(first, bytes):
                arrow_type = pyarrow.binary()
        elif series.dtype.name == "geometry":
            # We have a GeoSeries containing all nulls, convert it to a pandas series
            series = pandas.Series(numpy.array(series))

        if arrow_type is None:
            arrow_type = bq_to_arrow_data_type(bq_field)
    else:
        arrow_type = bq_to_arrow_data_type(bq_field)

    field_type_upper = bq_field.field_type.upper() if bq_field.field_type else ""

    try:
        if bq_field.mode.upper() == "REPEATED":
            return pyarrow.ListArray.from_pandas(series, type=arrow_type)
        if field_type_upper in schema._STRUCT_TYPES:
            return pyarrow.StructArray.from_pandas(series, type=arrow_type)
        return pyarrow.Array.from_pandas(series, type=arrow_type)
    except pyarrow.ArrowTypeError:
        msg = f"""Error converting Pandas column with name: "{series.name}" and datatype: "{series.dtype}" to an appropriate pyarrow datatype: Array, ListArray, or StructArray"""
        _LOGGER.error(msg)
        raise pyarrow.ArrowTypeError(msg)


def get_column_or_index(dataframe, name):
    """Return a column or index as a pandas series."""
    if name in dataframe.columns:
        return dataframe[name].reset_index(drop=True)

    if isinstance(dataframe.index, pandas.MultiIndex):
        if name in dataframe.index.names:
            return (
                dataframe.index.get_level_values(name)
                .to_series()
                .reset_index(drop=True)
            )
    else:
        if name == dataframe.index.name:
            return dataframe.index.to_series().reset_index(drop=True)

    raise ValueError("column or index '{}' not found.".format(name))


def list_columns_and_indexes(dataframe):
    """Return all index and column names with dtypes.

    Returns:
        Sequence[Tuple[str, dtype]]:
            Returns a sorted list of indexes and column names with
            corresponding dtypes. If an index is missing a name or has the
            same name as a column, the index is omitted.
    """
    column_names = frozenset(dataframe.columns)
    columns_and_indexes = []
    if isinstance(dataframe.index, pandas.MultiIndex):
        for name in dataframe.index.names:
            if name and name not in column_names:
                values = dataframe.index.get_level_values(name)
                columns_and_indexes.append((name, values.dtype))
    else:
        if dataframe.index.name and dataframe.index.name not in column_names:
            columns_and_indexes.append((dataframe.index.name, dataframe.index.dtype))

    columns_and_indexes += zip(dataframe.columns, dataframe.dtypes)
    return columns_and_indexes


def _first_valid(series):
    first_valid_index = series.first_valid_index()
    if first_valid_index is not None:
        return series.at[first_valid_index]


def _first_array_valid(series):
    """Return the first "meaningful" element from the array series.

    Here, "meaningful" means the first non-None element in one of the arrays that can
    be used for type detextion.
    """
    first_valid_index = series.first_valid_index()
    if first_valid_index is None:
        return None

    valid_array = series.at[first_valid_index]
    valid_item = next((item for item in valid_array if not pandas.isna(item)), None)

    if valid_item is not None:
        return valid_item

    # Valid item is None because all items in the "valid" array are invalid. Try
    # to find a true valid array manually.
    for array in islice(series, first_valid_index + 1, None):
        try:
            array_iter = iter(array)
        except TypeError:
            continue  # Not an array, apparently, e.g. None, thus skip.
        valid_item = next((item for item in array_iter if not pandas.isna(item)), None)
        if valid_item is not None:
            break

    return valid_item


def dataframe_to_bq_schema(dataframe, bq_schema):
    """Convert a pandas DataFrame schema to a BigQuery schema.

    DEPRECATED: Use
    pandas_gbq.schema.pandas_to_bigquery.dataframe_to_bigquery_fields(),
    instead. See: go/pandas-gbq-and-bigframes-redundancy.

    Args:
        dataframe (pandas.DataFrame):
            DataFrame for which the client determines the BigQuery schema.
        bq_schema (Sequence[Union[ \
            :class:`~google.cloud.bigquery.schema.SchemaField`, \
            Mapping[str, Any] \
        ]]):
            A BigQuery schema. Use this argument to override the autodetected
            type for some or all of the DataFrame columns.

    Returns:
        Optional[Sequence[google.cloud.bigquery.schema.SchemaField]]:
            The automatically determined schema. Returns None if the type of
            any column cannot be determined.
    """
    if pandas_gbq is None:
        warnings.warn(
            "Loading pandas DataFrame into BigQuery will require pandas-gbq "
            "package version 0.26.0 or greater in future. "
            f"Tried to import pandas-gbq and got: {pandas_gbq_import_exception}",
            category=FutureWarning,
        )
    else:
        return pandas_gbq.schema.pandas_to_bigquery.dataframe_to_bigquery_fields(
<<<<<<< HEAD
            dataframe, override_bigquery_fields=bq_schema, index=True,
=======
            dataframe,
            override_bigquery_fields=bq_schema,
>>>>>>> 04a9f115
        )

    if bq_schema:
        bq_schema = schema._to_schema_fields(bq_schema)
        bq_schema_index = {field.name: field for field in bq_schema}
        bq_schema_unused = set(bq_schema_index.keys())
    else:
        bq_schema_index = {}
        bq_schema_unused = set()

    bq_schema_out = []
    unknown_type_fields = []

    for column, dtype in list_columns_and_indexes(dataframe):
        # Use provided type from schema, if present.
        bq_field = bq_schema_index.get(column)
        if bq_field:
            bq_schema_out.append(bq_field)
            bq_schema_unused.discard(bq_field.name)
            continue

        # Otherwise, try to automatically determine the type based on the
        # pandas dtype.
        bq_type = _PANDAS_DTYPE_TO_BQ.get(dtype.name)
        if bq_type is None:
            sample_data = _first_valid(dataframe.reset_index()[column])
            if (
                isinstance(sample_data, _BaseGeometry)
                and sample_data is not None  # Paranoia
            ):
                bq_type = "GEOGRAPHY"
        bq_field = schema.SchemaField(column, bq_type)
        bq_schema_out.append(bq_field)

        if bq_field.field_type is None:
            unknown_type_fields.append(bq_field)

    # Catch any schema mismatch. The developer explicitly asked to serialize a
    # column, but it was not found.
    if bq_schema_unused:
        raise ValueError(
            "bq_schema contains fields not present in dataframe: {}".format(
                bq_schema_unused
            )
        )

    # If schema detection was not successful for all columns, also try with
    # pyarrow, if available.
    if unknown_type_fields:
        if not pyarrow:
            msg = "Could not determine the type of columns: {}".format(
                ", ".join(field.name for field in unknown_type_fields)
            )
            warnings.warn(msg)
            return None  # We cannot detect the schema in full.

        # The augment_schema() helper itself will also issue unknown type
        # warnings if detection still fails for any of the fields.
        bq_schema_out = augment_schema(dataframe, bq_schema_out)

    return tuple(bq_schema_out) if bq_schema_out else None


def augment_schema(dataframe, current_bq_schema):
    """Try to deduce the unknown field types and return an improved schema.

    This function requires ``pyarrow`` to run. If all the missing types still
    cannot be detected, ``None`` is returned. If all types are already known,
    a shallow copy of the given schema is returned.

    Args:
        dataframe (pandas.DataFrame):
            DataFrame for which some of the field types are still unknown.
        current_bq_schema (Sequence[google.cloud.bigquery.schema.SchemaField]):
            A BigQuery schema for ``dataframe``. The types of some or all of
            the fields may be ``None``.
    Returns:
        Optional[Sequence[google.cloud.bigquery.schema.SchemaField]]
    """
    # pytype: disable=attribute-error
    augmented_schema = []
    unknown_type_fields = []
    for field in current_bq_schema:
        if field.field_type is not None:
            augmented_schema.append(field)
            continue

        arrow_table = pyarrow.array(dataframe.reset_index()[field.name])

        if pyarrow.types.is_list(arrow_table.type):
            # `pyarrow.ListType`
            detected_mode = "REPEATED"
            detected_type = _pyarrow_helpers.arrow_scalar_ids_to_bq(
                arrow_table.values.type.id
            )

            # For timezone-naive datetimes, pyarrow assumes the UTC timezone and adds
            # it to such datetimes, causing them to be recognized as TIMESTAMP type.
            # We thus additionally check the actual data to see if we need to overrule
            # that and choose DATETIME instead.
            # Note that this should only be needed for datetime values inside a list,
            # since scalar datetime values have a proper Pandas dtype that allows
            # distinguishing between timezone-naive and timezone-aware values before
            # even requiring the additional schema augment logic in this method.
            if detected_type == "TIMESTAMP":
                valid_item = _first_array_valid(dataframe[field.name])
                if isinstance(valid_item, datetime) and valid_item.tzinfo is None:
                    detected_type = "DATETIME"
        else:
            detected_mode = field.mode
            detected_type = _pyarrow_helpers.arrow_scalar_ids_to_bq(arrow_table.type.id)
            if detected_type == "NUMERIC" and arrow_table.type.scale > 9:
                detected_type = "BIGNUMERIC"

        if detected_type is None:
            unknown_type_fields.append(field)
            continue

        new_field = schema.SchemaField(
            name=field.name,
            field_type=detected_type,
            mode=detected_mode,
            description=field.description,
            fields=field.fields,
        )
        augmented_schema.append(new_field)

    if unknown_type_fields:
        warnings.warn(
            "Pyarrow could not determine the type of columns: {}.".format(
                ", ".join(field.name for field in unknown_type_fields)
            )
        )
        return None

    return augmented_schema
    # pytype: enable=attribute-error


def dataframe_to_arrow(dataframe, bq_schema):
    """Convert pandas dataframe to Arrow table, using BigQuery schema.

    Args:
        dataframe (pandas.DataFrame):
            DataFrame to convert to Arrow table.
        bq_schema (Sequence[Union[ \
            :class:`~google.cloud.bigquery.schema.SchemaField`, \
            Mapping[str, Any] \
        ]]):
            Desired BigQuery schema. The number of columns must match the
            number of columns in the DataFrame.

    Returns:
        pyarrow.Table:
            Table containing dataframe data, with schema derived from
            BigQuery schema.
    """
    column_names = set(dataframe.columns)
    column_and_index_names = set(
        name for name, _ in list_columns_and_indexes(dataframe)
    )

    bq_schema = schema._to_schema_fields(bq_schema)
    bq_field_names = set(field.name for field in bq_schema)

    extra_fields = bq_field_names - column_and_index_names
    if extra_fields:
        raise ValueError(
            "bq_schema contains fields not present in dataframe: {}".format(
                extra_fields
            )
        )

    # It's okay for indexes to be missing from bq_schema, but it's not okay to
    # be missing columns.
    missing_fields = column_names - bq_field_names
    if missing_fields:
        raise ValueError(
            "bq_schema is missing fields from dataframe: {}".format(missing_fields)
        )

    arrow_arrays = []
    arrow_names = []
    arrow_fields = []
    for bq_field in bq_schema:
        arrow_names.append(bq_field.name)
        arrow_arrays.append(
            bq_to_arrow_array(get_column_or_index(dataframe, bq_field.name), bq_field)
        )
        arrow_fields.append(bq_to_arrow_field(bq_field, arrow_arrays[-1].type))

    if all((field is not None for field in arrow_fields)):
        return pyarrow.Table.from_arrays(
            arrow_arrays, schema=pyarrow.schema(arrow_fields)
        )
    return pyarrow.Table.from_arrays(arrow_arrays, names=arrow_names)


def dataframe_to_parquet(
    dataframe,
    bq_schema,
    filepath,
    parquet_compression="SNAPPY",
    parquet_use_compliant_nested_type=True,
):
    """Write dataframe as a Parquet file, according to the desired BQ schema.

    This function requires the :mod:`pyarrow` package. Arrow is used as an
    intermediate format.

    Args:
        dataframe (pandas.DataFrame):
            DataFrame to convert to Parquet file.
        bq_schema (Sequence[Union[ \
            :class:`~google.cloud.bigquery.schema.SchemaField`, \
            Mapping[str, Any] \
        ]]):
            Desired BigQuery schema. Number of columns must match number of
            columns in the DataFrame.
        filepath (str):
            Path to write Parquet file to.
        parquet_compression (Optional[str]):
            The compression codec to use by the the ``pyarrow.parquet.write_table``
            serializing method. Defaults to "SNAPPY".
            https://arrow.apache.org/docs/python/generated/pyarrow.parquet.write_table.html#pyarrow-parquet-write-table
        parquet_use_compliant_nested_type (bool):
            Whether the ``pyarrow.parquet.write_table`` serializing method should write
            compliant Parquet nested type (lists). Defaults to ``True``.
            https://github.com/apache/parquet-format/blob/master/LogicalTypes.md#nested-types
            https://arrow.apache.org/docs/python/generated/pyarrow.parquet.write_table.html#pyarrow-parquet-write-table

            This argument is ignored for ``pyarrow`` versions earlier than ``4.0.0``.
    """
    pyarrow = _versions_helpers.PYARROW_VERSIONS.try_import(raise_if_error=True)

    import pyarrow.parquet  # type: ignore

    kwargs = (
        {"use_compliant_nested_type": parquet_use_compliant_nested_type}
        if _versions_helpers.PYARROW_VERSIONS.use_compliant_nested_type
        else {}
    )

    bq_schema = schema._to_schema_fields(bq_schema)
    arrow_table = dataframe_to_arrow(dataframe, bq_schema)
    pyarrow.parquet.write_table(
        arrow_table,
        filepath,
        compression=parquet_compression,
        **kwargs,
    )


def _row_iterator_page_to_arrow(page, column_names, arrow_types):
    # Iterate over the page to force the API request to get the page data.
    try:
        next(iter(page))
    except StopIteration:
        pass

    arrays = []
    for column_index, arrow_type in enumerate(arrow_types):
        arrays.append(pyarrow.array(page._columns[column_index], type=arrow_type))

    if isinstance(column_names, pyarrow.Schema):
        return pyarrow.RecordBatch.from_arrays(arrays, schema=column_names)
    return pyarrow.RecordBatch.from_arrays(arrays, names=column_names)


def download_arrow_row_iterator(pages, bq_schema):
    """Use HTTP JSON RowIterator to construct an iterable of RecordBatches.

    Args:
        pages (Iterator[:class:`google.api_core.page_iterator.Page`]):
            An iterator over the result pages.
        bq_schema (Sequence[Union[ \
            :class:`~google.cloud.bigquery.schema.SchemaField`, \
            Mapping[str, Any] \
        ]]):
            A decription of the fields in result pages.
    Yields:
        :class:`pyarrow.RecordBatch`
        The next page of records as a ``pyarrow`` record batch.
    """
    bq_schema = schema._to_schema_fields(bq_schema)
    column_names = bq_to_arrow_schema(bq_schema) or [field.name for field in bq_schema]
    arrow_types = [bq_to_arrow_data_type(field) for field in bq_schema]

    for page in pages:
        yield _row_iterator_page_to_arrow(page, column_names, arrow_types)


def _row_iterator_page_to_dataframe(page, column_names, dtypes):
    # Iterate over the page to force the API request to get the page data.
    try:
        next(iter(page))
    except StopIteration:
        pass

    columns = {}
    for column_index, column_name in enumerate(column_names):
        dtype = dtypes.get(column_name)
        columns[column_name] = pandas.Series(page._columns[column_index], dtype=dtype)

    return pandas.DataFrame(columns, columns=column_names)


def download_dataframe_row_iterator(pages, bq_schema, dtypes):
    """Use HTTP JSON RowIterator to construct a DataFrame.

    Args:
        pages (Iterator[:class:`google.api_core.page_iterator.Page`]):
            An iterator over the result pages.
        bq_schema (Sequence[Union[ \
            :class:`~google.cloud.bigquery.schema.SchemaField`, \
            Mapping[str, Any] \
        ]]):
            A decription of the fields in result pages.
        dtypes(Mapping[str, numpy.dtype]):
            The types of columns in result data to hint construction of the
            resulting DataFrame. Not all column types have to be specified.
    Yields:
        :class:`pandas.DataFrame`
        The next page of records as a ``pandas.DataFrame`` record batch.
    """
    bq_schema = schema._to_schema_fields(bq_schema)
    column_names = [field.name for field in bq_schema]
    for page in pages:
        yield _row_iterator_page_to_dataframe(page, column_names, dtypes)


def _bqstorage_page_to_arrow(page):
    return page.to_arrow()


def _bqstorage_page_to_dataframe(column_names, dtypes, page):
    # page.to_dataframe() does not preserve column order in some versions
    # of google-cloud-bigquery-storage. Access by column name to rearrange.
    return page.to_dataframe(dtypes=dtypes)[column_names]


def _download_table_bqstorage_stream(
    download_state, bqstorage_client, session, stream, worker_queue, page_to_item
):
    reader = bqstorage_client.read_rows(stream.name)

    # Avoid deprecation warnings for passing in unnecessary read session.
    # https://github.com/googleapis/python-bigquery-storage/issues/229
    if _versions_helpers.BQ_STORAGE_VERSIONS.is_read_session_optional:
        rowstream = reader.rows()
    else:
        rowstream = reader.rows(session)

    for page in rowstream.pages:
        if download_state.done:
            return
        item = page_to_item(page)
        worker_queue.put(item)


def _nowait(futures):
    """Separate finished and unfinished threads, much like
    :func:`concurrent.futures.wait`, but don't wait.
    """
    done = []
    not_done = []
    for future in futures:
        if future.done():
            done.append(future)
        else:
            not_done.append(future)
    return done, not_done


def _download_table_bqstorage(
    project_id: str,
    table: Any,
    bqstorage_client: Any,
    preserve_order: bool = False,
    selected_fields: Optional[List[Any]] = None,
    page_to_item: Optional[Callable] = None,
    max_queue_size: Any = _MAX_QUEUE_SIZE_DEFAULT,
    max_stream_count: Optional[int] = None,
) -> Generator[Any, None, None]:
    """Downloads a BigQuery table using the BigQuery Storage API.

    This method uses the faster, but potentially more expensive, BigQuery
    Storage API to download a table as a Pandas DataFrame. It supports
    parallel downloads and optional data transformations.

    Args:
        project_id (str): The ID of the Google Cloud project containing
            the table.
        table (Any): The BigQuery table to download.
        bqstorage_client (Any): An
            authenticated BigQuery Storage API client.
        preserve_order (bool, optional): Whether to preserve the order
            of the rows as they are read from BigQuery. If True this limits
            the number of streams to one and overrides `max_stream_count`.
            Defaults to False.
        selected_fields (Optional[List[SchemaField]]):
            A list of BigQuery schema fields to select for download. If None,
            all fields are downloaded. Defaults to None.
        page_to_item (Optional[Callable]): An optional callable
            function that takes a page of data from the BigQuery Storage API
        max_stream_count (Optional[int]): The maximum number of
            concurrent streams to use for downloading data. If `preserve_order`
            is True, the requested streams are limited to 1 regardless of the
            `max_stream_count` value. If 0 or None, then the number of
            requested streams will be unbounded. Defaults to None.

    Yields:
        pandas.DataFrame: Pandas DataFrames, one for each chunk of data
            downloaded from BigQuery.

    Raises:
        ValueError: If attempting to read from a specific partition or snapshot.

    Note:
        This method requires the `google-cloud-bigquery-storage` library
        to be installed.
    """

    from google.cloud import bigquery_storage

    if "$" in table.table_id:
        raise ValueError(
            "Reading from a specific partition is not currently supported."
        )
    if "@" in table.table_id:
        raise ValueError("Reading from a specific snapshot is not currently supported.")

    requested_streams = determine_requested_streams(preserve_order, max_stream_count)

    requested_session = bigquery_storage.types.stream.ReadSession(
        table=table.to_bqstorage(),
        data_format=bigquery_storage.types.stream.DataFormat.ARROW,
    )
    if selected_fields is not None:
        for field in selected_fields:
            requested_session.read_options.selected_fields.append(field.name)

    if _ARROW_COMPRESSION_SUPPORT:
        requested_session.read_options.arrow_serialization_options.buffer_compression = (
            # CompressionCodec(1) -> LZ4_FRAME
            ArrowSerializationOptions.CompressionCodec(1)
        )

    session = bqstorage_client.create_read_session(
        parent="projects/{}".format(project_id),
        read_session=requested_session,
        max_stream_count=requested_streams,
    )

    _LOGGER.debug(
        "Started reading table '{}.{}.{}' with BQ Storage API session '{}'.".format(
            table.project, table.dataset_id, table.table_id, session.name
        )
    )

    # Avoid reading rows from an empty table.
    if not session.streams:
        return

    total_streams = len(session.streams)

    # Use _DownloadState to notify worker threads when to quit.
    # See: https://stackoverflow.com/a/29237343/101923
    download_state = _DownloadState()

    # Create a queue to collect frames as they are created in each thread.
    #
    # The queue needs to be bounded by default, because if the user code processes the
    # fetched result pages too slowly, while at the same time new pages are rapidly being
    # fetched from the server, the queue can grow to the point where the process runs
    # out of memory.
    if max_queue_size is _MAX_QUEUE_SIZE_DEFAULT:
        max_queue_size = total_streams
    elif max_queue_size is None:
        max_queue_size = 0  # unbounded

    worker_queue: queue.Queue[int] = queue.Queue(maxsize=max_queue_size)

    with concurrent.futures.ThreadPoolExecutor(max_workers=total_streams) as pool:
        try:
            # Manually submit jobs and wait for download to complete rather
            # than using pool.map because pool.map continues running in the
            # background even if there is an exception on the main thread.
            # See: https://github.com/googleapis/google-cloud-python/pull/7698
            not_done = [
                pool.submit(
                    _download_table_bqstorage_stream,
                    download_state,
                    bqstorage_client,
                    session,
                    stream,
                    worker_queue,
                    page_to_item,
                )
                for stream in session.streams
            ]

            while not_done:
                # Don't block on the worker threads. For performance reasons,
                # we want to block on the queue's get method, instead. This
                # prevents the queue from filling up, because the main thread
                # has smaller gaps in time between calls to the queue's get
                # method. For a detailed explanation, see:
                # https://friendliness.dev/2019/06/18/python-nowait/
                done, not_done = _nowait(not_done)
                for future in done:
                    # Call result() on any finished threads to raise any
                    # exceptions encountered.
                    future.result()

                try:
                    frame = worker_queue.get(timeout=_PROGRESS_INTERVAL)
                    yield frame
                except queue.Empty:  # pragma: NO COVER
                    continue

            # Return any remaining values after the workers finished.
            while True:  # pragma: NO COVER
                try:
                    frame = worker_queue.get_nowait()
                    yield frame
                except queue.Empty:  # pragma: NO COVER
                    break
        finally:
            # No need for a lock because reading/replacing a variable is
            # defined to be an atomic operation in the Python language
            # definition (enforced by the global interpreter lock).
            download_state.done = True

            # Shutdown all background threads, now that they should know to
            # exit early.
            pool.shutdown(wait=True)


def download_arrow_bqstorage(
    project_id,
    table,
    bqstorage_client,
    preserve_order=False,
    selected_fields=None,
    max_queue_size=_MAX_QUEUE_SIZE_DEFAULT,
    max_stream_count=None,
):
    return _download_table_bqstorage(
        project_id,
        table,
        bqstorage_client,
        preserve_order=preserve_order,
        selected_fields=selected_fields,
        page_to_item=_bqstorage_page_to_arrow,
        max_queue_size=max_queue_size,
        max_stream_count=max_stream_count,
    )


def download_dataframe_bqstorage(
    project_id,
    table,
    bqstorage_client,
    column_names,
    dtypes,
    preserve_order=False,
    selected_fields=None,
    max_queue_size=_MAX_QUEUE_SIZE_DEFAULT,
    max_stream_count=None,
):
    page_to_item = functools.partial(_bqstorage_page_to_dataframe, column_names, dtypes)
    return _download_table_bqstorage(
        project_id,
        table,
        bqstorage_client,
        preserve_order=preserve_order,
        selected_fields=selected_fields,
        page_to_item=page_to_item,
        max_queue_size=max_queue_size,
        max_stream_count=max_stream_count,
    )


def dataframe_to_json_generator(dataframe):
    for row in dataframe.itertuples(index=False, name=None):
        output = {}
        for column, value in zip(dataframe.columns, row):
            # Omit NaN values.
            is_nan = pandas.isna(value)

            # isna() can also return an array-like of bools, but the latter's boolean
            # value is ambiguous, hence an extra check. An array-like value is *not*
            # considered a NaN, however.
            if isinstance(is_nan, bool) and is_nan:
                continue

            # Convert numpy types to corresponding Python types.
            # https://stackoverflow.com/a/60441783/101923
            if isinstance(value, numpy.bool_):
                value = bool(value)
            elif isinstance(
                value,
                (
                    numpy.int64,
                    numpy.int32,
                    numpy.int16,
                    numpy.int8,
                    numpy.uint64,
                    numpy.uint32,
                    numpy.uint16,
                    numpy.uint8,
                ),
            ):
                value = int(value)
            output[column] = value

        yield output


def verify_pandas_imports():
    if pandas is None:
        raise ValueError(_NO_PANDAS_ERROR) from pandas_import_exception
    if db_dtypes is None:
        raise ValueError(_NO_DB_TYPES_ERROR) from db_dtypes_import_exception


def determine_requested_streams(
    preserve_order: bool,
    max_stream_count: Union[int, None],
) -> int:
    """Determines the value of requested_streams based on the values of
    `preserve_order` and `max_stream_count`.

    Args:
        preserve_order (bool): Whether to preserve the order of streams. If True,
            this limits the number of streams to one. `preserve_order` takes
            precedence over `max_stream_count`.
        max_stream_count (Union[int, None]]): The maximum number of streams
            allowed. Must be a non-negative number or None, where None indicates
            the value is unset. NOTE: if `preserve_order` is also set, it takes
            precedence over `max_stream_count`, thus to ensure that `max_stream_count`
            is used, ensure that `preserve_order` is None.

    Returns:
        (int) The appropriate value for requested_streams.
    """

    if preserve_order:
        # If preserve order is set, it takes precendence.
        # Limit the requested streams to 1, to ensure that order
        # is preserved)
        return 1

    elif max_stream_count is not None:
        # If preserve_order is not set, only then do we consider max_stream_count
        if max_stream_count <= -1:
            raise ValueError("max_stream_count must be non-negative OR None")
        return max_stream_count

    # Default to zero requested streams (unbounded).
    return 0<|MERGE_RESOLUTION|>--- conflicted
+++ resolved
@@ -472,12 +472,9 @@
         )
     else:
         return pandas_gbq.schema.pandas_to_bigquery.dataframe_to_bigquery_fields(
-<<<<<<< HEAD
-            dataframe, override_bigquery_fields=bq_schema, index=True,
-=======
             dataframe,
             override_bigquery_fields=bq_schema,
->>>>>>> 04a9f115
+            index=True,
         )
 
     if bq_schema:
