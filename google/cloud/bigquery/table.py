--- conflicted
+++ resolved
@@ -29,9 +29,8 @@
 except ImportError:  # pragma: NO COVER
     pandas = None
 
-<<<<<<< HEAD
 import pyarrow
-=======
+
 try:
     import geopandas
 except ImportError:
@@ -45,12 +44,6 @@
     shapely = None
 else:
     _read_wkt = shapely.geos.WKTReader(shapely.geos.lgeos).read
-
-try:
-    import pyarrow
-except ImportError:  # pragma: NO COVER
-    pyarrow = None
->>>>>>> c9068e41
 
 import google.api_core.exceptions
 from google.api_core.page_iterator import HTTPIterator
@@ -66,25 +59,17 @@
 from google.cloud.bigquery.encryption_configuration import EncryptionConfiguration
 
 if typing.TYPE_CHECKING:  # pragma: NO COVER
-    from google.cloud import bigquery_storage
-
     # Unconditionally import optional dependencies again to tell pytype that
     # they are not None, avoiding false "no attribute" errors.
     import pandas
-<<<<<<< HEAD
-=======
     import geopandas
-    import pyarrow
     from google.cloud import bigquery_storage
->>>>>>> c9068e41
 
 
 _NO_PANDAS_ERROR = (
     "The pandas library is not installed, please install "
     "pandas to use the to_dataframe() function."
 )
-<<<<<<< HEAD
-=======
 _NO_GEOPANDAS_ERROR = (
     "The geopandas library is not installed, please install "
     "geopandas to use the to_geodataframe() function."
@@ -93,11 +78,6 @@
     "The shapely library is not installed, please install "
     "shapely to use the geography_as_object option."
 )
-_NO_PYARROW_ERROR = (
-    "The pyarrow library is not installed, please install "
-    "pyarrow to use the to_arrow() function."
-)
->>>>>>> c9068e41
 
 _TABLE_HAS_NO_SCHEMA = 'Table has no schema:  call "client.get_table()"'
 
@@ -1623,20 +1603,6 @@
             return False
 
         if self.max_results is not None:
-<<<<<<< HEAD
-=======
-            return False
-
-        try:
-            from google.cloud import bigquery_storage  # noqa: F401
-        except ImportError:
-            return False
-
-        try:
-            _helpers.BQ_STORAGE_VERSIONS.verify_version()
-        except LegacyBigQueryStorageError as exc:
-            warnings.warn(str(exc))
->>>>>>> c9068e41
             return False
 
         return True
@@ -1781,15 +1747,8 @@
 
         .. versionadded:: 1.17.0
         """
-<<<<<<< HEAD
         self._maybe_warn_max_results(bqstorage_client)
-=======
-        if pyarrow is None:
-            raise ValueError(_NO_PYARROW_ERROR)
-
-        self._maybe_warn_max_results(bqstorage_client)
-
->>>>>>> c9068e41
+
         if not self._validate_bqstorage(bqstorage_client, create_bqstorage_client):
             create_bqstorage_client = False
             bqstorage_client = None
@@ -1984,15 +1943,11 @@
 
         Raises:
             ValueError:
-<<<<<<< HEAD
-                If the :mod:`pandas` library cannot be imported.
-=======
                 If the :mod:`pandas` library cannot be imported, or
                 the :mod:`google.cloud.bigquery_storage_v1` module is
                 required but cannot be imported.  Also if
                 `geography_as_object` is `True`, but the
                 :mod:`shapely` library cannot be imported.
->>>>>>> c9068e41
 
         """
         if pandas is None:
