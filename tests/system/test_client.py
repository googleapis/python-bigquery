--- conflicted
+++ resolved
@@ -1579,11 +1579,6 @@
         query_job = Config.CLIENT.query(sql)
         query_job.result()
 
-<<<<<<< HEAD
-        # Transaction ID set by the server should be accessible
-        assert query_job.transaction_info is not None
-        assert query_job.transaction_info.transaction_id != ""
-=======
         child_jobs = Config.CLIENT.list_jobs(parent_job=query_job)
         begin_transaction_job = next(iter(child_jobs))
 
@@ -1593,7 +1588,6 @@
         # https://github.com/googleapis/python-bigquery/issues/975
         assert begin_transaction_job.transaction_info is not None
         assert begin_transaction_job.transaction_info.transaction_id != ""
->>>>>>> a789d00c
 
     def test_dbapi_w_standard_sql_types(self):
         for sql, expected in helpers.STANDARD_SQL_EXAMPLES:
@@ -2368,13 +2362,6 @@
             self.assertEqual(found[7], e_favtime)
             self.assertEqual(found[8], decimal.Decimal(expected["FavoriteNumber"]))
 
-<<<<<<< HEAD
-=======
-    @unittest.skipIf(pyarrow is None, "Requires `pyarrow`")
-    @unittest.skipIf(
-        bigquery_storage is None, "Requires `google-cloud-bigquery-storage`"
-    )
->>>>>>> a789d00c
     def test_nested_table_to_arrow(self):
         from google.cloud.bigquery.job import SourceFormat
         from google.cloud.bigquery.job import WriteDisposition
