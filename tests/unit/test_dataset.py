--- conflicted
+++ resolved
@@ -1527,8 +1527,6 @@
         condition_instance.expression = new_expr
         assert condition_instance.expression == new_expr
 
-<<<<<<< HEAD
-=======
         # Test setting title and description to empty strings
         condition_instance.title = ""
         assert condition_instance.title == ""
@@ -1536,7 +1534,6 @@
         condition_instance.description = ""
         assert condition_instance.description == ""
 
->>>>>>> a69d6b79
         # Test setting optional fields back to None
         condition_instance.title = None
         assert condition_instance.title is None
