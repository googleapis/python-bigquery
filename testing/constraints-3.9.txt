# This constraints file is used to make sure that the latest dependency versions
# we claim to support in setup.py are indeed installed in test sessions in the most
# recent Python version supported (3.9 at the time of writing - 2021-05-05).
#
# NOTE: Not comprehensive yet, will eventually be maintained semi-automatically by
# the renovate bot.
<<<<<<< HEAD
pyarrow>=5.0.0
=======
grpcio==1.47.0
pyarrow>=4.0.0
>>>>>>> 9b7e3e42
<|MERGE_RESOLUTION|>--- conflicted
+++ resolved
@@ -4,9 +4,5 @@
 #
 # NOTE: Not comprehensive yet, will eventually be maintained semi-automatically by
 # the renovate bot.
-<<<<<<< HEAD
-pyarrow>=5.0.0
-=======
 grpcio==1.47.0
-pyarrow>=4.0.0
->>>>>>> 9b7e3e42
+pyarrow>=4.0.0