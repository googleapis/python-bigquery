# Copyright 2020 Google LLC
#
# Licensed under the Apache License, Version 2.0 (the "License");
# you may not use this file except in compliance with the License.
# You may obtain a copy of the License at
#
#     http://www.apache.org/licenses/LICENSE-2.0
#
# Unless required by applicable law or agreed to in writing, software
# distributed under the License is distributed on an "AS IS" BASIS,
# WITHOUT WARRANTIES OR CONDITIONS OF ANY KIND, either express or implied.
# See the License for the specific language governing permissions and
# limitations under the License.

import logging
from contextlib import contextmanager
from google.api_core.exceptions import GoogleAPICallError  # type: ignore

logger = logging.getLogger(__name__)
try:
<<<<<<< HEAD
    from opentelemetry import trace  # type: ignore
    from opentelemetry.instrumentation.utils import http_status_to_canonical_code  # type: ignore
    from opentelemetry.trace.status import Status  # type: ignore
=======
    from opentelemetry import trace
    from opentelemetry.instrumentation.utils import http_status_to_status_code
    from opentelemetry.trace.status import Status
>>>>>>> 4616cd58

    HAS_OPENTELEMETRY = True
    _warned_telemetry = True

except ImportError:
    HAS_OPENTELEMETRY = False
    _warned_telemetry = False

_default_attributes = {
    "db.system": "BigQuery"
}  # static, default values assigned to all spans


@contextmanager
def create_span(name, attributes=None, client=None, job_ref=None):
    """Creates a ContextManager for a Span to be exported to the configured exporter.
        If no configuration exists yields None.

            Args:
                name (str): Name that will be set for the span being created
                attributes (Optional[dict]):
                    Additional attributes that pertain to
                    the specific API call (i.e. not a default attribute)
                client (Optional[google.cloud.bigquery.client.Client]):
                    Pass in a Client object to extract any attributes that may be
                    relevant to it and add them to the created spans.
                job_ref (Optional[google.cloud.bigquery.job._AsyncJob])
                    Pass in a _AsyncJob object to extract any attributes that may be
                    relevant to it and add them to the created spans.

            Yields:
                opentelemetry.trace.Span: Yields the newly created Span.

            Raises:
                google.api_core.exceptions.GoogleAPICallError:
                    Raised if a span could not be yielded or issue with call to
                    OpenTelemetry.
            """
    global _warned_telemetry
    final_attributes = _get_final_span_attributes(attributes, client, job_ref)
    if not HAS_OPENTELEMETRY:
        if not _warned_telemetry:
            logger.debug(
                "This service is instrumented using OpenTelemetry. "
                "OpenTelemetry or one of its components could not be imported; "
                "please add compatible versions of opentelemetry-api and "
                "opentelemetry-instrumentation packages in order to get BigQuery "
                "Tracing data."
            )
            _warned_telemetry = True

        yield None
        return
    tracer = trace.get_tracer(__name__)

    # yield new span value
    with tracer.start_as_current_span(name=name, attributes=final_attributes) as span:
        try:
            yield span
        except GoogleAPICallError as error:
            if error.code is not None:
                span.set_status(Status(http_status_to_status_code(error.code)))
            raise


def _get_final_span_attributes(attributes=None, client=None, job_ref=None):
    final_attributes = {}
    final_attributes.update(_default_attributes.copy())
    if client:
        client_attributes = _set_client_attributes(client)
        final_attributes.update(client_attributes)
    if job_ref:
        job_attributes = _set_job_attributes(job_ref)
        final_attributes.update(job_attributes)
    if attributes:
        final_attributes.update(attributes)
    return final_attributes


def _set_client_attributes(client):
    return {"db.name": client.project, "location": client.location}


def _set_job_attributes(job_ref):
    job_attributes = {
        "db.name": job_ref.project,
        "location": job_ref.location,
        "num_child_jobs": job_ref.num_child_jobs,
        "job_id": job_ref.job_id,
        "parent_job_id": job_ref.parent_job_id,
        "state": job_ref.state,
    }

    job_attributes["hasErrors"] = job_ref.error_result is not None

    if job_ref.created is not None:
        job_attributes["timeCreated"] = job_ref.created.isoformat()

    if job_ref.started is not None:
        job_attributes["timeStarted"] = job_ref.started.isoformat()

    if job_ref.ended is not None:
        job_attributes["timeEnded"] = job_ref.ended.isoformat()

    return job_attributes<|MERGE_RESOLUTION|>--- conflicted
+++ resolved
@@ -18,15 +18,9 @@
 
 logger = logging.getLogger(__name__)
 try:
-<<<<<<< HEAD
-    from opentelemetry import trace  # type: ignore
-    from opentelemetry.instrumentation.utils import http_status_to_canonical_code  # type: ignore
-    from opentelemetry.trace.status import Status  # type: ignore
-=======
     from opentelemetry import trace
     from opentelemetry.instrumentation.utils import http_status_to_status_code
     from opentelemetry.trace.status import Status
->>>>>>> 4616cd58
 
     HAS_OPENTELEMETRY = True
     _warned_telemetry = True
