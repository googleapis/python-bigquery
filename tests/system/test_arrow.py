# Copyright 2021 Google LLC
#
# Licensed under the Apache License, Version 2.0 (the "License");
# you may not use this file except in compliance with the License.
# You may obtain a copy of the License at
#
#     https://www.apache.org/licenses/LICENSE-2.0
#
# Unless required by applicable law or agreed to in writing, software
# distributed under the License is distributed on an "AS IS" BASIS,
# WITHOUT WARRANTIES OR CONDITIONS OF ANY KIND, either express or implied.
# See the License for the specific language governing permissions and
# limitations under the License.

"""System tests for Arrow connector."""

from typing import Optional

import pytest

from google.cloud import bigquery
from google.cloud.bigquery import enums


pyarrow = pytest.importorskip(
    "pyarrow", minversion="3.0.0"
)  # Needs decimal256 for BIGNUMERIC columns.


@pytest.mark.parametrize(
    ("max_results", "scalars_table_name"),
    (
        (None, "scalars_table"),  # Use BQ Storage API.
        (10, "scalars_table"),  # Use REST API.
        (None, "scalars_extreme_table"),  # Use BQ Storage API.
        (10, "scalars_extreme_table"),  # Use REST API.
    ),
)
def test_list_rows_nullable_scalars_dtypes(
    bigquery_client: bigquery.Client,
    scalars_table: str,
    scalars_extreme_table: str,
    max_results: Optional[int],
    scalars_table_name: str,
):
    table_id = scalars_table
    if scalars_table_name == "scalars_extreme_table":
        table_id = scalars_extreme_table

<<<<<<< HEAD
    # Avoid INTERVAL columns until they are supported by the BigQuery Storage
    # API and pyarrow.
=======
    # TODO(GH#836): Avoid INTERVAL columns until they are supported by the
    # BigQuery Storage API and pyarrow.
>>>>>>> 2cb3563e
    schema = [
        bigquery.SchemaField("bool_col", enums.SqlTypeNames.BOOLEAN),
        bigquery.SchemaField("bignumeric_col", enums.SqlTypeNames.BIGNUMERIC),
        bigquery.SchemaField("bytes_col", enums.SqlTypeNames.BYTES),
        bigquery.SchemaField("date_col", enums.SqlTypeNames.DATE),
        bigquery.SchemaField("datetime_col", enums.SqlTypeNames.DATETIME),
        bigquery.SchemaField("float64_col", enums.SqlTypeNames.FLOAT64),
        bigquery.SchemaField("geography_col", enums.SqlTypeNames.GEOGRAPHY),
        bigquery.SchemaField("int64_col", enums.SqlTypeNames.INT64),
        bigquery.SchemaField("numeric_col", enums.SqlTypeNames.NUMERIC),
        bigquery.SchemaField("string_col", enums.SqlTypeNames.STRING),
        bigquery.SchemaField("time_col", enums.SqlTypeNames.TIME),
        bigquery.SchemaField("timestamp_col", enums.SqlTypeNames.TIMESTAMP),
    ]

    arrow_table = bigquery_client.list_rows(
        table_id, max_results=max_results, selected_fields=schema,
    ).to_arrow()

    schema = arrow_table.schema
    bignumeric_type = schema.field("bignumeric_col").type
    # 77th digit is partial.
    # https://cloud.google.com/bigquery/docs/reference/standard-sql/data-types#decimal_types
    assert bignumeric_type.precision in {76, 77}
    assert bignumeric_type.scale == 38

    bool_type = schema.field("bool_col").type
    assert bool_type.equals(pyarrow.bool_())

    bytes_type = schema.field("bytes_col").type
    assert bytes_type.equals(pyarrow.binary())

    date_type = schema.field("date_col").type
    assert date_type.equals(pyarrow.date32())

    datetime_type = schema.field("datetime_col").type
    assert datetime_type.unit == "us"
    assert datetime_type.tz is None

    float64_type = schema.field("float64_col").type
    assert float64_type.equals(pyarrow.float64())

    geography_type = schema.field("geography_col").type
    assert geography_type.equals(pyarrow.string())

    int64_type = schema.field("int64_col").type
    assert int64_type.equals(pyarrow.int64())

    numeric_type = schema.field("numeric_col").type
    assert numeric_type.precision == 38
    assert numeric_type.scale == 9

    string_type = schema.field("string_col").type
    assert string_type.equals(pyarrow.string())

    time_type = schema.field("time_col").type
    assert time_type.equals(pyarrow.time64("us"))

    timestamp_type = schema.field("timestamp_col").type
    assert timestamp_type.unit == "us"
    assert timestamp_type.tz is not None<|MERGE_RESOLUTION|>--- conflicted
+++ resolved
@@ -47,13 +47,8 @@
     if scalars_table_name == "scalars_extreme_table":
         table_id = scalars_extreme_table
 
-<<<<<<< HEAD
-    # Avoid INTERVAL columns until they are supported by the BigQuery Storage
-    # API and pyarrow.
-=======
     # TODO(GH#836): Avoid INTERVAL columns until they are supported by the
     # BigQuery Storage API and pyarrow.
->>>>>>> 2cb3563e
     schema = [
         bigquery.SchemaField("bool_col", enums.SqlTypeNames.BOOLEAN),
         bigquery.SchemaField("bignumeric_col", enums.SqlTypeNames.BIGNUMERIC),
