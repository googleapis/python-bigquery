--- conflicted
+++ resolved
@@ -21,11 +21,8 @@
 import warnings
 
 import mock
-<<<<<<< HEAD
 import pyarrow
 import pyarrow.types
-=======
->>>>>>> a789d00c
 import pytest
 
 import google.api_core.exceptions
@@ -51,17 +48,8 @@
     tqdm = None
 
 from google.cloud.bigquery.dataset import DatasetReference
-from google.cloud.bigquery import _helpers
-
-
-<<<<<<< HEAD
-=======
-pyarrow = _helpers.PYARROW_VERSIONS.try_import()
-if pyarrow:
-    import pyarrow.types
-
-
->>>>>>> a789d00c
+
+
 def _mock_client():
     from google.cloud.bigquery import client
 
@@ -304,16 +292,32 @@
         table_ref = self._make_one(dataset_ref, "table_1")
         self.assertEqual(table_ref.dataset_id, dataset_ref.dataset_id)
         self.assertEqual(table_ref.table_id, "table_1")
+        self.assertEqual(table_ref.project_id_alternative, [])
+        self.assertEqual(table_ref.dataset_id_alternative, [])
+        self.assertEqual(table_ref.table_id_alternative, [])
 
     def test_to_api_repr(self):
         dataset_ref = DatasetReference("project_1", "dataset_1")
-        table_ref = self._make_one(dataset_ref, "table_1")
+        table_ref = self._make_one(
+            dataset_ref,
+            "table_1",
+            project_id_alternative=["p1", "p2"],
+            dataset_id_alternative=["d1", "d2"],
+            table_id_alternative=["t1", "t2"],
+        )
 
         resource = table_ref.to_api_repr()
 
         self.assertEqual(
             resource,
-            {"projectId": "project_1", "datasetId": "dataset_1", "tableId": "table_1"},
+            {
+                "projectId": "project_1",
+                "datasetId": "dataset_1",
+                "tableId": "table_1",
+                "projectIdAlternative": ["p1", "p2"],
+                "datasetIdAlternative": ["d1", "d2"],
+                "tableIdAlternative": ["t1", "t2"],
+            },
         )
 
     def test_from_api_repr(self):
@@ -326,7 +330,38 @@
             {"projectId": "project_1", "datasetId": "dataset_1", "tableId": "table_1"}
         )
 
+        self.assertEqual(expected, got)  # TODO: overide EQ?
+
+    def test_from_api_repr_full(self):
+        from google.cloud.bigquery.table import TableReference
+
+        dataset_ref = DatasetReference("project_1", "dataset_1")
+        expected = self._make_one(
+            dataset_ref,
+            "table_1",
+            project_id_alternative=["p1", "p2"],
+            dataset_id_alternative=["d1", "d2"],
+            table_id_alternative=["t1", "t2"],
+        )
+
+        got = TableReference.from_api_repr(
+            {
+                "projectId": "project_1",
+                "datasetId": "dataset_1",
+                "tableId": "table_1",
+                "projectIdAlternative": ["p1", "p2"],
+                "datasetIdAlternative": ["d1", "d2"],
+                "tableIdAlternative": ["t1", "t2"],
+            }
+        )
+
         self.assertEqual(expected, got)
+
+        # additional attributes are isgnored when comapring for equality, thus perform
+        # those checks separately.
+        self.assertEqual(got.project_id_alternative, ["p1", "p2"])
+        self.assertEqual(got.dataset_id_alternative, ["d1", "d2"])
+        self.assertEqual(got.table_id_alternative, ["t1", "t2"])
 
     def test_from_string(self):
         cls = self._get_target_class()
@@ -382,58 +417,6 @@
         self.assertEqual(got.dataset_id, "string_dataset")
         self.assertEqual(got.table_id, "string_table")
 
-<<<<<<< HEAD
-    def test___eq___wrong_type(self):
-        dataset_ref = DatasetReference("project_1", "dataset_1")
-        table = self._make_one(dataset_ref, "table_1")
-        other = object()
-        self.assertNotEqual(table, other)
-        self.assertEqual(table, mock.ANY)
-
-    def test___eq___project_mismatch(self):
-        dataset = DatasetReference("project_1", "dataset_1")
-        other_dataset = DatasetReference("project_2", "dataset_1")
-        table = self._make_one(dataset, "table_1")
-        other = self._make_one(other_dataset, "table_1")
-        self.assertNotEqual(table, other)
-
-    def test___eq___dataset_mismatch(self):
-        dataset = DatasetReference("project_1", "dataset_1")
-        other_dataset = DatasetReference("project_1", "dataset_2")
-        table = self._make_one(dataset, "table_1")
-        other = self._make_one(other_dataset, "table_1")
-        self.assertNotEqual(table, other)
-
-    def test___eq___table_mismatch(self):
-        dataset = DatasetReference("project_1", "dataset_1")
-        table = self._make_one(dataset, "table_1")
-        other = self._make_one(dataset, "table_2")
-        self.assertNotEqual(table, other)
-
-    def test___eq___equality(self):
-        dataset = DatasetReference("project_1", "dataset_1")
-        table = self._make_one(dataset, "table_1")
-        other = self._make_one(dataset, "table_1")
-        self.assertEqual(table, other)
-
-    def test___hash__set_equality(self):
-        dataset = DatasetReference("project_1", "dataset_1")
-        table1 = self._make_one(dataset, "table1")
-        table2 = self._make_one(dataset, "table2")
-        set_one = {table1, table2}
-        set_two = {table1, table2}
-        self.assertEqual(set_one, set_two)
-
-    def test___hash__not_equals(self):
-        dataset = DatasetReference("project_1", "dataset_1")
-        table1 = self._make_one(dataset, "table1")
-        table2 = self._make_one(dataset, "table2")
-        set_one = {table1}
-        set_two = {table2}
-        self.assertNotEqual(set_one, set_two)
-
-=======
->>>>>>> a789d00c
     def test___repr__(self):
         dataset = DatasetReference("project1", "dataset1")
         table1 = self._make_one(dataset, "table1")
@@ -747,47 +730,6 @@
         with self.assertRaises(ValueError):
             getattr(table, "num_rows")
 
-<<<<<<< HEAD
-    def test__eq__wrong_type(self):
-        table = self._make_one("project_foo.dataset_bar.table_baz")
-
-        class TableWannabe:
-            pass
-
-        not_a_table = TableWannabe()
-        not_a_table._properties = table._properties
-
-        assert table != not_a_table  # Can't fake it.
-
-    def test__eq__same_table_basic(self):
-        table_1 = self._make_one("project_foo.dataset_bar.table_baz")
-        table_2 = self._make_one("project_foo.dataset_bar.table_baz")
-        assert table_1 == table_2
-
-    def test__eq__same_table_multiple_properties(self):
-        from google.cloud.bigquery import SchemaField
-
-        table_1 = self._make_one("project_foo.dataset_bar.table_baz")
-        table_1.require_partition_filter = True
-        table_1.labels = {"first": "one", "second": "two"}
-
-        table_1.schema = [
-            SchemaField("name", "STRING", "REQUIRED"),
-            SchemaField("age", "INTEGER", "NULLABLE"),
-        ]
-
-        table_2 = self._make_one("project_foo.dataset_bar.table_baz")
-        table_2.require_partition_filter = True
-        table_2.labels = {"first": "one", "second": "two"}
-        table_2.schema = [
-            SchemaField("name", "STRING", "REQUIRED"),
-            SchemaField("age", "INTEGER", "NULLABLE"),
-        ]
-
-        assert table_1 == table_2
-
-=======
->>>>>>> a789d00c
     def test__eq__same_table_property_different(self):
         table_1 = self._make_one("project_foo.dataset_bar.table_baz")
         table_1.description = "This is table baz"
@@ -797,15 +739,6 @@
 
         assert table_1 == table_2  # Still equal, only table reference is important.
 
-<<<<<<< HEAD
-    def test__eq__different_table(self):
-        table_1 = self._make_one("project_foo.dataset_bar.table_baz")
-        table_2 = self._make_one("project_foo.dataset_bar.table_baz_2")
-
-        assert table_1 != table_2
-
-=======
->>>>>>> a789d00c
     def test_hashable(self):
         table_1 = self._make_one("project_foo.dataset_bar.table_baz")
         table_1.description = "This is a table"
@@ -1779,41 +1712,6 @@
         table = self._make_one(resource)
         self.assertEqual(table.to_api_repr(), resource)
 
-<<<<<<< HEAD
-    def test__eq__wrong_type(self):
-        resource = {
-            "tableReference": {
-                "projectId": "project_foo",
-                "datasetId": "dataset_bar",
-                "tableId": "table_baz",
-            }
-        }
-        table = self._make_one(resource)
-
-        class FakeTableListItem:
-            project = "project_foo"
-            dataset_id = "dataset_bar"
-            table_id = "table_baz"
-
-        not_a_table = FakeTableListItem()
-
-        assert table != not_a_table  # Can't fake it.
-
-    def test__eq__same_table(self):
-        resource = {
-            "tableReference": {
-                "projectId": "project_foo",
-                "datasetId": "dataset_bar",
-                "tableId": "table_baz",
-            }
-        }
-        table_1 = self._make_one(resource)
-        table_2 = self._make_one(resource)
-
-        assert table_1 == table_2
-
-=======
->>>>>>> a789d00c
     def test__eq__same_table_property_different(self):
         table_ref_resource = {
             "projectId": "project_foo",
@@ -1829,43 +1727,6 @@
 
         assert table_1 == table_2  # Still equal, only table reference is important.
 
-<<<<<<< HEAD
-    def test__eq__different_table(self):
-        resource_1 = {
-            "tableReference": {
-                "projectId": "project_foo",
-                "datasetId": "dataset_bar",
-                "tableId": "table_baz",
-            }
-        }
-        table_1 = self._make_one(resource_1)
-
-        resource_2 = {
-            "tableReference": {
-                "projectId": "project_foo",
-                "datasetId": "dataset_bar",
-                "tableId": "table_quux",
-            }
-        }
-        table_2 = self._make_one(resource_2)
-
-        assert table_1 != table_2
-
-    def test_hashable(self):
-        resource = {
-            "tableReference": {
-                "projectId": "project_foo",
-                "datasetId": "dataset_bar",
-                "tableId": "table_baz",
-            }
-        }
-        table_item = self._make_one(resource)
-        table_item_2 = self._make_one(resource)
-
-        assert hash(table_item) == hash(table_item_2)
-
-=======
->>>>>>> a789d00c
 
 class TestTableClassesInterchangeability:
     @staticmethod
@@ -2060,12 +1921,7 @@
         df = row_iterator.to_geodataframe(create_bqstorage_client=False)
         self.assertIsInstance(df, geopandas.GeoDataFrame)
         self.assertEqual(len(df), 0)  # verify the number of rows
-<<<<<<< HEAD
-        self.assertEqual(df.crs.srs, "EPSG:4326")
-        self.assertEqual(df.crs.name, "WGS 84")
-=======
         self.assertIsNone(df.crs)
->>>>>>> a789d00c
 
 
 class TestRowIterator(unittest.TestCase):
@@ -2281,41 +2137,6 @@
         )
         result = iterator._validate_bqstorage(
             bqstorage_client=None, create_bqstorage_client=True
-<<<<<<< HEAD
-=======
-        )
-        self.assertFalse(result)
-
-    def test__validate_bqstorage_returns_false_if_missing_dependency(self):
-        iterator = self._make_one(first_page_response=None)  # not cached
-
-        def fail_bqstorage_import(name, globals, locals, fromlist, level):
-            # NOTE: *very* simplified, assuming a straightforward absolute import
-            return "bigquery_storage" in name or (
-                fromlist is not None and "bigquery_storage" in fromlist
-            )
-
-        no_bqstorage = maybe_fail_import(predicate=fail_bqstorage_import)
-
-        with no_bqstorage:
-            result = iterator._validate_bqstorage(
-                bqstorage_client=None, create_bqstorage_client=True
-            )
-
-        self.assertFalse(result)
-
-    @unittest.skipIf(
-        bigquery_storage is None, "Requires `google-cloud-bigquery-storage`"
-    )
-    def test__validate_bqstorage_returns_false_w_warning_if_obsolete_version(self):
-        from google.cloud.bigquery.exceptions import LegacyBigQueryStorageError
-
-        iterator = self._make_one(first_page_response=None)  # not cached
-
-        patcher = mock.patch(
-            "google.cloud.bigquery.table._helpers.BQ_STORAGE_VERSIONS.verify_version",
-            side_effect=LegacyBigQueryStorageError("BQ Storage too old"),
->>>>>>> a789d00c
         )
         self.assertFalse(result)
 
@@ -2512,13 +2333,6 @@
         self.assertEqual(child_field.type.value_type[0].name, "name")
         self.assertEqual(child_field.type.value_type[1].name, "age")
 
-<<<<<<< HEAD
-=======
-    @unittest.skipIf(pyarrow is None, "Requires `pyarrow`")
-    @unittest.skipIf(
-        bigquery_storage is None, "Requires `google-cloud-bigquery-storage`"
-    )
->>>>>>> a789d00c
     def test_to_arrow_max_results_w_explicit_bqstorage_client_warning(self):
         from google.cloud.bigquery.schema import SchemaField
 
@@ -2559,13 +2373,6 @@
         )
         mock_client._ensure_bqstorage_client.assert_not_called()
 
-<<<<<<< HEAD
-=======
-    @unittest.skipIf(pyarrow is None, "Requires `pyarrow`")
-    @unittest.skipIf(
-        bigquery_storage is None, "Requires `google-cloud-bigquery-storage`"
-    )
->>>>>>> a789d00c
     def test_to_arrow_max_results_w_create_bqstorage_client_no_warning(self):
         from google.cloud.bigquery.schema import SchemaField
 
@@ -2969,13 +2776,6 @@
         bqstorage_client._transport.grpc_channel.close.assert_not_called()
 
     @unittest.skipIf(pandas is None, "Requires `pandas`")
-<<<<<<< HEAD
-=======
-    @unittest.skipIf(
-        bigquery_storage is None, "Requires `google-cloud-bigquery-storage`"
-    )
-    @unittest.skipIf(pyarrow is None, "Requires `pyarrow`")
->>>>>>> a789d00c
     def test_to_dataframe_iterable_w_bqstorage_max_results_warning(self):
         from google.cloud.bigquery import schema
         from google.cloud.bigquery import table as mut
@@ -4160,10 +3960,6 @@
         self.assertEqual(df.name.dtype.name, "object")
         self.assertEqual(df.geog.dtype.name, "geometry")
         self.assertIsInstance(df.geog, geopandas.GeoSeries)
-<<<<<<< HEAD
-        self.assertEqual(list(map(str, df.area)), ["0.0", "nan", "0.5"])
-        self.assertEqual(list(map(str, df.geog.area)), ["0.0", "nan", "0.5"])
-=======
 
         with warnings.catch_warnings():
             # Computing the area on a GeoDataFrame that uses a geographic Coordinate
@@ -4172,7 +3968,6 @@
             self.assertEqual(list(map(str, df.area)), ["0.0", "nan", "0.5"])
             self.assertEqual(list(map(str, df.geog.area)), ["0.0", "nan", "0.5"])
 
->>>>>>> a789d00c
         self.assertEqual(df.crs.srs, "EPSG:4326")
         self.assertEqual(df.crs.name, "WGS 84")
         self.assertEqual(df.geog.crs.srs, "EPSG:4326")
@@ -4243,10 +4038,6 @@
         self.assertEqual(df.geog.dtype.name, "geometry")
         self.assertEqual(df.geog2.dtype.name, "object")
         self.assertIsInstance(df.geog, geopandas.GeoSeries)
-<<<<<<< HEAD
-        self.assertEqual(list(map(str, df.area)), ["0.0", "nan", "0.5"])
-        self.assertEqual(list(map(str, df.geog.area)), ["0.0", "nan", "0.5"])
-=======
 
         with warnings.catch_warnings():
             # Computing the area on a GeoDataFrame that uses a geographic Coordinate
@@ -4255,7 +4046,6 @@
             self.assertEqual(list(map(str, df.area)), ["0.0", "nan", "0.5"])
             self.assertEqual(list(map(str, df.geog.area)), ["0.0", "nan", "0.5"])
 
->>>>>>> a789d00c
         self.assertEqual(
             [v.__class__.__name__ for v in df.geog], ["Point", "NoneType", "Polygon"]
         )
@@ -4265,12 +4055,6 @@
         self.assertEqual(
             [v.__class__.__name__ for v in df.geog2], ["Point", "Point", "Point"]
         )
-<<<<<<< HEAD
-        # and can easily be converted to a GeoSeries
-        self.assertEqual(
-            list(map(str, geopandas.GeoSeries(df.geog2).area)), ["0.0", "0.0", "0.0"]
-        )
-=======
 
         # and can easily be converted to a GeoSeries
         with warnings.catch_warnings():
@@ -4279,7 +4063,6 @@
                 list(map(str, geopandas.GeoSeries(df.geog2).area)),
                 ["0.0", "0.0", "0.0"],
             )
->>>>>>> a789d00c
 
     @unittest.skipIf(geopandas is None, "Requires `geopandas`")
     @mock.patch("google.cloud.bigquery.table.RowIterator.to_dataframe")
@@ -4331,10 +4114,6 @@
         self.assertEqual(df.name.dtype.name, "object")
         self.assertEqual(df.g.dtype.name, "geometry")
         self.assertIsInstance(df.g, geopandas.GeoSeries)
-<<<<<<< HEAD
-        self.assertEqual(list(map(str, df.area)), ["0.0"])
-        self.assertEqual(list(map(str, df.g.area)), ["0.0"])
-=======
 
         with warnings.catch_warnings():
             # Computing the area on a GeoDataFrame that uses a geographic Coordinate
@@ -4343,7 +4122,6 @@
             self.assertEqual(list(map(str, df.area)), ["0.0"])
             self.assertEqual(list(map(str, df.g.area)), ["0.0"])
 
->>>>>>> a789d00c
         self.assertEqual([v.__class__.__name__ for v in df.g], ["Point"])
 
 
