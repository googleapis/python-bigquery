--- conflicted
+++ resolved
@@ -26,10 +26,8 @@
 import pytest
 
 from google.cloud import bigquery
-<<<<<<< HEAD
 from google.cloud import bigquery_storage
-=======
->>>>>>> 2cb3563e
+
 from . import helpers
 
 
@@ -359,10 +357,6 @@
             ],
         ),
     ]
-<<<<<<< HEAD
-
-=======
->>>>>>> 2cb3563e
     df_data = collections.OrderedDict(df_data)
     dataframe = pandas.DataFrame(df_data, dtype="object", columns=df_data.keys())
 
