--- conflicted
+++ resolved
@@ -24,7 +24,6 @@
 import google.api_core.retry
 import pkg_resources
 import pytest
-import numpy
 
 from google.cloud import bigquery
 from google.cloud import bigquery_storage
@@ -85,7 +84,6 @@
             ("uint8_col", pandas.Series([0, 1, 2], dtype="uint8")),
             ("uint16_col", pandas.Series([3, 4, 5], dtype="uint16")),
             ("uint32_col", pandas.Series([6, 7, 8], dtype="uint32")),
-<<<<<<< HEAD
             (
                 "date_col",
                 pandas.Series(
@@ -108,7 +106,6 @@
                     dtype="time",
                 ),
             ),
-=======
             ("array_bool_col", pandas.Series([[True], [False], [True]])),
             (
                 "array_ts_col",
@@ -184,7 +181,6 @@
                 "array_uint32_col",
                 pandas.Series([numpy.array([_], dtype="uint32") for _ in [6, 7, 8]]),
             ),
->>>>>>> 40c92c36
         ]
     )
     dataframe = pandas.DataFrame(df_data, columns=df_data.keys())
@@ -212,10 +208,8 @@
         bigquery.SchemaField("uint8_col", "INTEGER"),
         bigquery.SchemaField("uint16_col", "INTEGER"),
         bigquery.SchemaField("uint32_col", "INTEGER"),
-<<<<<<< HEAD
         bigquery.SchemaField("date_col", "DATE"),
         bigquery.SchemaField("time_col", "TIME"),
-=======
         bigquery.SchemaField("array_bool_col", "BOOLEAN", mode="REPEATED"),
         bigquery.SchemaField("array_ts_col", "TIMESTAMP", mode="REPEATED"),
         # TODO: Update to DATETIME in V3
@@ -230,7 +224,6 @@
         bigquery.SchemaField("array_uint8_col", "INTEGER", mode="REPEATED"),
         bigquery.SchemaField("array_uint16_col", "INTEGER", mode="REPEATED"),
         bigquery.SchemaField("array_uint32_col", "INTEGER", mode="REPEATED"),
->>>>>>> 40c92c36
     )
     assert numpy.array(
         sorted(map(list, bigquery_client.list_rows(table)), key=lambda r: r[5]),
