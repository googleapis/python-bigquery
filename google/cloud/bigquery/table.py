--- conflicted
+++ resolved
@@ -1672,14 +1672,7 @@
                 headers from the query results. The column headers are derived
                 from the destination table's schema.
 
-<<<<<<< HEAD
-        ..versionadded:: 1.17.0
-=======
-        Raises:
-            ValueError: If the :mod:`pyarrow` library cannot be imported.
-
         .. versionadded:: 1.17.0
->>>>>>> d1cbc381
         """
         if not self._validate_bqstorage(bqstorage_client, create_bqstorage_client):
             create_bqstorage_client = False
