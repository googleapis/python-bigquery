# Copyright 2015 Google LLC
#
# Licensed under the Apache License, Version 2.0 (the "License");
# you may not use this file except in compliance with the License.
# You may obtain a copy of the License at
#
#     http://www.apache.org/licenses/LICENSE-2.0
#
# Unless required by applicable law or agreed to in writing, software
# distributed under the License is distributed on an "AS IS" BASIS,
# WITHOUT WARRANTIES OR CONDITIONS OF ANY KIND, either express or implied.
# See the License for the specific language governing permissions and
# limitations under the License.

"""Define API Datasets."""

from __future__ import absolute_import

import copy

import google.cloud._helpers  # type: ignore

from google.cloud.bigquery import _helpers
from google.cloud.bigquery.model import ModelReference
from google.cloud.bigquery.routine import Routine, RoutineReference
from google.cloud.bigquery.table import TableReference, _table_arg_to_table_ref
from google.cloud.bigquery.encryption_configuration import EncryptionConfiguration

from typing import Optional, List


def _get_table_reference(self, table_id):
    """Constructs a TableReference.

    Args:
        table_id (str): The ID of the table.

    Returns:
        google.cloud.bigquery.table.TableReference:
            A table reference for a table in this dataset.
    """
    return TableReference(self, table_id)


def _get_model_reference(self, model_id):
    """Constructs a ModelReference.

    Args:
        model_id (str): the ID of the model.

    Returns:
        google.cloud.bigquery.model.ModelReference:
            A ModelReference for a model in this dataset.
    """
    return ModelReference.from_api_repr(
        {"projectId": self.project, "datasetId": self.dataset_id, "modelId": model_id}
    )


def _get_routine_reference(self, routine_id):
    """Constructs a RoutineReference.

    Args:
        routine_id (str): the ID of the routine.

    Returns:
        google.cloud.bigquery.routine.RoutineReference:
            A RoutineReference for a routine in this dataset.
    """
    return RoutineReference.from_api_repr(
        {
            "projectId": self.project,
            "datasetId": self.dataset_id,
            "routineId": routine_id,
        }
    )


class DatasetReference(object):
    """DatasetReferences are pointers to datasets.

    See
    https://cloud.google.com/bigquery/docs/reference/rest/v2/datasets#datasetreference

    Args:
        project (str): The ID of the project
        dataset_id (str): The ID of the dataset

    Raises:
        ValueError: If either argument is not of type ``str``.
    """

    def __init__(self, project, dataset_id):
        if not isinstance(project, str):
            raise ValueError("Pass a string for project")
        if not isinstance(dataset_id, str):
            raise ValueError("Pass a string for dataset_id")
        self._project = project
        self._dataset_id = dataset_id

    @property
    def project(self):
        """str: Project ID of the dataset."""
        return self._project

    @property
    def dataset_id(self):
        """str: Dataset ID."""
        return self._dataset_id

    @property
    def path(self):
        """str: URL path for the dataset based on project and dataset ID."""
        return "/projects/%s/datasets/%s" % (self.project, self.dataset_id)

    table = _get_table_reference

    model = _get_model_reference

    routine = _get_routine_reference

    @classmethod
    def from_api_repr(cls, resource: dict) -> "DatasetReference":
        """Factory: construct a dataset reference given its API representation

        Args:
            resource (Dict[str, str]):
                Dataset reference resource representation returned from the API

        Returns:
            google.cloud.bigquery.dataset.DatasetReference:
                Dataset reference parsed from ``resource``.
        """
        project = resource["projectId"]
        dataset_id = resource["datasetId"]
        return cls(project, dataset_id)

    @classmethod
    def from_string(
        cls, dataset_id: str, default_project: str = None
    ) -> "DatasetReference":
        """Construct a dataset reference from dataset ID string.

        Args:
            dataset_id (str):
                A dataset ID in standard SQL format. If ``default_project``
                is not specified, this must include both the project ID and
                the dataset ID, separated by ``.``.
            default_project (Optional[str]):
                The project ID to use when ``dataset_id`` does not include a
                project ID.

        Returns:
            DatasetReference:
                Dataset reference parsed from ``dataset_id``.

        Examples:
            >>> DatasetReference.from_string('my-project-id.some_dataset')
            DatasetReference('my-project-id', 'some_dataset')

        Raises:
            ValueError:
                If ``dataset_id`` is not a fully-qualified dataset ID in
                standard SQL format.
        """
        output_dataset_id = dataset_id
        output_project_id = default_project
        parts = _helpers._split_id(dataset_id)

        if len(parts) == 1 and not default_project:
            raise ValueError(
                "When default_project is not set, dataset_id must be a "
                "fully-qualified dataset ID in standard SQL format, "
                'e.g., "project.dataset_id" got {}'.format(dataset_id)
            )
        elif len(parts) == 2:
            output_project_id, output_dataset_id = parts
        elif len(parts) > 2:
            raise ValueError(
                "Too many parts in dataset_id. Expected a fully-qualified "
                "dataset ID in standard SQL format. e.g. "
                '"project.dataset_id", got {}'.format(dataset_id)
            )

        return cls(output_project_id, output_dataset_id)

    def to_api_repr(self) -> dict:
        """Construct the API resource representation of this dataset reference

        Returns:
            Dict[str, str]: dataset reference represented as an API resource
        """
        return {"projectId": self._project, "datasetId": self._dataset_id}

    def _key(self):
        """A tuple key that uniquely describes this field.

        Used to compute this instance's hashcode and evaluate equality.

        Returns:
            Tuple[str]: The contents of this :class:`.DatasetReference`.
        """
        return (self._project, self._dataset_id)

    def __eq__(self, other):
        if not isinstance(other, DatasetReference):
            return NotImplemented
        return self._key() == other._key()

    def __ne__(self, other):
        return not self == other

    def __hash__(self):
        return hash(self._key())

    def __repr__(self):
        return "DatasetReference{}".format(self._key())


class AccessEntry(object):
    """Represents grant of an access role to an entity.

    An entry must have exactly one of the allowed
    :class:`google.cloud.bigquery.enums.EntityTypes`. If anything but ``view``, ``routine``,
    or ``dataset`` are set, a ``role`` is also required. ``role`` is omitted for ``view``,
    ``routine``, ``dataset``, because they are always read-only.

    See https://cloud.google.com/bigquery/docs/reference/rest/v2/datasets.

    Args:
        role (str):
            Role granted to the entity. The following string values are
            supported: `'READER'`, `'WRITER'`, `'OWNER'`. It may also be
            :data:`None` if the ``entity_type`` is ``view``, ``routine``, or ``dataset``.

        entity_type (str):
            Type of entity being granted the role. See
            :class:`google.cloud.bigquery.enums.EntityTypes` for supported types.

        entity_id (Union[str, Dict[str, str]]):
            If the ``entity_type`` is not 'view', 'routine', or 'dataset', the
            ``entity_id`` is the ``str`` ID of the entity being granted the role. If
            the ``entity_type`` is 'view' or 'routine', the ``entity_id`` is a ``dict``
            representing the view or routine from a different dataset to grant access
            to in the following format for views::

                {
                    'projectId': string,
                    'datasetId': string,
                    'tableId': string
                }

            For routines::

                {
                    'projectId': string,
                    'datasetId': string,
                    'routineId': string
                }

            If the ``entity_type`` is 'dataset', the ``entity_id`` is a ``dict`` that includes
            a 'dataset' field with a ``dict`` representing the dataset and a 'target_types'
            field with a ``str`` value of the dataset's resource type::

                {
                    'dataset': {
                        'projectId': string,
                        'datasetId': string,
                    },
                    'target_types: 'VIEWS'
                }

    Raises:
        ValueError:
            If a ``view``, ``routine``, or ``dataset`` has ``role`` set, or a non ``view``,
            non ``routine``, and non ``dataset`` **does not** have a ``role`` set.

    Examples:
        >>> entry = AccessEntry('OWNER', 'userByEmail', 'user@example.com')

        >>> view = {
        ...     'projectId': 'my-project',
        ...     'datasetId': 'my_dataset',
        ...     'tableId': 'my_table'
        ... }
        >>> entry = AccessEntry(None, 'view', view)
    """

    def __init__(self, role=None, entity_type=None, entity_id=None):
        self._properties = {}
        if entity_type is not None:
            self._properties[entity_type] = entity_id
        self._properties["role"] = role
        self._entity_type = entity_type
        # self._entity_id = entity_id

    @property
    def role(self) -> Optional[str]:
        """The role of the entry."""
        return self._properties.get("role")

    @role.setter
    def role(self, value):
        self._properties["role"] = value

    @property
    def dataset(self) -> Optional[dict]:
        """API resource representation of a dataset reference."""
        return self._properties.get("dataset")

    @dataset.setter
    def dataset(self, value):
        if self.role is not None:
            raise ValueError(
                "Role must be None for a dataset. Current " "role: %r" % (self.role)
            )
        if not isinstance(value, dict):
            if isinstance(value, str):
                value = DatasetReference.from_string(value)

            if isinstance(value, (Dataset, DatasetListItem)):
                value = value.reference

            value = value.to_api_repr()

        _helpers._set_sub_prop(self._properties, ["dataset", "dataset"], prop)

    @property
    def target_types(self) -> Optional[List[str]]:
        """Which resources that the dataset in this entry applies to."""
<<<<<<< HEAD
        return self._properties.get("dataset").get("targetTypes")
=======
        return _helpers._get_sub_prop(self._properties, ["dataset", "targetTypes"])
>>>>>>> d7970264

    @target_types.setter
    def target_types(self, value):
        if "dataset" not in self._properties:
            self._properties["dataset"] = {}
        self._properties["dataset"]["targetTypes"] = value

    @property
    def routine(self) -> Optional[dict]:
        """API resource representation of a routine reference."""
        return self._properties.get("routine")

    @routine.setter
    def routine(self, value):
        if self.role is not None:
            raise ValueError(
                "Role must be None for a routine. Current " "role: %r" % (self.role)
            )
        if not isinstance(value, dict):
            if isinstance(value, str):
                value = RoutineReference.from_string(value)

            if isinstance(value, Routine):
                value = value.reference

            value = value.to_api_repr()
        self._properties["routine"] = value

    @property
    def view(self) -> Optional[dict]:
        """API resource representation of a view reference."""
        return self._properties.get("view")

    @view.setter
    def view(self, value):
        if self.role is not None:
            raise ValueError(
                "Role must be None for a view. Current " "role: %r" % (self.role)
            )
        if not isinstance(value, dict):
            value = _table_arg_to_table_ref(value)
            value = value.to_api_repr()
        self._properties["view"] = value

    @property
    def group_by_email(self) -> Optional[str]:
        """An email address of a Google Group to grant access to."""
        return self._properties.get("groupByEmail")

    @group_by_email.setter
    def group_by_email(self, value):
        self._properties["groupByEmail"] = value

    @property
    def user_by_email(self) -> Optional[str]:
        """An email address of a user to grant access to."""
        return self._properties.get("userByEmail")

    @user_by_email.setter
    def user_by_email(self, value):
        self._properties["userByEmail"] = value

    @property
    def domain(self) -> Optional[str]:
        """A domain to grant access to."""
        return self._properties.get("domain")

    @domain.setter
    def domain(self, value):
        self._properties["domain"] = value

    @property
    def special_group(self) -> Optional[str]:
        """A special group to grant access to."""
        return self._properties.get("specialGroup")

    @special_group.setter
    def special_group(self, value):
        self._properties["specialGroup"] = value

    @property
    def entity_type(self) -> Optional[str]:
        """The entity_type of the entry."""
        return self._entity_type

    @property
    def entity_id(self) -> Optional[str]:
        """The entity_id of the entry."""
        return self._properties.get(self.entity_type)

    def __eq__(self, other):
        if not isinstance(other, AccessEntry):
            return NotImplemented
        return self._key() == other._key()

    def __ne__(self, other):
        return not self == other

    def __repr__(self):
        return "<AccessEntry: role=%s, %s=%s>" % (
            self.role,
            self._entity_type,
            self.entity_id,
        )

    def _key(self):
        """ A tuple key that uniquely describes this field.
        Used to compute this instance's hashcode and evaluate equality.
        Returns:
            Tuple: The contents of this :class:`~google.cloud.bigquery.dataset.AccessEntry`.
        """
        properties = self._properties.copy()
        prop_tup = tuple(sorted(properties.items()))
        return (self.role, self._entity_type, self.entity_id, prop_tup)

    def __hash__(self):
        return hash(self._key())

    def to_api_repr(self):
        """Construct the API resource representation of this access entry

        Returns:
            Dict[str, object]: Access entry represented as an API resource
        """
        resource = copy.deepcopy(self._properties)
        if self._entity_type is not None:
            resource[self.entity_type] = self.entity_id
        if self.role is not None:
            resource["role"] = self.role
        return resource

    @classmethod
    def from_api_repr(cls, resource: dict) -> "AccessEntry":
        """Factory: construct an access entry given its API representation

        Args:
            resource (Dict[str, object]):
                Access entry resource representation returned from the API

        Returns:
            google.cloud.bigquery.dataset.AccessEntry:
                Access entry parsed from ``resource``.

        Raises:
            ValueError:
                If the resource has more keys than ``role`` and one additional
                key.
        """
        entry = resource.copy()
        role = entry.pop("role", None)
        entity_type, entity_id = entry.popitem()
        if len(entry) != 0:
            raise ValueError("Entry has unexpected keys remaining.", entry)

        config = cls(role, entity_type, entity_id)
        config._properties = copy.deepcopy(resource)
        return config


class Dataset(object):
    """Datasets are containers for tables.

    See
    https://cloud.google.com/bigquery/docs/reference/rest/v2/datasets#resource-dataset

    Args:
        dataset_ref (Union[google.cloud.bigquery.dataset.DatasetReference, str]):
            A pointer to a dataset. If ``dataset_ref`` is a string, it must
            include both the project ID and the dataset ID, separated by
            ``.``.
    """

    _PROPERTY_TO_API_FIELD = {
        "access_entries": "access",
        "created": "creationTime",
        "default_partition_expiration_ms": "defaultPartitionExpirationMs",
        "default_table_expiration_ms": "defaultTableExpirationMs",
        "friendly_name": "friendlyName",
        "default_encryption_configuration": "defaultEncryptionConfiguration",
    }

    def __init__(self, dataset_ref):
        if isinstance(dataset_ref, str):
            dataset_ref = DatasetReference.from_string(dataset_ref)
        self._properties = {"datasetReference": dataset_ref.to_api_repr(), "labels": {}}

    @property
    def project(self):
        """str: Project ID of the project bound to the dataset."""
        return self._properties["datasetReference"]["projectId"]

    @property
    def path(self):
        """str: URL path for the dataset based on project and dataset ID."""
        return "/projects/%s/datasets/%s" % (self.project, self.dataset_id)

    @property
    def access_entries(self):
        """List[google.cloud.bigquery.dataset.AccessEntry]: Dataset's access
        entries.

        ``role`` augments the entity type and must be present **unless** the
        entity type is ``view`` or ``routine``.

        Raises:
            TypeError: If 'value' is not a sequence
            ValueError:
                If any item in the sequence is not an
                :class:`~google.cloud.bigquery.dataset.AccessEntry`.
        """
        entries = self._properties.get("access", [])
        return [AccessEntry.from_api_repr(entry) for entry in entries]

    @access_entries.setter
    def access_entries(self, value):
        if not all(isinstance(field, AccessEntry) for field in value):
            raise ValueError("Values must be AccessEntry instances")
        entries = [entry.to_api_repr() for entry in value]
        self._properties["access"] = entries

    @property
    def created(self):
        """Union[datetime.datetime, None]: Datetime at which the dataset was
        created (:data:`None` until set from the server).
        """
        creation_time = self._properties.get("creationTime")
        if creation_time is not None:
            # creation_time will be in milliseconds.
            return google.cloud._helpers._datetime_from_microseconds(
                1000.0 * float(creation_time)
            )

    @property
    def dataset_id(self):
        """str: Dataset ID."""
        return self._properties["datasetReference"]["datasetId"]

    @property
    def full_dataset_id(self):
        """Union[str, None]: ID for the dataset resource (:data:`None` until
        set from the server)

        In the format ``project_id:dataset_id``.
        """
        return self._properties.get("id")

    @property
    def reference(self):
        """google.cloud.bigquery.dataset.DatasetReference: A reference to this
        dataset.
        """
        return DatasetReference(self.project, self.dataset_id)

    @property
    def etag(self):
        """Union[str, None]: ETag for the dataset resource (:data:`None` until
        set from the server).
        """
        return self._properties.get("etag")

    @property
    def modified(self):
        """Union[datetime.datetime, None]: Datetime at which the dataset was
        last modified (:data:`None` until set from the server).
        """
        modified_time = self._properties.get("lastModifiedTime")
        if modified_time is not None:
            # modified_time will be in milliseconds.
            return google.cloud._helpers._datetime_from_microseconds(
                1000.0 * float(modified_time)
            )

    @property
    def self_link(self):
        """Union[str, None]: URL for the dataset resource (:data:`None` until
        set from the server).
        """
        return self._properties.get("selfLink")

    @property
    def default_partition_expiration_ms(self):
        """Optional[int]: The default partition expiration for all
        partitioned tables in the dataset, in milliseconds.

        Once this property is set, all newly-created partitioned tables in
        the dataset will have an ``time_paritioning.expiration_ms`` property
        set to this value, and changing the value will only affect new
        tables, not existing ones. The storage in a partition will have an
        expiration time of its partition time plus this value.

        Setting this property overrides the use of
        ``default_table_expiration_ms`` for partitioned tables: only one of
        ``default_table_expiration_ms`` and
        ``default_partition_expiration_ms`` will be used for any new
        partitioned table. If you provide an explicit
        ``time_partitioning.expiration_ms`` when creating or updating a
        partitioned table, that value takes precedence over the default
        partition expiration time indicated by this property.
        """
        return _helpers._int_or_none(
            self._properties.get("defaultPartitionExpirationMs")
        )

    @default_partition_expiration_ms.setter
    def default_partition_expiration_ms(self, value):
        self._properties["defaultPartitionExpirationMs"] = _helpers._str_or_none(value)

    @property
    def default_table_expiration_ms(self):
        """Union[int, None]: Default expiration time for tables in the dataset
        (defaults to :data:`None`).

        Raises:
            ValueError: For invalid value types.
        """
        return _helpers._int_or_none(self._properties.get("defaultTableExpirationMs"))

    @default_table_expiration_ms.setter
    def default_table_expiration_ms(self, value):
        if not isinstance(value, int) and value is not None:
            raise ValueError("Pass an integer, or None")
        self._properties["defaultTableExpirationMs"] = _helpers._str_or_none(value)

    @property
    def description(self):
        """Optional[str]: Description of the dataset as set by the user
        (defaults to :data:`None`).

        Raises:
            ValueError: for invalid value types.
        """
        return self._properties.get("description")

    @description.setter
    def description(self, value):
        if not isinstance(value, str) and value is not None:
            raise ValueError("Pass a string, or None")
        self._properties["description"] = value

    @property
    def friendly_name(self):
        """Union[str, None]: Title of the dataset as set by the user
        (defaults to :data:`None`).

        Raises:
            ValueError: for invalid value types.
        """
        return self._properties.get("friendlyName")

    @friendly_name.setter
    def friendly_name(self, value):
        if not isinstance(value, str) and value is not None:
            raise ValueError("Pass a string, or None")
        self._properties["friendlyName"] = value

    @property
    def location(self):
        """Union[str, None]: Location in which the dataset is hosted as set by
        the user (defaults to :data:`None`).

        Raises:
            ValueError: for invalid value types.
        """
        return self._properties.get("location")

    @location.setter
    def location(self, value):
        if not isinstance(value, str) and value is not None:
            raise ValueError("Pass a string, or None")
        self._properties["location"] = value

    @property
    def labels(self):
        """Dict[str, str]: Labels for the dataset.

        This method always returns a dict. To change a dataset's labels,
        modify the dict, then call
        :meth:`google.cloud.bigquery.client.Client.update_dataset`. To delete
        a label, set its value to :data:`None` before updating.

        Raises:
            ValueError: for invalid value types.
        """
        return self._properties.setdefault("labels", {})

    @labels.setter
    def labels(self, value):
        if not isinstance(value, dict):
            raise ValueError("Pass a dict")
        self._properties["labels"] = value

    @property
    def default_encryption_configuration(self):
        """google.cloud.bigquery.encryption_configuration.EncryptionConfiguration: Custom
        encryption configuration for all tables in the dataset.

        Custom encryption configuration (e.g., Cloud KMS keys) or :data:`None`
        if using default encryption.

        See `protecting data with Cloud KMS keys
        <https://cloud.google.com/bigquery/docs/customer-managed-encryption>`_
        in the BigQuery documentation.
        """
        prop = self._properties.get("defaultEncryptionConfiguration")
        if prop:
            prop = EncryptionConfiguration.from_api_repr(prop)
        return prop

    @default_encryption_configuration.setter
    def default_encryption_configuration(self, value):
        api_repr = value
        if value:
            api_repr = value.to_api_repr()
        self._properties["defaultEncryptionConfiguration"] = api_repr

    @classmethod
    def from_string(cls, full_dataset_id: str) -> "Dataset":
        """Construct a dataset from fully-qualified dataset ID.

        Args:
            full_dataset_id (str):
                A fully-qualified dataset ID in standard SQL format. Must
                include both the project ID and the dataset ID, separated by
                ``.``.

        Returns:
            Dataset: Dataset parsed from ``full_dataset_id``.

        Examples:
            >>> Dataset.from_string('my-project-id.some_dataset')
            Dataset(DatasetReference('my-project-id', 'some_dataset'))

        Raises:
            ValueError:
                If ``full_dataset_id`` is not a fully-qualified dataset ID in
                standard SQL format.
        """
        return cls(DatasetReference.from_string(full_dataset_id))

    @classmethod
    def from_api_repr(cls, resource: dict) -> "Dataset":
        """Factory: construct a dataset given its API representation

        Args:
            resource (Dict[str: object]):
                Dataset resource representation returned from the API

        Returns:
            google.cloud.bigquery.dataset.Dataset:
                Dataset parsed from ``resource``.
        """
        if (
            "datasetReference" not in resource
            or "datasetId" not in resource["datasetReference"]
        ):
            raise KeyError(
                "Resource lacks required identity information:"
                '["datasetReference"]["datasetId"]'
            )
        project_id = resource["datasetReference"]["projectId"]
        dataset_id = resource["datasetReference"]["datasetId"]
        dataset = cls(DatasetReference(project_id, dataset_id))
        dataset._properties = copy.deepcopy(resource)
        return dataset

    def to_api_repr(self) -> dict:
        """Construct the API resource representation of this dataset

        Returns:
            Dict[str, object]: The dataset represented as an API resource
        """
        return copy.deepcopy(self._properties)

    def _build_resource(self, filter_fields):
        """Generate a resource for ``update``."""
        return _helpers._build_resource_from_properties(self, filter_fields)

    table = _get_table_reference

    model = _get_model_reference

    routine = _get_routine_reference

    def __repr__(self):
        return "Dataset({})".format(repr(self.reference))


class DatasetListItem(object):
    """A read-only dataset resource from a list operation.

    For performance reasons, the BigQuery API only includes some of the
    dataset properties when listing datasets. Notably,
    :attr:`~google.cloud.bigquery.dataset.Dataset.access_entries` is missing.

    For a full list of the properties that the BigQuery API returns, see the
    `REST documentation for datasets.list
    <https://cloud.google.com/bigquery/docs/reference/rest/v2/datasets/list>`_.


    Args:
        resource (Dict[str, str]):
            A dataset-like resource object from a dataset list response. A
            ``datasetReference`` property is required.

    Raises:
        ValueError:
            If ``datasetReference`` or one of its required members is missing
            from ``resource``.
    """

    def __init__(self, resource):
        if "datasetReference" not in resource:
            raise ValueError("resource must contain a datasetReference value")
        if "projectId" not in resource["datasetReference"]:
            raise ValueError(
                "resource['datasetReference'] must contain a projectId value"
            )
        if "datasetId" not in resource["datasetReference"]:
            raise ValueError(
                "resource['datasetReference'] must contain a datasetId value"
            )
        self._properties = resource

    @property
    def project(self):
        """str: Project bound to the dataset."""
        return self._properties["datasetReference"]["projectId"]

    @property
    def dataset_id(self):
        """str: Dataset ID."""
        return self._properties["datasetReference"]["datasetId"]

    @property
    def full_dataset_id(self):
        """Union[str, None]: ID for the dataset resource (:data:`None` until
        set from the server)

        In the format ``project_id:dataset_id``.
        """
        return self._properties.get("id")

    @property
    def friendly_name(self):
        """Union[str, None]: Title of the dataset as set by the user
        (defaults to :data:`None`).
        """
        return self._properties.get("friendlyName")

    @property
    def labels(self):
        """Dict[str, str]: Labels for the dataset."""
        return self._properties.setdefault("labels", {})

    @property
    def reference(self):
        """google.cloud.bigquery.dataset.DatasetReference: A reference to this
        dataset.
        """
        return DatasetReference(self.project, self.dataset_id)

    table = _get_table_reference

    model = _get_model_reference

    routine = _get_routine_reference<|MERGE_RESOLUTION|>--- conflicted
+++ resolved
@@ -292,7 +292,6 @@
             self._properties[entity_type] = entity_id
         self._properties["role"] = role
         self._entity_type = entity_type
-        # self._entity_id = entity_id
 
     @property
     def role(self) -> Optional[str]:
@@ -323,22 +322,23 @@
 
             value = value.to_api_repr()
 
-        _helpers._set_sub_prop(self._properties, ["dataset", "dataset"], prop)
+        _helpers._set_sub_prop(self._properties, ["dataset", "dataset"], value)
+        _helpers._set_sub_prop(
+            self._properties,
+            ["dataset", "targetTypes"],
+            self._properties.get("targetTypes"),
+        )
 
     @property
     def target_types(self) -> Optional[List[str]]:
         """Which resources that the dataset in this entry applies to."""
-<<<<<<< HEAD
-        return self._properties.get("dataset").get("targetTypes")
-=======
         return _helpers._get_sub_prop(self._properties, ["dataset", "targetTypes"])
->>>>>>> d7970264
 
     @target_types.setter
     def target_types(self, value):
         if "dataset" not in self._properties:
             self._properties["dataset"] = {}
-        self._properties["dataset"]["targetTypes"] = value
+        _helpers._set_sub_prop(self._properties, ["dataset", "targetTypes"], value)
 
     @property
     def routine(self) -> Optional[dict]:
