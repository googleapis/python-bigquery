# Copyright 2015 Google LLC
#
# Licensed under the Apache License, Version 2.0 (the "License");
# you may not use this file except in compliance with the License.
# You may obtain a copy of the License at
#
#     http://www.apache.org/licenses/LICENSE-2.0
#
# Unless required by applicable law or agreed to in writing, software
# distributed under the License is distributed on an "AS IS" BASIS,
# WITHOUT WARRANTIES OR CONDITIONS OF ANY KIND, either express or implied.
# See the License for the specific language governing permissions and
# limitations under the License.

import concurrent.futures
import copy
import json

import mock
import pyarrow
import pytest

<<<<<<< HEAD
from google.cloud import bigquery_storage

=======
try:
    import pandas
except (ImportError, AttributeError):  # pragma: NO COVER
    pandas = None
try:
    import shapely
except (ImportError, AttributeError):  # pragma: NO COVER
    shapely = None
try:
    import geopandas
except (ImportError, AttributeError):  # pragma: NO COVER
    geopandas = None
try:
    from google.cloud import bigquery_storage
except (ImportError, AttributeError):  # pragma: NO COVER
    bigquery_storage = None
>>>>>>> c9068e41
try:
    from tqdm import tqdm
except (ImportError, AttributeError):  # pragma: NO COVER
    tqdm = None

from google.cloud.bigquery import _helpers

from ..helpers import make_connection

from .helpers import _make_client
from .helpers import _make_job_resource

pandas = pytest.importorskip("pandas")


pyarrow = _helpers.PYARROW_VERSIONS.try_import()


@pytest.fixture
def table_read_options_kwarg():
    # Create a BigQuery Storage table read options object with pyarrow compression
    # enabled if a recent-enough version of google-cloud-bigquery-storage dependency is
    # installed to support the compression.
    if not hasattr(bigquery_storage, "ArrowSerializationOptions"):
        return {}

    read_options = bigquery_storage.ReadSession.TableReadOptions(
        arrow_serialization_options=bigquery_storage.ArrowSerializationOptions(
            buffer_compression=bigquery_storage.ArrowSerializationOptions.CompressionCodec.LZ4_FRAME
        )
    )
    return {"read_options": read_options}


@pytest.mark.parametrize(
    "query,expected",
    (
        (None, False),
        ("", False),
        ("select name, age from table", False),
        ("select name, age from table LIMIT 10;", False),
        ("select name, age from table order by other_column;", True),
        ("Select name, age From table Order By other_column", True),
        ("SELECT name, age FROM table ORDER BY other_column;", True),
        ("select name, age from table order\nby other_column", True),
        ("Select name, age From table Order\nBy other_column;", True),
        ("SELECT name, age FROM table ORDER\nBY other_column", True),
        ("SelecT name, age froM table OrdeR \n\t BY other_column;", True),
    ),
)
def test__contains_order_by(query, expected):
    from google.cloud.bigquery import job as mut

    if expected:
        assert mut._contains_order_by(query)
    else:
        assert not mut._contains_order_by(query)


@pytest.mark.parametrize(
    "query",
    (
        "select name, age from table order by other_column;",
        "Select name, age From table Order By other_column;",
        "SELECT name, age FROM table ORDER BY other_column;",
        "select name, age from table order\nby other_column;",
        "Select name, age From table Order\nBy other_column;",
        "SELECT name, age FROM table ORDER\nBY other_column;",
        "SelecT name, age froM table OrdeR \n\t BY other_column;",
    ),
)
def test_to_dataframe_bqstorage_preserve_order(query, table_read_options_kwarg):
    from google.cloud.bigquery.job import QueryJob as target_class

    job_resource = _make_job_resource(
        project_id="test-project", job_type="query", ended=True
    )
    job_resource["configuration"]["query"]["query"] = query
    job_resource["status"] = {"state": "DONE"}
    get_query_results_resource = {
        "jobComplete": True,
        "jobReference": {"projectId": "test-project", "jobId": "test-job"},
        "schema": {
            "fields": [
                {"name": "name", "type": "STRING", "mode": "NULLABLE"},
                {"name": "age", "type": "INTEGER", "mode": "NULLABLE"},
            ]
        },
        "totalRows": "4",
    }
    connection = make_connection(get_query_results_resource, job_resource)
    client = _make_client(connection=connection)
    job = target_class.from_api_repr(job_resource, client)
    bqstorage_client = mock.create_autospec(bigquery_storage.BigQueryReadClient)
    session = bigquery_storage.types.ReadSession()
    session.avro_schema.schema = json.dumps(
        {
            "type": "record",
            "name": "__root__",
            "fields": [
                {"name": "name", "type": ["null", "string"]},
                {"name": "age", "type": ["null", "long"]},
            ],
        }
    )
    bqstorage_client.create_read_session.return_value = session

    job.to_dataframe(bqstorage_client=bqstorage_client)

    destination_table = "projects/{projectId}/datasets/{datasetId}/tables/{tableId}".format(
        **job_resource["configuration"]["query"]["destinationTable"]
    )
    expected_session = bigquery_storage.ReadSession(
        table=destination_table,
        data_format=bigquery_storage.DataFormat.ARROW,
        **table_read_options_kwarg,
    )
    bqstorage_client.create_read_session.assert_called_once_with(
        parent="projects/test-project",
        read_session=expected_session,
        max_stream_count=1,  # Use a single stream to preserve row order.
    )


def test_to_arrow():
    from google.cloud.bigquery.job import QueryJob as target_class

    begun_resource = _make_job_resource(job_type="query")
    query_resource = {
        "jobComplete": True,
        "jobReference": begun_resource["jobReference"],
        "totalRows": "4",
        "schema": {
            "fields": [
                {
                    "name": "spouse_1",
                    "type": "RECORD",
                    "fields": [
                        {"name": "name", "type": "STRING", "mode": "NULLABLE"},
                        {"name": "age", "type": "INTEGER", "mode": "NULLABLE"},
                    ],
                },
                {
                    "name": "spouse_2",
                    "type": "RECORD",
                    "fields": [
                        {"name": "name", "type": "STRING", "mode": "NULLABLE"},
                        {"name": "age", "type": "INTEGER", "mode": "NULLABLE"},
                    ],
                },
            ]
        },
    }
    tabledata_resource = {
        "rows": [
            {
                "f": [
                    {"v": {"f": [{"v": "Phred Phlyntstone"}, {"v": "32"}]}},
                    {"v": {"f": [{"v": "Wylma Phlyntstone"}, {"v": "29"}]}},
                ]
            },
            {
                "f": [
                    {"v": {"f": [{"v": "Bhettye Rhubble"}, {"v": "27"}]}},
                    {"v": {"f": [{"v": "Bharney Rhubble"}, {"v": "33"}]}},
                ]
            },
        ]
    }
    done_resource = copy.deepcopy(begun_resource)
    done_resource["status"] = {"state": "DONE"}
    connection = make_connection(
        begun_resource, query_resource, done_resource, tabledata_resource
    )
    client = _make_client(connection=connection)
    job = target_class.from_api_repr(begun_resource, client)

    tbl = job.to_arrow(create_bqstorage_client=False)

    assert isinstance(tbl, pyarrow.Table)
    assert tbl.num_rows == 2

    # Check the schema.
    assert tbl.schema[0].name == "spouse_1"
    assert tbl.schema[0].type[0].name == "name"
    assert tbl.schema[0].type[1].name == "age"
    assert pyarrow.types.is_struct(tbl.schema[0].type)
    assert pyarrow.types.is_string(tbl.schema[0].type[0].type)
    assert pyarrow.types.is_int64(tbl.schema[0].type[1].type)
    assert tbl.schema[1].name == "spouse_2"
    assert tbl.schema[1].type[0].name == "name"
    assert tbl.schema[1].type[1].name == "age"
    assert pyarrow.types.is_struct(tbl.schema[1].type)
    assert pyarrow.types.is_string(tbl.schema[1].type[0].type)
    assert pyarrow.types.is_int64(tbl.schema[1].type[1].type)

    # Check the data.
    tbl_data = tbl.to_pydict()
    spouse_1 = tbl_data["spouse_1"]
    assert spouse_1 == [
        {"name": "Phred Phlyntstone", "age": 32},
        {"name": "Bhettye Rhubble", "age": 27},
    ]
    spouse_2 = tbl_data["spouse_2"]
    assert spouse_2 == [
        {"name": "Wylma Phlyntstone", "age": 29},
        {"name": "Bharney Rhubble", "age": 33},
    ]


def test_to_arrow_max_results_no_progress_bar():
    from google.cloud.bigquery import table
    from google.cloud.bigquery.job import QueryJob as target_class
    from google.cloud.bigquery.schema import SchemaField

    connection = make_connection({})
    client = _make_client(connection=connection)
    begun_resource = _make_job_resource(job_type="query")
    job = target_class.from_api_repr(begun_resource, client)

    schema = [
        SchemaField("name", "STRING", mode="REQUIRED"),
        SchemaField("age", "INTEGER", mode="REQUIRED"),
    ]
    rows = [
        {"f": [{"v": "Bharney Rhubble"}, {"v": "33"}]},
        {"f": [{"v": "Wylma Phlyntstone"}, {"v": "29"}]},
    ]
    path = "/foo"
    api_request = mock.Mock(return_value={"rows": rows})
    row_iterator = table.RowIterator(client, api_request, path, schema)

    result_patch = mock.patch(
        "google.cloud.bigquery.job.QueryJob.result", return_value=row_iterator,
    )
    with result_patch as result_patch_tqdm:
        tbl = job.to_arrow(create_bqstorage_client=False, max_results=123)

    result_patch_tqdm.assert_called_once_with(max_results=123)

    assert isinstance(tbl, pyarrow.Table)
    assert tbl.num_rows == 2


@pytest.mark.skipif(tqdm is None, reason="Requires `tqdm`")
def test_to_arrow_w_tqdm_w_query_plan():
    from google.cloud.bigquery import table
    from google.cloud.bigquery.job import QueryJob as target_class
    from google.cloud.bigquery.schema import SchemaField
    from google.cloud.bigquery._tqdm_helpers import _PROGRESS_BAR_UPDATE_INTERVAL

    begun_resource = _make_job_resource(job_type="query")
    rows = [
        {"f": [{"v": "Bharney Rhubble"}, {"v": "33"}]},
        {"f": [{"v": "Wylma Phlyntstone"}, {"v": "29"}]},
    ]

    schema = [
        SchemaField("name", "STRING", mode="REQUIRED"),
        SchemaField("age", "INTEGER", mode="REQUIRED"),
    ]
    connection = make_connection({})
    client = _make_client(connection=connection)
    job = target_class.from_api_repr(begun_resource, client)

    path = "/foo"
    api_request = mock.Mock(return_value={"rows": rows})
    row_iterator = table.RowIterator(client, api_request, path, schema)

    job._properties["statistics"] = {
        "query": {
            "queryPlan": [
                {"name": "S00: Input", "id": "0", "status": "COMPLETE"},
                {"name": "S01: Output", "id": "1", "status": "COMPLETE"},
            ]
        },
    }
    reload_patch = mock.patch(
        "google.cloud.bigquery.job._AsyncJob.reload", autospec=True
    )
    result_patch = mock.patch(
        "google.cloud.bigquery.job.QueryJob.result",
        side_effect=[
            concurrent.futures.TimeoutError,
            concurrent.futures.TimeoutError,
            row_iterator,
        ],
    )

    with result_patch as result_patch_tqdm, reload_patch:
        tbl = job.to_arrow(progress_bar_type="tqdm", create_bqstorage_client=False)

    assert result_patch_tqdm.call_count == 3
    assert isinstance(tbl, pyarrow.Table)
    assert tbl.num_rows == 2
    result_patch_tqdm.assert_called_with(
        timeout=_PROGRESS_BAR_UPDATE_INTERVAL, max_results=None
    )


@pytest.mark.skipif(tqdm is None, reason="Requires `tqdm`")
def test_to_arrow_w_tqdm_w_pending_status():
    from google.cloud.bigquery import table
    from google.cloud.bigquery.job import QueryJob as target_class
    from google.cloud.bigquery.schema import SchemaField
    from google.cloud.bigquery._tqdm_helpers import _PROGRESS_BAR_UPDATE_INTERVAL

    begun_resource = _make_job_resource(job_type="query")
    rows = [
        {"f": [{"v": "Bharney Rhubble"}, {"v": "33"}]},
        {"f": [{"v": "Wylma Phlyntstone"}, {"v": "29"}]},
    ]

    schema = [
        SchemaField("name", "STRING", mode="REQUIRED"),
        SchemaField("age", "INTEGER", mode="REQUIRED"),
    ]
    connection = make_connection({})
    client = _make_client(connection=connection)
    job = target_class.from_api_repr(begun_resource, client)

    path = "/foo"
    api_request = mock.Mock(return_value={"rows": rows})
    row_iterator = table.RowIterator(client, api_request, path, schema)

    job._properties["statistics"] = {
        "query": {
            "queryPlan": [
                {"name": "S00: Input", "id": "0", "status": "PENDING"},
                {"name": "S00: Input", "id": "1", "status": "COMPLETE"},
            ]
        },
    }
    reload_patch = mock.patch(
        "google.cloud.bigquery.job._AsyncJob.reload", autospec=True
    )
    result_patch = mock.patch(
        "google.cloud.bigquery.job.QueryJob.result",
        side_effect=[concurrent.futures.TimeoutError, row_iterator],
    )

    with result_patch as result_patch_tqdm, reload_patch:
        tbl = job.to_arrow(progress_bar_type="tqdm", create_bqstorage_client=False)

    assert result_patch_tqdm.call_count == 2
    assert isinstance(tbl, pyarrow.Table)
    assert tbl.num_rows == 2
    result_patch_tqdm.assert_called_with(
        timeout=_PROGRESS_BAR_UPDATE_INTERVAL, max_results=None
    )


@pytest.mark.skipif(tqdm is None, reason="Requires `tqdm`")
def test_to_arrow_w_tqdm_wo_query_plan():
    from google.cloud.bigquery import table
    from google.cloud.bigquery.job import QueryJob as target_class
    from google.cloud.bigquery.schema import SchemaField

    begun_resource = _make_job_resource(job_type="query")
    rows = [
        {"f": [{"v": "Bharney Rhubble"}, {"v": "33"}]},
        {"f": [{"v": "Wylma Phlyntstone"}, {"v": "29"}]},
    ]

    schema = [
        SchemaField("name", "STRING", mode="REQUIRED"),
        SchemaField("age", "INTEGER", mode="REQUIRED"),
    ]
    connection = make_connection({})
    client = _make_client(connection=connection)
    job = target_class.from_api_repr(begun_resource, client)

    path = "/foo"
    api_request = mock.Mock(return_value={"rows": rows})
    row_iterator = table.RowIterator(client, api_request, path, schema)

    reload_patch = mock.patch(
        "google.cloud.bigquery.job._AsyncJob.reload", autospec=True
    )
    result_patch = mock.patch(
        "google.cloud.bigquery.job.QueryJob.result",
        side_effect=[concurrent.futures.TimeoutError, row_iterator],
    )

    with result_patch as result_patch_tqdm, reload_patch:
        tbl = job.to_arrow(progress_bar_type="tqdm", create_bqstorage_client=False)

    assert result_patch_tqdm.call_count == 2
    assert isinstance(tbl, pyarrow.Table)
    assert tbl.num_rows == 2
    result_patch_tqdm.assert_called()


<<<<<<< HEAD
def test_to_dataframe():
=======
def _make_job(schema=(), rows=()):
>>>>>>> c9068e41
    from google.cloud.bigquery.job import QueryJob as target_class

    begun_resource = _make_job_resource(job_type="query")
    query_resource = {
        "jobComplete": True,
        "jobReference": begun_resource["jobReference"],
        "totalRows": str(len(rows)),
        "schema": {
            "fields": [
                dict(name=field[0], type=field[1], mode=field[2]) for field in schema
            ]
        },
    }
    tabledata_resource = {"rows": [{"f": [{"v": v} for v in row]} for row in rows]}
    done_resource = copy.deepcopy(begun_resource)
    done_resource["status"] = {"state": "DONE"}
    connection = make_connection(
        begun_resource, query_resource, done_resource, tabledata_resource
    )
    client = _make_client(connection=connection)
    return target_class.from_api_repr(begun_resource, client)


@pytest.mark.skipif(pandas is None, reason="Requires `pandas`")
def test_to_dataframe():
    job = _make_job(
        (("name", "STRING", "NULLABLE"), ("age", "INTEGER", "NULLABLE")),
        (
            ("Phred Phlyntstone", "32"),
            ("Bharney Rhubble", "33"),
            ("Wylma Phlyntstone", "29"),
            ("Bhettye Rhubble", "27"),
        ),
    )
    df = job.to_dataframe(create_bqstorage_client=False)

    assert isinstance(df, pandas.DataFrame)
    assert len(df) == 4  # verify the number of rows
    assert list(df) == ["name", "age"]  # verify the column names


def test_to_dataframe_ddl_query():
    from google.cloud.bigquery.job import QueryJob as target_class

    # Destination table may have no schema for some DDL and DML queries.
    resource = _make_job_resource(job_type="query", ended=True)
    query_resource = {
        "jobComplete": True,
        "jobReference": resource["jobReference"],
        "schema": {"fields": []},
    }
    connection = make_connection(query_resource)
    client = _make_client(connection=connection)
    job = target_class.from_api_repr(resource, client)

    df = job.to_dataframe()

    assert len(df) == 0


def test_to_dataframe_bqstorage(table_read_options_kwarg):
    from google.cloud.bigquery.job import QueryJob as target_class

    resource = _make_job_resource(job_type="query", ended=True)
    query_resource = {
        "jobComplete": True,
        "jobReference": resource["jobReference"],
        "totalRows": "4",
        "schema": {
            "fields": [
                {"name": "name", "type": "STRING", "mode": "NULLABLE"},
                {"name": "age", "type": "INTEGER", "mode": "NULLABLE"},
            ]
        },
    }
    connection = make_connection(query_resource)
    client = _make_client(connection=connection)
    job = target_class.from_api_repr(resource, client)
    bqstorage_client = mock.create_autospec(bigquery_storage.BigQueryReadClient)
    session = bigquery_storage.types.ReadSession()
    session.avro_schema.schema = json.dumps(
        {
            "type": "record",
            "name": "__root__",
            "fields": [
                {"name": "name", "type": ["null", "string"]},
                {"name": "age", "type": ["null", "long"]},
            ],
        }
    )
    bqstorage_client.create_read_session.return_value = session

    job.to_dataframe(bqstorage_client=bqstorage_client)

    destination_table = "projects/{projectId}/datasets/{datasetId}/tables/{tableId}".format(
        **resource["configuration"]["query"]["destinationTable"]
    )
    expected_session = bigquery_storage.ReadSession(
        table=destination_table,
        data_format=bigquery_storage.DataFormat.ARROW,
        **table_read_options_kwarg,
    )
    bqstorage_client.create_read_session.assert_called_once_with(
        parent=f"projects/{client.project}",
        read_session=expected_session,
        max_stream_count=0,  # Use default number of streams for best performance.
    )


def test_to_dataframe_bqstorage_no_pyarrow_compression():
    from google.cloud.bigquery.job import QueryJob as target_class

    resource = _make_job_resource(job_type="query", ended=True)
    query_resource = {
        "jobComplete": True,
        "jobReference": resource["jobReference"],
        "totalRows": "4",
        "schema": {"fields": [{"name": "name", "type": "STRING", "mode": "NULLABLE"}]},
    }
    connection = make_connection(query_resource)
    client = _make_client(connection=connection)
    job = target_class.from_api_repr(resource, client)
    bqstorage_client = mock.create_autospec(bigquery_storage.BigQueryReadClient)
    session = bigquery_storage.types.ReadSession()
    session.avro_schema.schema = json.dumps(
        {
            "type": "record",
            "name": "__root__",
            "fields": [{"name": "name", "type": ["null", "string"]}],
        }
    )
    bqstorage_client.create_read_session.return_value = session

    with mock.patch(
        "google.cloud.bigquery._pandas_helpers._ARROW_COMPRESSION_SUPPORT", new=False
    ):
        job.to_dataframe(bqstorage_client=bqstorage_client)

    destination_table = "projects/{projectId}/datasets/{datasetId}/tables/{tableId}".format(
        **resource["configuration"]["query"]["destinationTable"]
    )
    expected_session = bigquery_storage.ReadSession(
        table=destination_table, data_format=bigquery_storage.DataFormat.ARROW,
    )
    bqstorage_client.create_read_session.assert_called_once_with(
        parent=f"projects/{client.project}",
        read_session=expected_session,
        max_stream_count=0,
    )


def test_to_dataframe_column_dtypes():
    from google.cloud.bigquery.job import QueryJob as target_class

    begun_resource = _make_job_resource(job_type="query")
    query_resource = {
        "jobComplete": True,
        "jobReference": begun_resource["jobReference"],
        "totalRows": "4",
        "schema": {
            "fields": [
                {"name": "start_timestamp", "type": "TIMESTAMP"},
                {"name": "seconds", "type": "INT64"},
                {"name": "miles", "type": "FLOAT64"},
                {"name": "km", "type": "FLOAT64"},
                {"name": "payment_type", "type": "STRING"},
                {"name": "complete", "type": "BOOL"},
                {"name": "date", "type": "DATE"},
            ]
        },
    }
    row_data = [
        [
            "1433836800000000",
            "420",
            "1.1",
            "1.77",
            "Cto_dataframeash",
            "true",
            "1999-12-01",
        ],
        ["1387811700000000", "2580", "17.7", "28.5", "Cash", "false", "1953-06-14"],
        ["1385565300000000", "2280", "4.4", "7.1", "Credit", "true", "1981-11-04"],
    ]
    rows = [{"f": [{"v": field} for field in row]} for row in row_data]
    query_resource["rows"] = rows
    done_resource = copy.deepcopy(begun_resource)
    done_resource["status"] = {"state": "DONE"}
    connection = make_connection(
        begun_resource, query_resource, done_resource, query_resource
    )
    client = _make_client(connection=connection)
    job = target_class.from_api_repr(begun_resource, client)

    df = job.to_dataframe(dtypes={"km": "float16"}, create_bqstorage_client=False)

    assert isinstance(df, pandas.DataFrame)
    assert len(df) == 3  # verify the number of rows
    exp_columns = [field["name"] for field in query_resource["schema"]["fields"]]
    assert list(df) == exp_columns  # verify the column names

    assert df.start_timestamp.dtype.name == "datetime64[ns, UTC]"
    assert df.seconds.dtype.name == "Int64"
    assert df.miles.dtype.name == "float64"
    assert df.km.dtype.name == "float16"
    assert df.payment_type.dtype.name == "object"
    assert df.complete.dtype.name == "boolean"
    assert df.date.dtype.name == "object"


def test_to_dataframe_column_date_dtypes():
    from google.cloud.bigquery.job import QueryJob as target_class

    begun_resource = _make_job_resource(job_type="query")
    query_resource = {
        "jobComplete": True,
        "jobReference": begun_resource["jobReference"],
        "totalRows": "1",
        "schema": {"fields": [{"name": "date", "type": "DATE"}]},
    }
    row_data = [
        ["1999-12-01"],
    ]
    rows = [{"f": [{"v": field} for field in row]} for row in row_data]
    query_resource["rows"] = rows
    done_resource = copy.deepcopy(begun_resource)
    done_resource["status"] = {"state": "DONE"}
    connection = make_connection(
        begun_resource, query_resource, done_resource, query_resource
    )
    client = _make_client(connection=connection)
    job = target_class.from_api_repr(begun_resource, client)
    df = job.to_dataframe(date_as_object=False, create_bqstorage_client=False)

    assert isinstance(df, pandas.DataFrame)
    assert len(df) == 1  # verify the number of rows
    exp_columns = [field["name"] for field in query_resource["schema"]["fields"]]
    assert list(df) == exp_columns  # verify the column names
    assert df.date.dtype.name == "datetime64[ns]"


@pytest.mark.skipif(tqdm is None, reason="Requires `tqdm`")
@mock.patch("tqdm.tqdm")
def test_to_dataframe_with_progress_bar(tqdm_mock):
    from google.cloud.bigquery.job import QueryJob as target_class

    begun_resource = _make_job_resource(job_type="query")
    query_resource = {
        "jobComplete": True,
        "jobReference": begun_resource["jobReference"],
        "totalRows": "4",
        "schema": {"fields": [{"name": "name", "type": "STRING", "mode": "NULLABLE"}]},
    }
    done_resource = copy.deepcopy(begun_resource)
    done_resource["status"] = {"state": "DONE"}
    connection = make_connection(
        begun_resource, query_resource, done_resource, query_resource, query_resource,
    )
    client = _make_client(connection=connection)
    job = target_class.from_api_repr(begun_resource, client)

    job.to_dataframe(progress_bar_type=None, create_bqstorage_client=False)
    tqdm_mock.assert_not_called()

    job.to_dataframe(progress_bar_type="tqdm", create_bqstorage_client=False)
    tqdm_mock.assert_called()


@pytest.mark.skipif(tqdm is None, reason="Requires `tqdm`")
def test_to_dataframe_w_tqdm_pending():
    from google.cloud.bigquery import table
    from google.cloud.bigquery.job import QueryJob as target_class
    from google.cloud.bigquery.schema import SchemaField
    from google.cloud.bigquery._tqdm_helpers import _PROGRESS_BAR_UPDATE_INTERVAL

    begun_resource = _make_job_resource(job_type="query")
    schema = [
        SchemaField("name", "STRING", mode="NULLABLE"),
        SchemaField("age", "INTEGER", mode="NULLABLE"),
    ]
    rows = [
        {"f": [{"v": "Phred Phlyntstone"}, {"v": "32"}]},
        {"f": [{"v": "Bharney Rhubble"}, {"v": "33"}]},
        {"f": [{"v": "Wylma Phlyntstone"}, {"v": "29"}]},
        {"f": [{"v": "Bhettye Rhubble"}, {"v": "27"}]},
    ]

    connection = make_connection({})
    client = _make_client(connection=connection)
    job = target_class.from_api_repr(begun_resource, client)

    path = "/foo"
    api_request = mock.Mock(return_value={"rows": rows})
    row_iterator = table.RowIterator(client, api_request, path, schema)

    job._properties["statistics"] = {
        "query": {
            "queryPlan": [
                {"name": "S00: Input", "id": "0", "status": "PRNDING"},
                {"name": "S01: Output", "id": "1", "status": "COMPLETE"},
            ]
        },
    }
    reload_patch = mock.patch(
        "google.cloud.bigquery.job._AsyncJob.reload", autospec=True
    )
    result_patch = mock.patch(
        "google.cloud.bigquery.job.QueryJob.result",
        side_effect=[concurrent.futures.TimeoutError, row_iterator],
    )

    with result_patch as result_patch_tqdm, reload_patch:
        df = job.to_dataframe(progress_bar_type="tqdm", create_bqstorage_client=False)

    assert result_patch_tqdm.call_count == 2
    assert isinstance(df, pandas.DataFrame)
    assert len(df) == 4  # verify the number of rows
    assert list(df) == ["name", "age"]  # verify the column names
    result_patch_tqdm.assert_called_with(
        timeout=_PROGRESS_BAR_UPDATE_INTERVAL, max_results=None
    )


@pytest.mark.skipif(tqdm is None, reason="Requires `tqdm`")
def test_to_dataframe_w_tqdm():
    from google.cloud.bigquery import table
    from google.cloud.bigquery.job import QueryJob as target_class
    from google.cloud.bigquery.schema import SchemaField
    from google.cloud.bigquery._tqdm_helpers import _PROGRESS_BAR_UPDATE_INTERVAL

    begun_resource = _make_job_resource(job_type="query")
    schema = [
        SchemaField("name", "STRING", mode="NULLABLE"),
        SchemaField("age", "INTEGER", mode="NULLABLE"),
    ]
    rows = [
        {"f": [{"v": "Phred Phlyntstone"}, {"v": "32"}]},
        {"f": [{"v": "Bharney Rhubble"}, {"v": "33"}]},
        {"f": [{"v": "Wylma Phlyntstone"}, {"v": "29"}]},
        {"f": [{"v": "Bhettye Rhubble"}, {"v": "27"}]},
    ]

    connection = make_connection({})
    client = _make_client(connection=connection)
    job = target_class.from_api_repr(begun_resource, client)

    path = "/foo"
    api_request = mock.Mock(return_value={"rows": rows})
    row_iterator = table.RowIterator(client, api_request, path, schema)

    job._properties["statistics"] = {
        "query": {
            "queryPlan": [
                {"name": "S00: Input", "id": "0", "status": "COMPLETE"},
                {"name": "S01: Output", "id": "1", "status": "COMPLETE"},
            ]
        },
    }
    reload_patch = mock.patch(
        "google.cloud.bigquery.job._AsyncJob.reload", autospec=True
    )
    result_patch = mock.patch(
        "google.cloud.bigquery.job.QueryJob.result",
        side_effect=[
            concurrent.futures.TimeoutError,
            concurrent.futures.TimeoutError,
            row_iterator,
        ],
    )

    with result_patch as result_patch_tqdm, reload_patch:
        df = job.to_dataframe(progress_bar_type="tqdm", create_bqstorage_client=False)

    assert result_patch_tqdm.call_count == 3
    assert isinstance(df, pandas.DataFrame)
    assert len(df) == 4  # verify the number of rows
    assert list(df), ["name", "age"]  # verify the column names
    result_patch_tqdm.assert_called_with(
        timeout=_PROGRESS_BAR_UPDATE_INTERVAL, max_results=None
    )


@pytest.mark.skipif(tqdm is None, reason="Requires `tqdm`")
def test_to_dataframe_w_tqdm_max_results():
    from google.cloud.bigquery import table
    from google.cloud.bigquery.job import QueryJob as target_class
    from google.cloud.bigquery.schema import SchemaField
    from google.cloud.bigquery._tqdm_helpers import _PROGRESS_BAR_UPDATE_INTERVAL

    begun_resource = _make_job_resource(job_type="query")
    schema = [
        SchemaField("name", "STRING", mode="NULLABLE"),
        SchemaField("age", "INTEGER", mode="NULLABLE"),
    ]
    rows = [{"f": [{"v": "Phred Phlyntstone"}, {"v": "32"}]}]

    connection = make_connection({})
    client = _make_client(connection=connection)
    job = target_class.from_api_repr(begun_resource, client)

    path = "/foo"
    api_request = mock.Mock(return_value={"rows": rows})
    row_iterator = table.RowIterator(client, api_request, path, schema)

    job._properties["statistics"] = {
        "query": {
            "queryPlan": [
                {"name": "S00: Input", "id": "0", "status": "COMPLETE"},
                {"name": "S01: Output", "id": "1", "status": "COMPLETE"},
            ]
        },
    }
    reload_patch = mock.patch(
        "google.cloud.bigquery.job._AsyncJob.reload", autospec=True
    )
    result_patch = mock.patch(
        "google.cloud.bigquery.job.QueryJob.result",
        side_effect=[concurrent.futures.TimeoutError, row_iterator],
    )

    with result_patch as result_patch_tqdm, reload_patch:
        job.to_dataframe(
            progress_bar_type="tqdm", create_bqstorage_client=False, max_results=3
        )

    assert result_patch_tqdm.call_count == 2
    result_patch_tqdm.assert_called_with(
        timeout=_PROGRESS_BAR_UPDATE_INTERVAL, max_results=3
    )


@pytest.mark.skipif(pandas is None, reason="Requires `pandas`")
@pytest.mark.skipif(shapely is None, reason="Requires `shapely`")
def test_to_dataframe_geography_as_object():
    job = _make_job(
        (("name", "STRING", "NULLABLE"), ("geog", "GEOGRAPHY", "NULLABLE")),
        (
            ("Phred Phlyntstone", "Point(0 0)"),
            ("Bharney Rhubble", "Point(0 1)"),
            ("Wylma Phlyntstone", None),
        ),
    )
    df = job.to_dataframe(create_bqstorage_client=False, geography_as_object=True)

    assert isinstance(df, pandas.DataFrame)
    assert len(df) == 3  # verify the number of rows
    assert list(df) == ["name", "geog"]  # verify the column names
    assert [v.__class__.__name__ for v in df.geog] == [
        "Point",
        "Point",
        "float",
    ]  # float because nan


@pytest.mark.skipif(geopandas is None, reason="Requires `geopandas`")
def test_to_geodataframe():
    job = _make_job(
        (("name", "STRING", "NULLABLE"), ("geog", "GEOGRAPHY", "NULLABLE")),
        (
            ("Phred Phlyntstone", "Point(0 0)"),
            ("Bharney Rhubble", "Point(0 1)"),
            ("Wylma Phlyntstone", None),
        ),
    )
    df = job.to_geodataframe(create_bqstorage_client=False)

    assert isinstance(df, geopandas.GeoDataFrame)
    assert len(df) == 3  # verify the number of rows
    assert list(df) == ["name", "geog"]  # verify the column names
    assert [v.__class__.__name__ for v in df.geog] == [
        "Point",
        "Point",
        "NoneType",
    ]  # float because nan
    assert isinstance(df.geog, geopandas.GeoSeries)


@pytest.mark.skipif(geopandas is None, reason="Requires `geopandas`")
@mock.patch("google.cloud.bigquery.job.query.wait_for_query")
def test_query_job_to_geodataframe_delegation(wait_for_query):
    """
    QueryJob.to_geodataframe just delegates to RowIterator.to_geodataframe.

    This test just demonstrates that. We don't need to test all the
    variations, which are tested for RowIterator.
    """
    import numpy

    job = _make_job()
    bqstorage_client = object()
    dtypes = dict(xxx=numpy.dtype("int64"))
    progress_bar_type = "normal"
    create_bqstorage_client = False
    date_as_object = False
    max_results = 42
    geography_column = "g"

    df = job.to_geodataframe(
        bqstorage_client=bqstorage_client,
        dtypes=dtypes,
        progress_bar_type=progress_bar_type,
        create_bqstorage_client=create_bqstorage_client,
        date_as_object=date_as_object,
        max_results=max_results,
        geography_column=geography_column,
    )

    wait_for_query.assert_called_once_with(
        job, progress_bar_type, max_results=max_results
    )
    row_iterator = wait_for_query.return_value
    row_iterator.to_geodataframe.assert_called_once_with(
        bqstorage_client=bqstorage_client,
        dtypes=dtypes,
        progress_bar_type=progress_bar_type,
        create_bqstorage_client=create_bqstorage_client,
        date_as_object=date_as_object,
        geography_column=geography_column,
    )
    assert df is row_iterator.to_geodataframe.return_value<|MERGE_RESOLUTION|>--- conflicted
+++ resolved
@@ -20,10 +20,8 @@
 import pyarrow
 import pytest
 
-<<<<<<< HEAD
 from google.cloud import bigquery_storage
 
-=======
 try:
     import pandas
 except (ImportError, AttributeError):  # pragma: NO COVER
@@ -37,26 +35,16 @@
 except (ImportError, AttributeError):  # pragma: NO COVER
     geopandas = None
 try:
-    from google.cloud import bigquery_storage
-except (ImportError, AttributeError):  # pragma: NO COVER
-    bigquery_storage = None
->>>>>>> c9068e41
-try:
     from tqdm import tqdm
 except (ImportError, AttributeError):  # pragma: NO COVER
     tqdm = None
 
-from google.cloud.bigquery import _helpers
-
 from ..helpers import make_connection
 
 from .helpers import _make_client
 from .helpers import _make_job_resource
 
 pandas = pytest.importorskip("pandas")
-
-
-pyarrow = _helpers.PYARROW_VERSIONS.try_import()
 
 
 @pytest.fixture
@@ -434,11 +422,7 @@
     result_patch_tqdm.assert_called()
 
 
-<<<<<<< HEAD
-def test_to_dataframe():
-=======
 def _make_job(schema=(), rows=()):
->>>>>>> c9068e41
     from google.cloud.bigquery.job import QueryJob as target_class
 
     begun_resource = _make_job_resource(job_type="query")
