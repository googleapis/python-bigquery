--- conflicted
+++ resolved
@@ -432,16 +432,6 @@
     # If schema detection was not successful for all columns, also try with
     # pyarrow, if available.
     if unknown_type_fields:
-<<<<<<< HEAD
-=======
-        if not pyarrow:
-            msg = "Could not determine the type of columns: {}".format(
-                ", ".join(field.name for field in unknown_type_fields)
-            )
-            warnings.warn(msg)
-            return None  # We cannot detect the schema in full.
-
->>>>>>> ef3c0f8e
         # The augment_schema() helper itself will also issue unknown type
         # warnings if detection still fails for any of the fields.
         bq_schema_out = augment_schema(dataframe, bq_schema_out)
@@ -603,10 +593,6 @@
 
             This argument is ignored for ``pyarrow`` versions earlier than ``4.0.0``.
     """
-<<<<<<< HEAD
-=======
-    pyarrow = _helpers.PYARROW_VERSIONS.try_import(raise_if_error=True)
-
     import pyarrow.parquet
 
     kwargs = (
@@ -615,7 +601,6 @@
         else {}
     )
 
->>>>>>> ef3c0f8e
     bq_schema = schema._to_schema_fields(bq_schema)
     arrow_table = dataframe_to_arrow(dataframe, bq_schema)
     pyarrow.parquet.write_table(
