# https://github.com/googleapis/repo-automation-bots/tree/main/packages/sync-repo-settings
# Rules for main branch protection
branchProtectionRules:
# Identifies the protection rule pattern. Name of the branch to be protected.
<<<<<<< HEAD
# Defaults to `master`
- pattern: master
=======
# Defaults to `main`
- pattern: main
>>>>>>> c9068e41
  requiresCodeOwnerReviews: true
  requiresStrictStatusChecks: true
  requiredStatusCheckContexts:
    - 'Kokoro'
    - 'Kokoro snippets-3.8'
    - 'cla/google'
    - 'Samples - Lint'
    - 'Samples - Python 3.6'
    - 'Samples - Python 3.7'
    - 'Samples - Python 3.8'
- pattern: v3
  requiresCodeOwnerReviews: true
  requiresStrictStatusChecks: true
  requiredStatusCheckContexts:
    - 'Kokoro'
    - 'Kokoro snippets-3.8'
    - 'cla/google'
    - 'Samples - Lint'
    - 'Samples - Python 3.6'
    - 'Samples - Python 3.7'
    - 'Samples - Python 3.8'<|MERGE_RESOLUTION|>--- conflicted
+++ resolved
@@ -2,13 +2,8 @@
 # Rules for main branch protection
 branchProtectionRules:
 # Identifies the protection rule pattern. Name of the branch to be protected.
-<<<<<<< HEAD
-# Defaults to `master`
-- pattern: master
-=======
 # Defaults to `main`
 - pattern: main
->>>>>>> c9068e41
   requiresCodeOwnerReviews: true
   requiresStrictStatusChecks: true
   requiredStatusCheckContexts:
