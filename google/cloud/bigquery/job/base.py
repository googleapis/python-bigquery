--- conflicted
+++ resolved
@@ -357,14 +357,11 @@
     def transaction_info(self) -> Optional[TransactionInfo]:
         """Information of the multi-statement transaction if this job is part of one.
 
-<<<<<<< HEAD
-=======
         Since a scripting query job can execute multiple transactions, this
         property is only expected on child jobs. Use the
         :meth:`google.cloud.bigquery.client.Client.list_jobs` method with the
         ``parent_job`` parameter to iterate over child jobs.
 
->>>>>>> a789d00c
         .. versionadded:: 2.24.0
         """
         info = self._properties.get("statistics", {}).get("transactionInfo")
