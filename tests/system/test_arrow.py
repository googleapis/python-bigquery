# Copyright 2021 Google LLC
#
# Licensed under the Apache License, Version 2.0 (the "License");
# you may not use this file except in compliance with the License.
# You may obtain a copy of the License at
#
#     https://www.apache.org/licenses/LICENSE-2.0
#
# Unless required by applicable law or agreed to in writing, software
# distributed under the License is distributed on an "AS IS" BASIS,
# WITHOUT WARRANTIES OR CONDITIONS OF ANY KIND, either express or implied.
# See the License for the specific language governing permissions and
# limitations under the License.

"""System tests for Arrow connector."""

from typing import Optional

<<<<<<< HEAD
import pyarrow
=======
>>>>>>> a789d00c
import pytest

from google.cloud import bigquery
from google.cloud.bigquery import enums
<<<<<<< HEAD
=======


pyarrow = pytest.importorskip(
    "pyarrow", minversion="3.0.0"
)  # Needs decimal256 for BIGNUMERIC columns.
>>>>>>> a789d00c


@pytest.mark.parametrize(
    ("max_results", "scalars_table_name"),
    (
        (None, "scalars_table"),  # Use BQ Storage API.
        (10, "scalars_table"),  # Use REST API.
        (None, "scalars_extreme_table"),  # Use BQ Storage API.
        (10, "scalars_extreme_table"),  # Use REST API.
    ),
)
def test_list_rows_nullable_scalars_dtypes(
    bigquery_client: bigquery.Client,
    scalars_table: str,
    scalars_extreme_table: str,
    max_results: Optional[int],
    scalars_table_name: str,
):
    table_id = scalars_table
    if scalars_table_name == "scalars_extreme_table":
        table_id = scalars_extreme_table

    # TODO(GH#836): Avoid INTERVAL columns until they are supported by the
    # BigQuery Storage API and pyarrow.
    schema = [
        bigquery.SchemaField("bool_col", enums.SqlTypeNames.BOOLEAN),
        bigquery.SchemaField("bignumeric_col", enums.SqlTypeNames.BIGNUMERIC),
        bigquery.SchemaField("bytes_col", enums.SqlTypeNames.BYTES),
        bigquery.SchemaField("date_col", enums.SqlTypeNames.DATE),
        bigquery.SchemaField("datetime_col", enums.SqlTypeNames.DATETIME),
        bigquery.SchemaField("float64_col", enums.SqlTypeNames.FLOAT64),
        bigquery.SchemaField("geography_col", enums.SqlTypeNames.GEOGRAPHY),
        bigquery.SchemaField("int64_col", enums.SqlTypeNames.INT64),
        bigquery.SchemaField("numeric_col", enums.SqlTypeNames.NUMERIC),
        bigquery.SchemaField("string_col", enums.SqlTypeNames.STRING),
        bigquery.SchemaField("time_col", enums.SqlTypeNames.TIME),
        bigquery.SchemaField("timestamp_col", enums.SqlTypeNames.TIMESTAMP),
    ]

    arrow_table = bigquery_client.list_rows(
        table_id, max_results=max_results, selected_fields=schema,
    ).to_arrow()

    schema = arrow_table.schema
    bignumeric_type = schema.field("bignumeric_col").type
    # 77th digit is partial.
    # https://cloud.google.com/bigquery/docs/reference/standard-sql/data-types#decimal_types
    assert bignumeric_type.precision in {76, 77}
    assert bignumeric_type.scale == 38

    bool_type = schema.field("bool_col").type
    assert bool_type.equals(pyarrow.bool_())

    bytes_type = schema.field("bytes_col").type
    assert bytes_type.equals(pyarrow.binary())

    date_type = schema.field("date_col").type
    assert date_type.equals(pyarrow.date32())

    datetime_type = schema.field("datetime_col").type
    assert datetime_type.unit == "us"
    assert datetime_type.tz is None

    float64_type = schema.field("float64_col").type
    assert float64_type.equals(pyarrow.float64())

    geography_type = schema.field("geography_col").type
    assert geography_type.equals(pyarrow.string())

    int64_type = schema.field("int64_col").type
    assert int64_type.equals(pyarrow.int64())

    numeric_type = schema.field("numeric_col").type
    assert numeric_type.precision == 38
    assert numeric_type.scale == 9

    string_type = schema.field("string_col").type
    assert string_type.equals(pyarrow.string())

    time_type = schema.field("time_col").type
    assert time_type.equals(pyarrow.time64("us"))

    timestamp_type = schema.field("timestamp_col").type
    assert timestamp_type.unit == "us"
    assert timestamp_type.tz is not None


@pytest.mark.parametrize("do_insert", [True, False])
def test_arrow_extension_types_same_for_storage_and_REST_APIs_894(
    dataset_client, test_table_name, do_insert
):
    types = dict(
        astring=("STRING", "'x'"),
        astring9=("STRING(9)", "'x'"),
        abytes=("BYTES", "b'x'"),
        abytes9=("BYTES(9)", "b'x'"),
        anumeric=("NUMERIC", "42"),
        anumeric9=("NUMERIC(9)", "42"),
        anumeric92=("NUMERIC(9,2)", "42"),
        abignumeric=("BIGNUMERIC", "42e30"),
        abignumeric49=("BIGNUMERIC(37)", "42e30"),
        abignumeric492=("BIGNUMERIC(37,2)", "42e30"),
        abool=("BOOL", "true"),
        adate=("DATE", "'2021-09-06'"),
        adatetime=("DATETIME", "'2021-09-06T09:57:26'"),
        ageography=("GEOGRAPHY", "ST_GEOGFROMTEXT('point(0 0)')"),
        # Can't get arrow data for interval :(
        # ainterval=('INTERVAL', "make_interval(1, 2, 3, 4, 5, 6)"),
        aint64=("INT64", "42"),
        afloat64=("FLOAT64", "42.0"),
        astruct=("STRUCT<v int64>", "struct(42)"),
        atime=("TIME", "'1:2:3'"),
        atimestamp=("TIMESTAMP", "'2021-09-06T09:57:26'"),
    )
    columns = ", ".join(f"{k} {t[0]}" for k, t in types.items())
    dataset_client.query(f"create table {test_table_name} ({columns})").result()
    if do_insert:
        names = list(types)
        values = ", ".join(types[name][1] for name in names)
        names = ", ".join(names)
        dataset_client.query(
            f"insert into {test_table_name} ({names}) values ({values})"
        ).result()
    at = dataset_client.query(f"select * from {test_table_name}").result().to_arrow()
    storage_api_metadata = {
        at.field(i).name: at.field(i).metadata for i in range(at.num_columns)
    }
    at = (
        dataset_client.query(f"select * from {test_table_name}")
        .result()
        .to_arrow(create_bqstorage_client=False)
    )
    rest_api_metadata = {
        at.field(i).name: at.field(i).metadata for i in range(at.num_columns)
    }

    assert rest_api_metadata == storage_api_metadata
    assert rest_api_metadata["adatetime"] == {
        b"ARROW:extension:name": b"google:sqlType:datetime"
    }
    assert rest_api_metadata["ageography"] == {
        b"ARROW:extension:name": b"google:sqlType:geography",
        b"ARROW:extension:metadata": b'{"encoding": "WKT"}',
    }<|MERGE_RESOLUTION|>--- conflicted
+++ resolved
@@ -16,22 +16,11 @@
 
 from typing import Optional
 
-<<<<<<< HEAD
 import pyarrow
-=======
->>>>>>> a789d00c
 import pytest
 
 from google.cloud import bigquery
 from google.cloud.bigquery import enums
-<<<<<<< HEAD
-=======
-
-
-pyarrow = pytest.importorskip(
-    "pyarrow", minversion="3.0.0"
-)  # Needs decimal256 for BIGNUMERIC columns.
->>>>>>> a789d00c
 
 
 @pytest.mark.parametrize(
