# Copyright 2015 Google LLC
#
# Licensed under the Apache License, Version 2.0 (the "License");
# you may not use this file except in compliance with the License.
# You may obtain a copy of the License at
#
#     http://www.apache.org/licenses/LICENSE-2.0
#
# Unless required by applicable law or agreed to in writing, software
# distributed under the License is distributed on an "AS IS" BASIS,
# WITHOUT WARRANTIES OR CONDITIONS OF ANY KIND, either express or implied.
# See the License for the specific language governing permissions and
# limitations under the License.

import copy
from unittest import mock

from ..helpers import make_connection

from .helpers import _Base
from .helpers import _make_client
from google.cloud.bigquery.enums import SourceColumnMatch


class TestLoadJob(_Base):
    JOB_TYPE = "load"

    @staticmethod
    def _get_target_class():
        from google.cloud.bigquery.job import LoadJob

        return LoadJob

    def _setUpConstants(self):
        super(TestLoadJob, self)._setUpConstants()
        self.INPUT_FILES = 2
        self.INPUT_BYTES = 12345
        self.OUTPUT_BYTES = 23456
        self.OUTPUT_ROWS = 345
        self.REFERENCE_FILE_SCHEMA_URI = "gs://path/to/reference"
<<<<<<< HEAD
        self.SOURCE_COLUMN_MATCH = "NAME"
=======
        self.DATE_FORMAT = "%Y-%m-%d"
        self.TIME_ZONE = "UTC"
>>>>>>> 7d318280

    def _make_resource(self, started=False, ended=False):
        resource = super(TestLoadJob, self)._make_resource(started, ended)
        config = resource["configuration"]["load"]
        config["sourceUris"] = [self.SOURCE1]
<<<<<<< HEAD
        config["sourceColumnMatch"] = self.SOURCE_COLUMN_MATCH
=======
        config["dateFormat"] = self.DATE_FORMAT
        config["timeZone"] = self.TIME_ZONE
>>>>>>> 7d318280
        config["destinationTable"] = {
            "projectId": self.PROJECT,
            "datasetId": self.DS_ID,
            "tableId": self.TABLE_ID,
        }
        config["referenceFileSchemaUri"] = self.REFERENCE_FILE_SCHEMA_URI

        if ended:
            resource["status"] = {"state": "DONE"}
            resource["statistics"]["load"]["inputFiles"] = self.INPUT_FILES
            resource["statistics"]["load"]["inputFileBytes"] = self.INPUT_BYTES
            resource["statistics"]["load"]["outputBytes"] = self.OUTPUT_BYTES
            resource["statistics"]["load"]["outputRows"] = self.OUTPUT_ROWS

        return resource

    def _verifyBooleanConfigProperties(self, job, config):
        if "allowJaggedRows" in config:
            self.assertEqual(job.allow_jagged_rows, config["allowJaggedRows"])
        else:
            self.assertIsNone(job.allow_jagged_rows)
        if "allowQuotedNewlines" in config:
            self.assertEqual(job.allow_quoted_newlines, config["allowQuotedNewlines"])
        else:
            self.assertIsNone(job.allow_quoted_newlines)
        if "autodetect" in config:
            self.assertEqual(job.autodetect, config["autodetect"])
        else:
            self.assertIsNone(job.autodetect)
        if "ignoreUnknownValues" in config:
            self.assertEqual(job.ignore_unknown_values, config["ignoreUnknownValues"])
        else:
            self.assertIsNone(job.ignore_unknown_values)
        if "useAvroLogicalTypes" in config:
            self.assertEqual(job.use_avro_logical_types, config["useAvroLogicalTypes"])
        else:
            self.assertIsNone(job.use_avro_logical_types)

    def _verifyEnumConfigProperties(self, job, config):
        if "createDisposition" in config:
            self.assertEqual(job.create_disposition, config["createDisposition"])
        else:
            self.assertIsNone(job.create_disposition)
        if "encoding" in config:
            self.assertEqual(job.encoding, config["encoding"])
        else:
            self.assertIsNone(job.encoding)
        if "sourceFormat" in config:
            self.assertEqual(job.source_format, config["sourceFormat"])
        else:
            self.assertIsNone(job.source_format)
        if "writeDisposition" in config:
            self.assertEqual(job.write_disposition, config["writeDisposition"])
        else:
            self.assertIsNone(job.write_disposition)
        if "schemaUpdateOptions" in config:
            self.assertEqual(job.schema_update_options, config["schemaUpdateOptions"])
        else:
            self.assertIsNone(job.schema_update_options)

    def _verifyResourceProperties(self, job, resource):
        self._verifyReadonlyResourceProperties(job, resource)

        config = resource.get("configuration", {}).get("load")

        self._verifyBooleanConfigProperties(job, config)
        self._verifyEnumConfigProperties(job, config)

        self.assertEqual(job.source_uris, config["sourceUris"])

        table_ref = config["destinationTable"]
        self.assertEqual(job.destination.project, table_ref["projectId"])
        self.assertEqual(job.destination.dataset_id, table_ref["datasetId"])
        self.assertEqual(job.destination.table_id, table_ref["tableId"])

        if "fieldDelimiter" in config:
            self.assertEqual(job.field_delimiter, config["fieldDelimiter"])
        else:
            self.assertIsNone(job.field_delimiter)
        if "maxBadRecords" in config:
            self.assertEqual(job.max_bad_records, config["maxBadRecords"])
        else:
            self.assertIsNone(job.max_bad_records)
        if "nullMarker" in config:
            self.assertEqual(job.null_marker, config["nullMarker"])
        else:
            self.assertIsNone(job.null_marker)
        if "quote" in config:
            self.assertEqual(job.quote_character, config["quote"])
        else:
            self.assertIsNone(job.quote_character)
        if "skipLeadingRows" in config:
            self.assertEqual(str(job.skip_leading_rows), config["skipLeadingRows"])
        else:
            self.assertIsNone(job.skip_leading_rows)
        if "referenceFileSchemaUri" in config:
            self.assertEqual(
                job.reference_file_schema_uri, config["referenceFileSchemaUri"]
            )
        else:
            self.assertIsNone(job.reference_file_schema_uri)
        if "destinationEncryptionConfiguration" in config:
            self.assertIsNotNone(job.destination_encryption_configuration)
            self.assertEqual(
                job.destination_encryption_configuration.kms_key_name,
                config["destinationEncryptionConfiguration"]["kmsKeyName"],
            )
        else:
            self.assertIsNone(job.destination_encryption_configuration)
        if "dateFormat" in config:
            self.assertEqual(job.date_format, config["dateFormat"])
        else:
            self.assertIsNone(job.date_format)
        if "timeZone" in config:
            self.assertEqual(job.time_zone, config["timeZone"])
        else:
            self.assertIsNone(job.time_zone)

        if "sourceColumnMatch" in config:
            # job.source_column_match will be an Enum, config[...] is a string
            self.assertEqual(
                job.source_column_match.value,
                config["sourceColumnMatch"],
            )
        else:
            self.assertIsNone(job.source_column_match)

    def test_ctor(self):
        client = _make_client(project=self.PROJECT)
        job = self._make_one(self.JOB_ID, [self.SOURCE1], self.TABLE_REF, client)
        self.assertEqual(job.destination, self.TABLE_REF)
        self.assertEqual(list(job.source_uris), [self.SOURCE1])
        self.assertIs(job._client, client)
        self.assertEqual(job.job_type, self.JOB_TYPE)
        self.assertEqual(job.path, "/projects/%s/jobs/%s" % (self.PROJECT, self.JOB_ID))

        self._verifyInitialReadonlyProperties(job)

        # derived from resource['statistics']['load']
        self.assertIsNone(job.input_file_bytes)
        self.assertIsNone(job.input_files)
        self.assertIsNone(job.output_bytes)
        self.assertIsNone(job.output_rows)

        # set/read from resource['configuration']['load']
        self.assertIsNone(job.schema)
        self.assertIsNone(job.allow_jagged_rows)
        self.assertIsNone(job.allow_quoted_newlines)
        self.assertIsNone(job.autodetect)
        self.assertIsNone(job.create_disposition)
        self.assertIsNone(job.encoding)
        self.assertIsNone(job.field_delimiter)
        self.assertIsNone(job.ignore_unknown_values)
        self.assertIsNone(job.max_bad_records)
        self.assertIsNone(job.null_marker)
        self.assertIsNone(job.quote_character)
        self.assertIsNone(job.skip_leading_rows)
        self.assertIsNone(job.source_format)
        self.assertIsNone(job.write_disposition)
        self.assertIsNone(job.destination_encryption_configuration)
        self.assertIsNone(job.destination_table_description)
        self.assertIsNone(job.destination_table_friendly_name)
        self.assertIsNone(job.range_partitioning)
        self.assertIsNone(job.time_partitioning)
        self.assertIsNone(job.use_avro_logical_types)
        self.assertIsNone(job.clustering_fields)
        self.assertIsNone(job.schema_update_options)
        self.assertIsNone(job.reference_file_schema_uri)
<<<<<<< HEAD
        self.assertIsNone(job.source_column_match)
=======
        self.assertIsNone(job.date_format)
        self.assertIsNone(job.time_zone)
>>>>>>> 7d318280

    def test_ctor_w_config(self):
        from google.cloud.bigquery.schema import SchemaField
        from google.cloud.bigquery.job import LoadJobConfig

        client = _make_client(project=self.PROJECT)
        full_name = SchemaField("full_name", "STRING", mode="REQUIRED")
        age = SchemaField("age", "INTEGER", mode="REQUIRED")
        config = LoadJobConfig()
        config.schema = [full_name, age]
        job = self._make_one(
            self.JOB_ID, [self.SOURCE1], self.TABLE_REF, client, config
        )
        self.assertEqual(job.schema, [full_name, age])
        config.destination_table_description = "Description"
        expected = {"description": "Description"}
        self.assertEqual(
            config._properties["load"]["destinationTableProperties"], expected
        )
        friendly_name = "Friendly Name"
        config._properties["load"]["destinationTableProperties"] = {
            "friendlyName": friendly_name
        }
        self.assertEqual(config.destination_table_friendly_name, friendly_name)

    def test_ctor_w_job_reference(self):
        from google.cloud.bigquery import job

        client = _make_client(project=self.PROJECT)
        job_ref = job._JobReference(self.JOB_ID, "alternative-project", "US")
        load_job = self._make_one(job_ref, [self.SOURCE1], self.TABLE_REF, client)
        self.assertEqual(load_job.project, "alternative-project")
        self.assertEqual(load_job.location, "US")

    def test_done(self):
        client = _make_client(project=self.PROJECT)
        resource = self._make_resource(ended=True)
        job = self._get_target_class().from_api_repr(resource, client)
        self.assertTrue(job.done())

    def test_result(self):
        client = _make_client(project=self.PROJECT)
        resource = self._make_resource(ended=True)
        job = self._get_target_class().from_api_repr(resource, client)

        result = job.result()

        self.assertIs(result, job)

    def test_result_invokes_begin(self):
        begun_resource = self._make_resource()
        done_resource = copy.deepcopy(begun_resource)
        done_resource["status"] = {"state": "DONE"}
        connection = make_connection(begun_resource, done_resource)
        client = _make_client(self.PROJECT)
        client._connection = connection

        job = self._make_one(self.JOB_ID, [self.SOURCE1], self.TABLE_REF, client)
        job.result()

        self.assertEqual(len(connection.api_request.call_args_list), 2)
        begin_request, reload_request = connection.api_request.call_args_list
        self.assertEqual(begin_request[1]["method"], "POST")
        self.assertEqual(reload_request[1]["method"], "GET")

    def test_schema_setter_non_list(self):
        from google.cloud.bigquery.job import LoadJobConfig

        config = LoadJobConfig()
        with self.assertRaises(TypeError):
            config.schema = object()

    def test_schema_setter_invalid_field(self):
        from google.cloud.bigquery.job import LoadJobConfig
        from google.cloud.bigquery.schema import SchemaField

        config = LoadJobConfig()
        full_name = SchemaField("full_name", "STRING", mode="REQUIRED")
        with self.assertRaises(TypeError):
            config.schema = [full_name, object()]

    def test_schema_setter(self):
        from google.cloud.bigquery.job import LoadJobConfig
        from google.cloud.bigquery.schema import SchemaField

        config = LoadJobConfig()
        full_name = SchemaField("full_name", "STRING", mode="REQUIRED")
        age = SchemaField("age", "INTEGER", mode="REQUIRED")
        config.schema = [full_name, age]
        self.assertEqual(config.schema, [full_name, age])

    def test_props_set_by_server(self):
        import datetime
        from google.cloud._helpers import UTC
        from google.cloud._helpers import _millis

        CREATED = datetime.datetime(2015, 8, 11, 12, 13, 22, tzinfo=UTC)
        STARTED = datetime.datetime(2015, 8, 11, 13, 47, 15, tzinfo=UTC)
        ENDED = datetime.datetime(2015, 8, 11, 14, 47, 15, tzinfo=UTC)
        FULL_JOB_ID = "%s:%s" % (self.PROJECT, self.JOB_ID)
        URL = "http://example.com/projects/%s/jobs/%s" % (self.PROJECT, self.JOB_ID)
        EMAIL = "phred@example.com"
        ERROR_RESULT = {
            "debugInfo": "DEBUG",
            "location": "LOCATION",
            "message": "MESSAGE",
            "reason": "REASON",
        }

        client = _make_client(project=self.PROJECT)
        job = self._make_one(self.JOB_ID, [self.SOURCE1], self.TABLE_REF, client)
        job._properties["etag"] = "ETAG"
        job._properties["id"] = FULL_JOB_ID
        job._properties["selfLink"] = URL
        job._properties["user_email"] = EMAIL

        statistics = job._properties["statistics"] = {}
        statistics["creationTime"] = _millis(CREATED)
        statistics["startTime"] = _millis(STARTED)
        statistics["endTime"] = _millis(ENDED)

        self.assertEqual(job.etag, "ETAG")
        self.assertEqual(job.self_link, URL)
        self.assertEqual(job.user_email, EMAIL)

        self.assertEqual(job.created, CREATED)
        self.assertEqual(job.started, STARTED)
        self.assertEqual(job.ended, ENDED)

        # running jobs have no load stats not yet set.
        self.assertIsNone(job.output_bytes)

        load_stats = statistics["load"] = {}
        load_stats["inputFileBytes"] = 12345
        load_stats["inputFiles"] = 1
        load_stats["outputBytes"] = 23456
        load_stats["outputRows"] = 345

        self.assertEqual(job.input_file_bytes, 12345)
        self.assertEqual(job.input_files, 1)
        self.assertEqual(job.output_bytes, 23456)
        self.assertEqual(job.output_rows, 345)

        status = job._properties["status"] = {}

        self.assertIsNone(job.error_result)
        self.assertIsNone(job.errors)
        self.assertIsNone(job.state)

        status["errorResult"] = ERROR_RESULT
        status["errors"] = [ERROR_RESULT]
        status["state"] = "STATE"

        self.assertEqual(job.error_result, ERROR_RESULT)
        self.assertEqual(job.errors, [ERROR_RESULT])
        self.assertEqual(job.state, "STATE")

    def test_from_api_repr_missing_identity(self):
        self._setUpConstants()
        client = _make_client(project=self.PROJECT)
        RESOURCE = {}
        klass = self._get_target_class()
        with self.assertRaises(KeyError):
            klass.from_api_repr(RESOURCE, client=client)

    def test_from_api_repr_missing_config(self):
        self._setUpConstants()
        client = _make_client(project=self.PROJECT)
        RESOURCE = {
            "id": "%s:%s" % (self.PROJECT, self.JOB_ID),
            "jobReference": {"projectId": self.PROJECT, "jobId": self.JOB_ID},
        }
        klass = self._get_target_class()
        with self.assertRaises(KeyError):
            klass.from_api_repr(RESOURCE, client=client)

    def test_from_api_repr_bare(self):
        self._setUpConstants()
        client = _make_client(project=self.PROJECT)
        RESOURCE = {
            "id": self.FULL_JOB_ID,
            "jobReference": {"projectId": self.PROJECT, "jobId": self.JOB_ID},
            "configuration": {
                "load": {
                    "sourceUris": [self.SOURCE1],
                    "destinationTable": {
                        "projectId": self.PROJECT,
                        "datasetId": self.DS_ID,
                        "tableId": self.TABLE_ID,
                    },
                }
            },
        }
        klass = self._get_target_class()
        job = klass.from_api_repr(RESOURCE, client=client)
        self.assertIs(job._client, client)
        self._verifyResourceProperties(job, RESOURCE)
        self.assertEqual(len(job.connection_properties), 0)
        self.assertIsNone(job.create_session)

    def test_from_api_with_encryption(self):
        self._setUpConstants()
        client = _make_client(project=self.PROJECT)
        RESOURCE = {
            "id": self.FULL_JOB_ID,
            "jobReference": {"projectId": self.PROJECT, "jobId": self.JOB_ID},
            "configuration": {
                "load": {
                    "sourceUris": [self.SOURCE1],
                    "destinationTable": {
                        "projectId": self.PROJECT,
                        "datasetId": self.DS_ID,
                        "tableId": self.TABLE_ID,
                    },
                    "destinationEncryptionConfiguration": {
                        "kmsKeyName": self.KMS_KEY_NAME
                    },
                }
            },
        }
        klass = self._get_target_class()
        job = klass.from_api_repr(RESOURCE, client=client)
        self.assertIs(job._client, client)
        self._verifyResourceProperties(job, RESOURCE)

    def test_from_api_repr_w_properties(self):
        from google.cloud.bigquery.job import CreateDisposition

        client = _make_client(project=self.PROJECT)
        RESOURCE = self._make_resource()
        load_config = RESOURCE["configuration"]["load"]
        load_config["createDisposition"] = CreateDisposition.CREATE_IF_NEEDED
        klass = self._get_target_class()
        job = klass.from_api_repr(RESOURCE, client=client)
        self.assertIs(job._client, client)
        self._verifyResourceProperties(job, RESOURCE)

    def test_to_api_repr(self):
        self._setUpConstants()
        client = _make_client(project=self.PROJECT)
        RESOURCE = self._make_resource(ended=False)

        klass = self._get_target_class()
        job = klass.from_api_repr(RESOURCE, client)
        api_repr = job.to_api_repr()

        # as per the documentation in load.py -> LoadJob.to_api_repr(),
        # the return value from to_api_repr should not include statistics
        expected = {
            "jobReference": RESOURCE["jobReference"],
            "configuration": RESOURCE["configuration"],
        }

        self.assertEqual(api_repr, expected)

    def test_begin_w_already_running(self):
        conn = make_connection()
        client = _make_client(project=self.PROJECT, connection=conn)
        job = self._make_one(self.JOB_ID, [self.SOURCE1], self.TABLE_REF, client)
        job._properties["status"] = {"state": "RUNNING"}

        with self.assertRaises(ValueError):
            job._begin()

    def test_begin_w_bound_client(self):
        RESOURCE = self._make_resource()
        # Ensure None for missing server-set props
        del RESOURCE["statistics"]["creationTime"]
        del RESOURCE["etag"]
        del RESOURCE["selfLink"]
        del RESOURCE["user_email"]
        conn = make_connection(RESOURCE)
        client = _make_client(project=self.PROJECT, connection=conn)
        job = self._make_one(self.JOB_ID, [self.SOURCE1], self.TABLE_REF, client)
        job.configuration.reference_file_schema_uri = self.REFERENCE_FILE_SCHEMA_URI
        path = "/projects/{}/jobs".format(self.PROJECT)
        with mock.patch(
            "google.cloud.bigquery.opentelemetry_tracing._get_final_span_attributes"
        ) as final_attributes:
            job._begin()

        final_attributes.assert_called_with({"path": path}, client, job)

        conn.api_request.assert_called_once_with(
            method="POST",
            path=path,
            data={
                "jobReference": {"projectId": self.PROJECT, "jobId": self.JOB_ID},
                "configuration": {
                    "load": {
                        "sourceUris": [self.SOURCE1],
                        "destinationTable": {
                            "projectId": self.PROJECT,
                            "datasetId": self.DS_ID,
                            "tableId": self.TABLE_ID,
                        },
                        "referenceFileSchemaUri": self.REFERENCE_FILE_SCHEMA_URI,
                    }
                },
            },
            timeout=None,
        )
        self._verifyResourceProperties(job, RESOURCE)

    def test_begin_w_autodetect(self):
        from google.cloud.bigquery.job import LoadJobConfig

        path = "/projects/{}/jobs".format(self.PROJECT)
        resource = self._make_resource()
        resource["configuration"]["load"]["autodetect"] = True
        # Ensure None for missing server-set props
        del resource["statistics"]["creationTime"]
        del resource["etag"]
        del resource["selfLink"]
        del resource["user_email"]
        conn = make_connection(resource)
        client = _make_client(project=self.PROJECT, connection=conn)
        config = LoadJobConfig()
        config.autodetect = True
        job = self._make_one(
            self.JOB_ID, [self.SOURCE1], self.TABLE_REF, client, config
        )
        job.configuration.reference_file_schema_uri = self.REFERENCE_FILE_SCHEMA_URI
        with mock.patch(
            "google.cloud.bigquery.opentelemetry_tracing._get_final_span_attributes"
        ) as final_attributes:
            job._begin()

        final_attributes.assert_called_with({"path": path}, client, job)

        sent = {
            "jobReference": {"projectId": self.PROJECT, "jobId": self.JOB_ID},
            "configuration": {
                "load": {
                    "sourceUris": [self.SOURCE1],
                    "destinationTable": {
                        "projectId": self.PROJECT,
                        "datasetId": self.DS_ID,
                        "tableId": self.TABLE_ID,
                    },
                    "referenceFileSchemaUri": self.REFERENCE_FILE_SCHEMA_URI,
                    "autodetect": True,
                }
            },
        }
        conn.api_request.assert_called_once_with(
            method="POST", path=path, data=sent, timeout=None
        )
        self._verifyResourceProperties(job, resource)

    def test_begin_w_alternate_client(self):
        from google.cloud.bigquery.job import CreateDisposition
        from google.cloud.bigquery.job import LoadJobConfig
        from google.cloud.bigquery.job import SchemaUpdateOption
        from google.cloud.bigquery.job import WriteDisposition
        from google.cloud.bigquery.schema import SchemaField

        PATH = "/projects/%s/jobs" % (self.PROJECT,)
        RESOURCE = self._make_resource(ended=True)
        LOAD_CONFIGURATION = {
            "sourceUris": [self.SOURCE1],
            "destinationTable": {
                "projectId": self.PROJECT,
                "datasetId": self.DS_ID,
                "tableId": self.TABLE_ID,
            },
            "allowJaggedRows": True,
            "allowQuotedNewlines": True,
            "createDisposition": CreateDisposition.CREATE_NEVER,
            "encoding": "ISO-8559-1",
            "fieldDelimiter": "|",
            "ignoreUnknownValues": True,
            "maxBadRecords": 100,
            "nullMarker": r"\N",
            "quote": "'",
            "skipLeadingRows": "1",
            "sourceFormat": "CSV",
            "useAvroLogicalTypes": True,
            "writeDisposition": WriteDisposition.WRITE_TRUNCATE,
            "referenceFileSchemaUri": "gs://path/to/reference",
            "schema": {
                "fields": [
                    {
                        "name": "full_name",
                        "type": "STRING",
                        "mode": "REQUIRED",
                    },
                    {
                        "name": "age",
                        "type": "INTEGER",
                        "mode": "REQUIRED",
                    },
                ]
            },
            "schemaUpdateOptions": [SchemaUpdateOption.ALLOW_FIELD_ADDITION],
<<<<<<< HEAD
            "sourceColumnMatch": self.SOURCE_COLUMN_MATCH,
=======
            "dateFormat": self.DATE_FORMAT,
            "timeZone": self.TIME_ZONE,
>>>>>>> 7d318280
        }
        RESOURCE["configuration"]["load"] = LOAD_CONFIGURATION
        conn1 = make_connection()
        client1 = _make_client(project=self.PROJECT, connection=conn1)
        conn2 = make_connection(RESOURCE)
        client2 = _make_client(project=self.PROJECT, connection=conn2)
        full_name = SchemaField("full_name", "STRING", mode="REQUIRED")
        age = SchemaField("age", "INTEGER", mode="REQUIRED")
        config = LoadJobConfig()
        config.schema = [full_name, age]
        job = self._make_one(
            self.JOB_ID, [self.SOURCE1], self.TABLE_REF, client1, config
        )
        config.allow_jagged_rows = True
        config.allow_quoted_newlines = True
        config.create_disposition = CreateDisposition.CREATE_NEVER
        config.encoding = "ISO-8559-1"
        config.field_delimiter = "|"
        config.ignore_unknown_values = True
        config.max_bad_records = 100
        config.null_marker = r"\N"
        config.quote_character = "'"
        config.skip_leading_rows = 1
        config.source_format = "CSV"
        config.use_avro_logical_types = True
        config.write_disposition = WriteDisposition.WRITE_TRUNCATE
        config.schema_update_options = [SchemaUpdateOption.ALLOW_FIELD_ADDITION]
        config.reference_file_schema_uri = "gs://path/to/reference"
<<<<<<< HEAD
        config.source_column_match = SourceColumnMatch(self.SOURCE_COLUMN_MATCH)
=======
        config.date_format = self.DATE_FORMAT
        config.time_zone = self.TIME_ZONE

>>>>>>> 7d318280
        with mock.patch(
            "google.cloud.bigquery.opentelemetry_tracing._get_final_span_attributes"
        ) as final_attributes:
            job._begin(client=client2)

        final_attributes.assert_called_with({"path": PATH}, client2, job)

        conn1.api_request.assert_not_called()
        self.assertEqual(len(conn2.api_request.call_args_list), 1)
        req = conn2.api_request.call_args_list[0]
        self.assertEqual(req[1]["method"], "POST")
        self.assertEqual(req[1]["path"], PATH)
        SENT = {
            "jobReference": {"projectId": self.PROJECT, "jobId": self.JOB_ID},
            "configuration": {"load": LOAD_CONFIGURATION},
        }
        self.maxDiff = None
        self.assertEqual(req[1]["data"], SENT)
        self._verifyResourceProperties(job, RESOURCE)

    def test_begin_w_job_reference(self):
        from google.cloud.bigquery import job

        resource = self._make_resource()
        resource["jobReference"]["projectId"] = "alternative-project"
        resource["jobReference"]["location"] = "US"
        job_ref = job._JobReference(self.JOB_ID, "alternative-project", "US")
        conn = make_connection(resource)
        client = _make_client(project=self.PROJECT, connection=conn)
        load_job = self._make_one(job_ref, [self.SOURCE1], self.TABLE_REF, client)
        with mock.patch(
            "google.cloud.bigquery.opentelemetry_tracing._get_final_span_attributes"
        ) as final_attributes:
            load_job._begin()
        final_attributes.assert_called_with(
            {"path": "/projects/alternative-project/jobs"}, client, load_job
        )

        conn.api_request.assert_called_once()
        _, request = conn.api_request.call_args
        self.assertEqual(request["method"], "POST")
        self.assertEqual(request["path"], "/projects/alternative-project/jobs")
        self.assertEqual(
            request["data"]["jobReference"]["projectId"], "alternative-project"
        )
        self.assertEqual(request["data"]["jobReference"]["location"], "US")
        self.assertEqual(request["data"]["jobReference"]["jobId"], self.JOB_ID)

    def test_exists_miss_w_bound_client(self):
        PATH = "/projects/%s/jobs/%s" % (self.PROJECT, self.JOB_ID)
        conn = make_connection()
        client = _make_client(project=self.PROJECT, connection=conn)
        job = self._make_one(self.JOB_ID, [self.SOURCE1], self.TABLE_REF, client)
        with mock.patch(
            "google.cloud.bigquery.opentelemetry_tracing._get_final_span_attributes"
        ) as final_attributes:
            self.assertFalse(job.exists())

        final_attributes.assert_called_with(
            {"path": "/projects/{}/jobs/{}".format(self.PROJECT, self.JOB_ID)},
            client,
            job,
        )

        conn.api_request.assert_called_once_with(
            method="GET", path=PATH, query_params={"fields": "id"}, timeout=None
        )

    def test_exists_hit_w_alternate_client(self):
        PATH = "/projects/%s/jobs/%s" % (self.PROJECT, self.JOB_ID)
        conn1 = make_connection()
        client1 = _make_client(project=self.PROJECT, connection=conn1)
        conn2 = make_connection({})
        client2 = _make_client(project=self.PROJECT, connection=conn2)
        job = self._make_one(self.JOB_ID, [self.SOURCE1], self.TABLE_REF, client1)
        with mock.patch(
            "google.cloud.bigquery.opentelemetry_tracing._get_final_span_attributes"
        ) as final_attributes:
            self.assertTrue(job.exists(client=client2))

        final_attributes.assert_called_with(
            {"path": "/projects/{}/jobs/{}".format(self.PROJECT, self.JOB_ID)},
            client2,
            job,
        )

        conn1.api_request.assert_not_called()
        conn2.api_request.assert_called_once_with(
            method="GET", path=PATH, query_params={"fields": "id"}, timeout=None
        )

    def test_exists_miss_w_job_reference(self):
        from google.cloud.bigquery import job

        job_ref = job._JobReference("my-job-id", "other-project", "US")
        conn = make_connection()
        client = _make_client(project=self.PROJECT, connection=conn)
        load_job = self._make_one(job_ref, [self.SOURCE1], self.TABLE_REF, client)
        with mock.patch(
            "google.cloud.bigquery.opentelemetry_tracing._get_final_span_attributes"
        ) as final_attributes:
            self.assertFalse(load_job.exists())

        final_attributes.assert_called_with(
            {"path": "/projects/other-project/jobs/my-job-id"}, client, load_job
        )

        conn.api_request.assert_called_once_with(
            method="GET",
            path="/projects/other-project/jobs/my-job-id",
            query_params={"fields": "id", "location": "US"},
            timeout=None,
        )

    def test_reload_w_bound_client(self):
        from google.cloud.bigquery.retry import DEFAULT_GET_JOB_TIMEOUT

        PATH = "/projects/%s/jobs/%s" % (self.PROJECT, self.JOB_ID)
        RESOURCE = self._make_resource()
        conn = make_connection(RESOURCE)
        client = _make_client(project=self.PROJECT, connection=conn)
        job = self._make_one(self.JOB_ID, [self.SOURCE1], self.TABLE_REF, client)
        with mock.patch(
            "google.cloud.bigquery.opentelemetry_tracing._get_final_span_attributes"
        ) as final_attributes:
            job.reload()

        final_attributes.assert_called_with(
            {
                "path": PATH,
                "job_id": self.JOB_ID,
                "location": None,
            },
            client,
            None,
        )

        conn.api_request.assert_called_once_with(
            method="GET",
            path=PATH,
            query_params={"projection": "full"},
            timeout=DEFAULT_GET_JOB_TIMEOUT,
        )
        self._verifyResourceProperties(job, RESOURCE)

    def test_reload_w_alternate_client(self):
        from google.cloud.bigquery.retry import DEFAULT_GET_JOB_TIMEOUT

        PATH = "/projects/%s/jobs/%s" % (self.PROJECT, self.JOB_ID)
        RESOURCE = self._make_resource()
        conn1 = make_connection()
        client1 = _make_client(project=self.PROJECT, connection=conn1)
        conn2 = make_connection(RESOURCE)
        client2 = _make_client(project=self.PROJECT, connection=conn2)
        job = self._make_one(self.JOB_ID, [self.SOURCE1], self.TABLE_REF, client1)
        with mock.patch(
            "google.cloud.bigquery.opentelemetry_tracing._get_final_span_attributes"
        ) as final_attributes:
            job.reload(client=client2)

        final_attributes.assert_called_with(
            {
                "path": PATH,
                "job_id": self.JOB_ID,
                "location": None,
            },
            client2,
            None,
        )

        conn1.api_request.assert_not_called()
        conn2.api_request.assert_called_once_with(
            method="GET",
            path=PATH,
            query_params={"projection": "full"},
            timeout=DEFAULT_GET_JOB_TIMEOUT,
        )
        self._verifyResourceProperties(job, RESOURCE)

    def test_reload_w_job_reference(self):
        from google.cloud.bigquery import job
        from google.cloud.bigquery.retry import DEFAULT_GET_JOB_TIMEOUT

        resource = self._make_resource(ended=True)
        resource["jobReference"]["projectId"] = "alternative-project"
        resource["jobReference"]["location"] = "US"
        job_ref = job._JobReference(self.JOB_ID, "alternative-project", "US")
        conn = make_connection(resource)
        client = _make_client(project=self.PROJECT, connection=conn)
        load_job = self._make_one(job_ref, [self.SOURCE1], self.TABLE_REF, client)
        with mock.patch(
            "google.cloud.bigquery.opentelemetry_tracing._get_final_span_attributes"
        ) as final_attributes:
            load_job.reload()

        final_attributes.assert_called_with(
            {
                "path": "/projects/alternative-project/jobs/{}".format(self.JOB_ID),
                "job_id": self.JOB_ID,
                "location": "US",
            },
            client,
            None,
        )

        conn.api_request.assert_called_once_with(
            method="GET",
            path="/projects/alternative-project/jobs/{}".format(self.JOB_ID),
            query_params={"projection": "full", "location": "US"},
            timeout=DEFAULT_GET_JOB_TIMEOUT,
        )

    def test_cancel_w_bound_client(self):
        PATH = "/projects/%s/jobs/%s/cancel" % (self.PROJECT, self.JOB_ID)
        RESOURCE = self._make_resource(ended=True)
        RESPONSE = {"job": RESOURCE}
        conn = make_connection(RESPONSE)
        client = _make_client(project=self.PROJECT, connection=conn)
        job = self._make_one(self.JOB_ID, [self.SOURCE1], self.TABLE_REF, client)
        with mock.patch(
            "google.cloud.bigquery.opentelemetry_tracing._get_final_span_attributes"
        ) as final_attributes:
            job.cancel()

        final_attributes.assert_called_with({"path": PATH}, client, job)

        conn.api_request.assert_called_once_with(
            method="POST", path=PATH, query_params={}, timeout=None
        )
        self._verifyResourceProperties(job, RESOURCE)

    def test_cancel_w_alternate_client(self):
        PATH = "/projects/%s/jobs/%s/cancel" % (self.PROJECT, self.JOB_ID)
        RESOURCE = self._make_resource(ended=True)
        RESPONSE = {"job": RESOURCE}
        conn1 = make_connection()
        client1 = _make_client(project=self.PROJECT, connection=conn1)
        conn2 = make_connection(RESPONSE)
        client2 = _make_client(project=self.PROJECT, connection=conn2)
        job = self._make_one(self.JOB_ID, [self.SOURCE1], self.TABLE_REF, client1)
        with mock.patch(
            "google.cloud.bigquery.opentelemetry_tracing._get_final_span_attributes"
        ) as final_attributes:
            job.cancel(client=client2)

        final_attributes.assert_called_with({"path": PATH}, client2, job)

        conn1.api_request.assert_not_called()
        conn2.api_request.assert_called_once_with(
            method="POST", path=PATH, query_params={}, timeout=None
        )
        self._verifyResourceProperties(job, RESOURCE)

    def test_cancel_w_job_reference(self):
        from google.cloud.bigquery import job

        resource = self._make_resource(ended=True)
        resource["jobReference"]["projectId"] = "alternative-project"
        resource["jobReference"]["location"] = "US"
        job_ref = job._JobReference(self.JOB_ID, "alternative-project", "US")
        conn = make_connection({"job": resource})
        client = _make_client(project=self.PROJECT, connection=conn)
        load_job = self._make_one(job_ref, [self.SOURCE1], self.TABLE_REF, client)
        with mock.patch(
            "google.cloud.bigquery.opentelemetry_tracing._get_final_span_attributes"
        ) as final_attributes:
            load_job.cancel()

        final_attributes.assert_called_with(
            {
                "path": "/projects/alternative-project/jobs/{}/cancel".format(
                    self.JOB_ID
                )
            },
            client,
            load_job,
        )
        conn.api_request.assert_called_once_with(
            method="POST",
            path="/projects/alternative-project/jobs/{}/cancel".format(self.JOB_ID),
            query_params={"location": "US"},
            timeout=None,
        )<|MERGE_RESOLUTION|>--- conflicted
+++ resolved
@@ -38,23 +38,17 @@
         self.OUTPUT_BYTES = 23456
         self.OUTPUT_ROWS = 345
         self.REFERENCE_FILE_SCHEMA_URI = "gs://path/to/reference"
-<<<<<<< HEAD
         self.SOURCE_COLUMN_MATCH = "NAME"
-=======
         self.DATE_FORMAT = "%Y-%m-%d"
         self.TIME_ZONE = "UTC"
->>>>>>> 7d318280
 
     def _make_resource(self, started=False, ended=False):
         resource = super(TestLoadJob, self)._make_resource(started, ended)
         config = resource["configuration"]["load"]
         config["sourceUris"] = [self.SOURCE1]
-<<<<<<< HEAD
         config["sourceColumnMatch"] = self.SOURCE_COLUMN_MATCH
-=======
         config["dateFormat"] = self.DATE_FORMAT
         config["timeZone"] = self.TIME_ZONE
->>>>>>> 7d318280
         config["destinationTable"] = {
             "projectId": self.PROJECT,
             "datasetId": self.DS_ID,
@@ -223,12 +217,9 @@
         self.assertIsNone(job.clustering_fields)
         self.assertIsNone(job.schema_update_options)
         self.assertIsNone(job.reference_file_schema_uri)
-<<<<<<< HEAD
         self.assertIsNone(job.source_column_match)
-=======
         self.assertIsNone(job.date_format)
         self.assertIsNone(job.time_zone)
->>>>>>> 7d318280
 
     def test_ctor_w_config(self):
         from google.cloud.bigquery.schema import SchemaField
@@ -624,12 +615,9 @@
                 ]
             },
             "schemaUpdateOptions": [SchemaUpdateOption.ALLOW_FIELD_ADDITION],
-<<<<<<< HEAD
             "sourceColumnMatch": self.SOURCE_COLUMN_MATCH,
-=======
             "dateFormat": self.DATE_FORMAT,
             "timeZone": self.TIME_ZONE,
->>>>>>> 7d318280
         }
         RESOURCE["configuration"]["load"] = LOAD_CONFIGURATION
         conn1 = make_connection()
@@ -658,13 +646,10 @@
         config.write_disposition = WriteDisposition.WRITE_TRUNCATE
         config.schema_update_options = [SchemaUpdateOption.ALLOW_FIELD_ADDITION]
         config.reference_file_schema_uri = "gs://path/to/reference"
-<<<<<<< HEAD
         config.source_column_match = SourceColumnMatch(self.SOURCE_COLUMN_MATCH)
-=======
         config.date_format = self.DATE_FORMAT
         config.time_zone = self.TIME_ZONE
 
->>>>>>> 7d318280
         with mock.patch(
             "google.cloud.bigquery.opentelemetry_tracing._get_final_span_attributes"
         ) as final_attributes:
