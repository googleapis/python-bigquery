--- conflicted
+++ resolved
@@ -43,17 +43,12 @@
     "packaging >= 14.3, <22.0.0dev",
     "protobuf>=3.19.5,<5.0.0dev,!=3.20.0,!=3.20.1,!=4.21.0,!=4.21.1,!=4.21.2,!=4.21.3,!=4.21.4,!=4.21.5",  # For the legacy proto-based types.
     "python-dateutil >= 2.7.2, <3.0dev",
-<<<<<<< HEAD
-    "requests >= 2.18.0, < 3.0.0dev",
-=======
     "pyarrow >= 3.0.0, < 11.0dev",
     "requests >= 2.21.0, < 3.0.0dev",
->>>>>>> 40e4da78
 ]
 extras = {
     # Keep the no-op bqstorage extra for backward compatibility.
     # See: https://github.com/googleapis/python-bigquery/issues/757
-<<<<<<< HEAD
     "bqstorage": [
         "google-cloud-bigquery-storage >= 2.0.0, <3.0.0dev",
         # Due to an issue in pip's dependency resolver, the `grpc` extra is not
@@ -71,11 +66,7 @@
         "db-dtypes>=0.3.0,<2.0.0dev",
     ],
     "bignumeric_type": ["pyarrow >= 3.0.0, < 9.0dev"],
-=======
-    "bqstorage": [],
-    "pandas": ["pandas>=1.0.0", "db-dtypes>=0.3.0,<2.0.0dev"],
     "ipywidgets": ["ipywidgets==7.7.1"],
->>>>>>> 40e4da78
     "geopandas": ["geopandas>=0.9.0, <1.0dev", "Shapely>=1.6.0, <2.0dev"],
     "ipython": ["ipython>=7.0.1,!=8.1.0"],
     "tqdm": ["tqdm >= 4.7.4, <5.0.0dev"],
