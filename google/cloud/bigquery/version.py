# Copyright 2020 Google LLC
#
# Licensed under the Apache License, Version 2.0 (the "License");
# you may not use this file except in compliance with the License.
# You may obtain a copy of the License at
#
#     http://www.apache.org/licenses/LICENSE-2.0
#
# Unless required by applicable law or agreed to in writing, software
# distributed under the License is distributed on an "AS IS" BASIS,
# WITHOUT WARRANTIES OR CONDITIONS OF ANY KIND, either express or implied.
# See the License for the specific language governing permissions and
# limitations under the License.

<<<<<<< HEAD
__version__ = "2.27.1"
=======
__version__ = "2.28.0"
>>>>>>> c6cf0f74
<|MERGE_RESOLUTION|>--- conflicted
+++ resolved
@@ -12,8 +12,4 @@
 # See the License for the specific language governing permissions and
 # limitations under the License.
 
-<<<<<<< HEAD
-__version__ = "2.27.1"
-=======
-__version__ = "2.28.0"
->>>>>>> c6cf0f74
+__version__ = "2.28.0"