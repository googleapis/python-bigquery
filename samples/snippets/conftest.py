--- conflicted
+++ resolved
@@ -53,18 +53,14 @@
 
 
 @pytest.fixture(scope="session")
-<<<<<<< HEAD
-def dataset_id_us_east1(
-    bigquery_client: bigquery.Client, project_id: str
-) -> Iterator[str]:
-=======
-def entity_id(bigquery_client: bigquery.Client, dataset_id: str):
+def entity_id(bigquery_client: bigquery.Client, dataset_id: str) -> str:
     return "cloud-developer-relations@google.com"
 
 
 @pytest.fixture(scope="session")
-def dataset_id_us_east1(bigquery_client: bigquery.Client, project_id: str):
->>>>>>> 44221f43
+def dataset_id_us_east1(
+    bigquery_client: bigquery.Client, project_id: str,
+) -> Iterator[str]:
     dataset_id = prefixer.create_prefix()
     full_dataset_id = f"{project_id}.{dataset_id}"
     dataset = bigquery.Dataset(full_dataset_id)
