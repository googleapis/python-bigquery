# Copyright 2015 Google LLC
#
# Licensed under the Apache License, Version 2.0 (the "License");
# you may not use this file except in compliance with the License.
# You may obtain a copy of the License at
#
#     http://www.apache.org/licenses/LICENSE-2.0
#
# Unless required by applicable law or agreed to in writing, software
# distributed under the License is distributed on an "AS IS" BASIS,
# WITHOUT WARRANTIES OR CONDITIONS OF ANY KIND, either express or implied.
# See the License for the specific language governing permissions and
# limitations under the License.

"""Classes for load jobs."""

from typing import FrozenSet, List, Iterable, Optional

from google.cloud.bigquery.encryption_configuration import EncryptionConfiguration
from google.cloud.bigquery.external_config import HivePartitioningOptions
from google.cloud.bigquery.format_options import ParquetOptions
from google.cloud.bigquery import _helpers
from google.cloud.bigquery.schema import SchemaField
from google.cloud.bigquery.schema import _to_schema_fields
from google.cloud.bigquery.table import RangePartitioning
from google.cloud.bigquery.table import TableReference
from google.cloud.bigquery.table import TimePartitioning
from google.cloud.bigquery.job.base import _AsyncJob
from google.cloud.bigquery.job.base import _JobConfig
from google.cloud.bigquery.job.base import _JobReference


class LoadJobConfig(_JobConfig):
    """Configuration options for load jobs.

    All properties in this class are optional. Values which are :data:`None` ->
    server defaults. Set properties on the constructed configuration by using
    the property name as the name of a keyword argument.
    """

    def __init__(self, **kwargs):
        super(LoadJobConfig, self).__init__("load", **kwargs)

    @property
    def allow_jagged_rows(self):
        """Optional[bool]: Allow missing trailing optional columns (CSV only).

        See:
        https://cloud.google.com/bigquery/docs/reference/rest/v2/Job#JobConfigurationLoad.FIELDS.allow_jagged_rows
        """
        return self._get_sub_prop("allowJaggedRows")

    @allow_jagged_rows.setter
    def allow_jagged_rows(self, value):
        self._set_sub_prop("allowJaggedRows", value)

    @property
    def allow_quoted_newlines(self):
        """Optional[bool]: Allow quoted data containing newline characters (CSV only).

        See:
        https://cloud.google.com/bigquery/docs/reference/rest/v2/Job#JobConfigurationLoad.FIELDS.allow_quoted_newlines
        """
        return self._get_sub_prop("allowQuotedNewlines")

    @allow_quoted_newlines.setter
    def allow_quoted_newlines(self, value):
        self._set_sub_prop("allowQuotedNewlines", value)

    @property
    def autodetect(self):
        """Optional[bool]: Automatically infer the schema from a sample of the data.

        See:
        https://cloud.google.com/bigquery/docs/reference/rest/v2/Job#JobConfigurationLoad.FIELDS.autodetect
        """
        return self._get_sub_prop("autodetect")

    @autodetect.setter
    def autodetect(self, value):
        self._set_sub_prop("autodetect", value)

    @property
    def clustering_fields(self):
        """Optional[List[str]]: Fields defining clustering for the table

        (Defaults to :data:`None`).

        Clustering fields are immutable after table creation.

        .. note::

           BigQuery supports clustering for both partitioned and
           non-partitioned tables.
        """
        prop = self._get_sub_prop("clustering")
        if prop is not None:
            return list(prop.get("fields", ()))

    @clustering_fields.setter
    def clustering_fields(self, value):
        """Optional[List[str]]: Fields defining clustering for the table

        (Defaults to :data:`None`).
        """
        if value is not None:
            self._set_sub_prop("clustering", {"fields": value})
        else:
            self._del_sub_prop("clustering")

    @property
    def create_disposition(self):
        """Optional[google.cloud.bigquery.job.CreateDisposition]: Specifies behavior
        for creating tables.

        See:
        https://cloud.google.com/bigquery/docs/reference/rest/v2/Job#JobConfigurationLoad.FIELDS.create_disposition
        """
        return self._get_sub_prop("createDisposition")

    @create_disposition.setter
    def create_disposition(self, value):
        self._set_sub_prop("createDisposition", value)

    @property
    def decimal_target_types(self) -> Optional[FrozenSet[str]]:
        """Possible SQL data types to which the source decimal values are converted.

        See:
        https://cloud.google.com/bigquery/docs/reference/rest/v2/Job#JobConfigurationLoad.FIELDS.decimal_target_types

        .. versionadded:: 2.21.0
        """
        prop = self._get_sub_prop("decimalTargetTypes")
        if prop is not None:
            prop = frozenset(prop)
        return prop

    @decimal_target_types.setter
    def decimal_target_types(self, value: Optional[Iterable[str]]):
        if value is not None:
            self._set_sub_prop("decimalTargetTypes", list(value))
        else:
            self._del_sub_prop("decimalTargetTypes")

    @property
    def destination_encryption_configuration(self):
        """Optional[google.cloud.bigquery.encryption_configuration.EncryptionConfiguration]: Custom
        encryption configuration for the destination table.

        Custom encryption configuration (e.g., Cloud KMS keys) or :data:`None`
        if using default encryption.

        See:
        https://cloud.google.com/bigquery/docs/reference/rest/v2/Job#JobConfigurationLoad.FIELDS.destination_encryption_configuration
        """
        prop = self._get_sub_prop("destinationEncryptionConfiguration")
        if prop is not None:
            prop = EncryptionConfiguration.from_api_repr(prop)
        return prop

    @destination_encryption_configuration.setter
    def destination_encryption_configuration(self, value):
        api_repr = value
        if value is not None:
            api_repr = value.to_api_repr()
            self._set_sub_prop("destinationEncryptionConfiguration", api_repr)
        else:
            self._del_sub_prop("destinationEncryptionConfiguration")

    @property
    def destination_table_description(self):
        """Optional[str]: Name given to destination table.

        See:
        https://cloud.google.com/bigquery/docs/reference/rest/v2/Job#DestinationTableProperties.FIELDS.description
        """
        prop = self._get_sub_prop("destinationTableProperties")
        if prop is not None:
            return prop["description"]

    @destination_table_description.setter
    def destination_table_description(self, value):
        keys = [self._job_type, "destinationTableProperties", "description"]
        if value is not None:
            _helpers._set_sub_prop(self._properties, keys, value)
        else:
            _helpers._del_sub_prop(self._properties, keys)

    @property
    def destination_table_friendly_name(self):
        """Optional[str]: Name given to destination table.

        See:
        https://cloud.google.com/bigquery/docs/reference/rest/v2/Job#DestinationTableProperties.FIELDS.friendly_name
        """
        prop = self._get_sub_prop("destinationTableProperties")
        if prop is not None:
            return prop["friendlyName"]

    @destination_table_friendly_name.setter
    def destination_table_friendly_name(self, value):
        keys = [self._job_type, "destinationTableProperties", "friendlyName"]
        if value is not None:
            _helpers._set_sub_prop(self._properties, keys, value)
        else:
            _helpers._del_sub_prop(self._properties, keys)

    @property
    def encoding(self):
        """Optional[google.cloud.bigquery.job.Encoding]: The character encoding of the
        data.

        See:
        https://cloud.google.com/bigquery/docs/reference/rest/v2/Job#JobConfigurationLoad.FIELDS.encoding
        """
        return self._get_sub_prop("encoding")

    @encoding.setter
    def encoding(self, value):
        self._set_sub_prop("encoding", value)

    @property
    def field_delimiter(self):
        """Optional[str]: The separator for fields in a CSV file.

        See:
        https://cloud.google.com/bigquery/docs/reference/rest/v2/Job#JobConfigurationLoad.FIELDS.field_delimiter
        """
        return self._get_sub_prop("fieldDelimiter")

    @field_delimiter.setter
    def field_delimiter(self, value):
        self._set_sub_prop("fieldDelimiter", value)

    @property
    def hive_partitioning(self):
        """Optional[:class:`~.external_config.HivePartitioningOptions`]: [Beta] When set, \
        it configures hive partitioning support.

        .. note::
            **Experimental**. This feature is experimental and might change or
            have limited support.

        See:
        https://cloud.google.com/bigquery/docs/reference/rest/v2/Job#JobConfigurationLoad.FIELDS.hive_partitioning_options
        """
        prop = self._get_sub_prop("hivePartitioningOptions")
        if prop is None:
            return None
        return HivePartitioningOptions.from_api_repr(prop)

    @hive_partitioning.setter
    def hive_partitioning(self, value):
        if value is not None:
            if isinstance(value, HivePartitioningOptions):
                value = value.to_api_repr()
            else:
                raise TypeError("Expected a HivePartitioningOptions instance or None.")

        self._set_sub_prop("hivePartitioningOptions", value)

    @property
    def ignore_unknown_values(self):
        """Optional[bool]: Ignore extra values not represented in the table schema.

        See:
        https://cloud.google.com/bigquery/docs/reference/rest/v2/Job#JobConfigurationLoad.FIELDS.ignore_unknown_values
        """
        return self._get_sub_prop("ignoreUnknownValues")

    @ignore_unknown_values.setter
    def ignore_unknown_values(self, value):
        self._set_sub_prop("ignoreUnknownValues", value)

    @property
    def max_bad_records(self):
        """Optional[int]: Number of invalid rows to ignore.

        See:
        https://cloud.google.com/bigquery/docs/reference/rest/v2/Job#JobConfigurationLoad.FIELDS.max_bad_records
        """
        return _helpers._int_or_none(self._get_sub_prop("maxBadRecords"))

    @max_bad_records.setter
    def max_bad_records(self, value):
        self._set_sub_prop("maxBadRecords", value)

    @property
    def null_marker(self):
        """Optional[str]: Represents a null value (CSV only).

        See:
        https://cloud.google.com/bigquery/docs/reference/rest/v2/Job#JobConfigurationLoad.FIELDS.null_marker
        """
        return self._get_sub_prop("nullMarker")

    @null_marker.setter
    def null_marker(self, value):
        self._set_sub_prop("nullMarker", value)

    @property
<<<<<<< HEAD
    def projection_fields(self):
=======
    def projection_fields(self) -> Optional[List[str]]:
>>>>>>> 36fe86f4
        """Optional[List[str]]: If
        :attr:`google.cloud.bigquery.job.LoadJobConfig.source_format` is set to
        "DATASTORE_BACKUP", indicates which entity properties to load into
        BigQuery from a Cloud Datastore backup.

        Property names are case sensitive and must be top-level properties. If
        no properties are specified, BigQuery loads all properties. If any
        named property isn't found in the Cloud Datastore backup, an invalid
        error is returned in the job result.

        See:
        https://cloud.google.com/bigquery/docs/reference/rest/v2/Job#JobConfigurationLoad.FIELDS.projection_fields
        """
        return self._get_sub_prop("projectionFields")

    @projection_fields.setter
<<<<<<< HEAD
    def projection_fields(self, value):
=======
    def projection_fields(self, value: Optional[List[str]]):
>>>>>>> 36fe86f4
        self._set_sub_prop("projectionFields", value)

    @property
    def quote_character(self):
        """Optional[str]: Character used to quote data sections (CSV only).

        See:
        https://cloud.google.com/bigquery/docs/reference/rest/v2/Job#JobConfigurationLoad.FIELDS.quote
        """
        return self._get_sub_prop("quote")

    @quote_character.setter
    def quote_character(self, value):
        self._set_sub_prop("quote", value)

    @property
    def range_partitioning(self):
        """Optional[google.cloud.bigquery.table.RangePartitioning]:
        Configures range-based partitioning for destination table.

        .. note::
            **Beta**. The integer range partitioning feature is in a
            pre-release state and might change or have limited support.

        Only specify at most one of
        :attr:`~google.cloud.bigquery.job.LoadJobConfig.time_partitioning` or
        :attr:`~google.cloud.bigquery.job.LoadJobConfig.range_partitioning`.

        Raises:
            ValueError:
                If the value is not
                :class:`~google.cloud.bigquery.table.RangePartitioning` or
                :data:`None`.
        """
        resource = self._get_sub_prop("rangePartitioning")
        if resource is not None:
            return RangePartitioning(_properties=resource)

    @range_partitioning.setter
    def range_partitioning(self, value):
        resource = value
        if isinstance(value, RangePartitioning):
            resource = value._properties
        elif value is not None:
            raise ValueError(
                "Expected value to be RangePartitioning or None, got {}.".format(value)
            )
        self._set_sub_prop("rangePartitioning", resource)

    @property
    def schema(self):
        """Optional[Sequence[Union[ \
            :class:`~google.cloud.bigquery.schema.SchemaField`, \
            Mapping[str, Any] \
        ]]]: Schema of the destination table.

        See:
        https://cloud.google.com/bigquery/docs/reference/rest/v2/Job#JobConfigurationLoad.FIELDS.schema
        """
        schema = _helpers._get_sub_prop(self._properties, ["load", "schema", "fields"])
        if schema is None:
            return
        return [SchemaField.from_api_repr(field) for field in schema]

    @schema.setter
    def schema(self, value):
        if value is None:
            self._del_sub_prop("schema")
            return

        value = _to_schema_fields(value)

        _helpers._set_sub_prop(
            self._properties,
            ["load", "schema", "fields"],
            [field.to_api_repr() for field in value],
        )

    @property
    def schema_update_options(self):
        """Optional[List[google.cloud.bigquery.job.SchemaUpdateOption]]: Specifies
        updates to the destination table schema to allow as a side effect of
        the load job.
        """
        return self._get_sub_prop("schemaUpdateOptions")

    @schema_update_options.setter
    def schema_update_options(self, values):
        self._set_sub_prop("schemaUpdateOptions", values)

    @property
    def skip_leading_rows(self):
        """Optional[int]: Number of rows to skip when reading data (CSV only).

        See:
        https://cloud.google.com/bigquery/docs/reference/rest/v2/Job#JobConfigurationLoad.FIELDS.skip_leading_rows
        """
        return _helpers._int_or_none(self._get_sub_prop("skipLeadingRows"))

    @skip_leading_rows.setter
    def skip_leading_rows(self, value):
        self._set_sub_prop("skipLeadingRows", str(value))

    @property
    def source_format(self):
        """Optional[google.cloud.bigquery.job.SourceFormat]: File format of the data.

        See:
        https://cloud.google.com/bigquery/docs/reference/rest/v2/Job#JobConfigurationLoad.FIELDS.source_format
        """
        return self._get_sub_prop("sourceFormat")

    @source_format.setter
    def source_format(self, value):
        self._set_sub_prop("sourceFormat", value)

    @property
    def time_partitioning(self):
        """Optional[google.cloud.bigquery.table.TimePartitioning]: Specifies time-based
        partitioning for the destination table.

        Only specify at most one of
        :attr:`~google.cloud.bigquery.job.LoadJobConfig.time_partitioning` or
        :attr:`~google.cloud.bigquery.job.LoadJobConfig.range_partitioning`.
        """
        prop = self._get_sub_prop("timePartitioning")
        if prop is not None:
            prop = TimePartitioning.from_api_repr(prop)
        return prop

    @time_partitioning.setter
    def time_partitioning(self, value):
        api_repr = value
        if value is not None:
            api_repr = value.to_api_repr()
            self._set_sub_prop("timePartitioning", api_repr)
        else:
            self._del_sub_prop("timePartitioning")

    @property
    def use_avro_logical_types(self):
        """Optional[bool]: For loads of Avro data, governs whether Avro logical types are
        converted to their corresponding BigQuery types (e.g. TIMESTAMP) rather than
        raw types (e.g. INTEGER).
        """
        return self._get_sub_prop("useAvroLogicalTypes")

    @use_avro_logical_types.setter
    def use_avro_logical_types(self, value):
        self._set_sub_prop("useAvroLogicalTypes", bool(value))

    @property
    def write_disposition(self):
        """Optional[google.cloud.bigquery.job.WriteDisposition]: Action that occurs if
        the destination table already exists.

        See:
        https://cloud.google.com/bigquery/docs/reference/rest/v2/Job#JobConfigurationLoad.FIELDS.write_disposition
        """
        return self._get_sub_prop("writeDisposition")

    @write_disposition.setter
    def write_disposition(self, value):
        self._set_sub_prop("writeDisposition", value)

    @property
    def parquet_options(self):
        """Optional[google.cloud.bigquery.format_options.ParquetOptions]: Additional
            properties to set if ``sourceFormat`` is set to PARQUET.

        See:
        https://cloud.google.com/bigquery/docs/reference/rest/v2/Job#JobConfigurationLoad.FIELDS.parquet_options
        """
        prop = self._get_sub_prop("parquetOptions")
        if prop is not None:
            prop = ParquetOptions.from_api_repr(prop)
        return prop

    @parquet_options.setter
    def parquet_options(self, value):
        if value is not None:
            self._set_sub_prop("parquetOptions", value.to_api_repr())
        else:
            self._del_sub_prop("parquetOptions")


class LoadJob(_AsyncJob):
    """Asynchronous job for loading data into a table.

    Can load from Google Cloud Storage URIs or from a file.

    Args:
        job_id (str): the job's ID

        source_uris (Optional[Sequence[str]]):
            URIs of one or more data files to be loaded.  See
            https://cloud.google.com/bigquery/docs/reference/rest/v2/Job#JobConfigurationLoad.FIELDS.source_uris
            for supported URI formats. Pass None for jobs that load from a file.

        destination (google.cloud.bigquery.table.TableReference): reference to table into which data is to be loaded.

        client (google.cloud.bigquery.client.Client):
            A client which holds credentials and project configuration
            for the dataset (which requires a project).
    """

    _JOB_TYPE = "load"

    def __init__(self, job_id, source_uris, destination, client, job_config=None):
        super(LoadJob, self).__init__(job_id, client)

        if not job_config:
            job_config = LoadJobConfig()

        self._configuration = job_config
        self._properties["configuration"] = job_config._properties

        if source_uris is not None:
            _helpers._set_sub_prop(
                self._properties, ["configuration", "load", "sourceUris"], source_uris
            )

        if destination is not None:
            _helpers._set_sub_prop(
                self._properties,
                ["configuration", "load", "destinationTable"],
                destination.to_api_repr(),
            )

    @property
    def destination(self):
        """google.cloud.bigquery.table.TableReference: table where loaded rows are written

        See:
        https://cloud.google.com/bigquery/docs/reference/rest/v2/Job#JobConfigurationLoad.FIELDS.destination_table
        """
        dest_config = _helpers._get_sub_prop(
            self._properties, ["configuration", "load", "destinationTable"]
        )
        return TableReference.from_api_repr(dest_config)

    @property
    def source_uris(self):
        """Optional[Sequence[str]]: URIs of data files to be loaded. See
        https://cloud.google.com/bigquery/docs/reference/rest/v2/Job#JobConfigurationLoad.FIELDS.source_uris
        for supported URI formats. None for jobs that load from a file.
        """
        return _helpers._get_sub_prop(
            self._properties, ["configuration", "load", "sourceUris"]
        )

    @property
    def allow_jagged_rows(self):
        """See
        :attr:`google.cloud.bigquery.job.LoadJobConfig.allow_jagged_rows`.
        """
        return self._configuration.allow_jagged_rows

    @property
    def allow_quoted_newlines(self):
        """See
        :attr:`google.cloud.bigquery.job.LoadJobConfig.allow_quoted_newlines`.
        """
        return self._configuration.allow_quoted_newlines

    @property
    def autodetect(self):
        """See
        :attr:`google.cloud.bigquery.job.LoadJobConfig.autodetect`.
        """
        return self._configuration.autodetect

    @property
    def create_disposition(self):
        """See
        :attr:`google.cloud.bigquery.job.LoadJobConfig.create_disposition`.
        """
        return self._configuration.create_disposition

    @property
    def encoding(self):
        """See
        :attr:`google.cloud.bigquery.job.LoadJobConfig.encoding`.
        """
        return self._configuration.encoding

    @property
    def field_delimiter(self):
        """See
        :attr:`google.cloud.bigquery.job.LoadJobConfig.field_delimiter`.
        """
        return self._configuration.field_delimiter

    @property
    def ignore_unknown_values(self):
        """See
        :attr:`google.cloud.bigquery.job.LoadJobConfig.ignore_unknown_values`.
        """
        return self._configuration.ignore_unknown_values

    @property
    def max_bad_records(self):
        """See
        :attr:`google.cloud.bigquery.job.LoadJobConfig.max_bad_records`.
        """
        return self._configuration.max_bad_records

    @property
    def null_marker(self):
        """See
        :attr:`google.cloud.bigquery.job.LoadJobConfig.null_marker`.
        """
        return self._configuration.null_marker

    @property
    def quote_character(self):
        """See
        :attr:`google.cloud.bigquery.job.LoadJobConfig.quote_character`.
        """
        return self._configuration.quote_character

    @property
    def skip_leading_rows(self):
        """See
        :attr:`google.cloud.bigquery.job.LoadJobConfig.skip_leading_rows`.
        """
        return self._configuration.skip_leading_rows

    @property
    def source_format(self):
        """See
        :attr:`google.cloud.bigquery.job.LoadJobConfig.source_format`.
        """
        return self._configuration.source_format

    @property
    def write_disposition(self):
        """See
        :attr:`google.cloud.bigquery.job.LoadJobConfig.write_disposition`.
        """
        return self._configuration.write_disposition

    @property
    def schema(self):
        """See
        :attr:`google.cloud.bigquery.job.LoadJobConfig.schema`.
        """
        return self._configuration.schema

    @property
    def destination_encryption_configuration(self):
        """google.cloud.bigquery.encryption_configuration.EncryptionConfiguration: Custom
        encryption configuration for the destination table.

        Custom encryption configuration (e.g., Cloud KMS keys)
        or :data:`None` if using default encryption.

        See
        :attr:`google.cloud.bigquery.job.LoadJobConfig.destination_encryption_configuration`.
        """
        return self._configuration.destination_encryption_configuration

    @property
    def destination_table_description(self):
        """Optional[str] name given to destination table.

        See:
        https://cloud.google.com/bigquery/docs/reference/rest/v2/Job#DestinationTableProperties.FIELDS.description
        """
        return self._configuration.destination_table_description

    @property
    def destination_table_friendly_name(self):
        """Optional[str] name given to destination table.

        See:
        https://cloud.google.com/bigquery/docs/reference/rest/v2/Job#DestinationTableProperties.FIELDS.friendly_name
        """
        return self._configuration.destination_table_friendly_name

    @property
    def range_partitioning(self):
        """See
        :attr:`google.cloud.bigquery.job.LoadJobConfig.range_partitioning`.
        """
        return self._configuration.range_partitioning

    @property
    def time_partitioning(self):
        """See
        :attr:`google.cloud.bigquery.job.LoadJobConfig.time_partitioning`.
        """
        return self._configuration.time_partitioning

    @property
    def use_avro_logical_types(self):
        """See
        :attr:`google.cloud.bigquery.job.LoadJobConfig.use_avro_logical_types`.
        """
        return self._configuration.use_avro_logical_types

    @property
    def clustering_fields(self):
        """See
        :attr:`google.cloud.bigquery.job.LoadJobConfig.clustering_fields`.
        """
        return self._configuration.clustering_fields

    @property
    def schema_update_options(self):
        """See
        :attr:`google.cloud.bigquery.job.LoadJobConfig.schema_update_options`.
        """
        return self._configuration.schema_update_options

    @property
    def input_file_bytes(self):
        """Count of bytes loaded from source files.

        Returns:
            Optional[int]: the count (None until set from the server).

        Raises:
            ValueError: for invalid value types.
        """
        return _helpers._int_or_none(
            _helpers._get_sub_prop(
                self._properties, ["statistics", "load", "inputFileBytes"]
            )
        )

    @property
    def input_files(self):
        """Count of source files.

        Returns:
            Optional[int]: the count (None until set from the server).
        """
        return _helpers._int_or_none(
            _helpers._get_sub_prop(
                self._properties, ["statistics", "load", "inputFiles"]
            )
        )

    @property
    def output_bytes(self):
        """Count of bytes saved to destination table.

        Returns:
            Optional[int]: the count (None until set from the server).
        """
        return _helpers._int_or_none(
            _helpers._get_sub_prop(
                self._properties, ["statistics", "load", "outputBytes"]
            )
        )

    @property
    def output_rows(self):
        """Count of rows saved to destination table.

        Returns:
            Optional[int]: the count (None until set from the server).
        """
        return _helpers._int_or_none(
            _helpers._get_sub_prop(
                self._properties, ["statistics", "load", "outputRows"]
            )
        )

    def to_api_repr(self):
        """Generate a resource for :meth:`_begin`."""
        # Exclude statistics, if set.
        return {
            "jobReference": self._properties["jobReference"],
            "configuration": self._properties["configuration"],
        }

    @classmethod
    def from_api_repr(cls, resource: dict, client) -> "LoadJob":
        """Factory:  construct a job given its API representation

        .. note:

           This method assumes that the project found in the resource matches
           the client's project.

        Args:
            resource (Dict): dataset job representation returned from the API

            client (google.cloud.bigquery.client.Client):
                Client which holds credentials and project
                configuration for the dataset.

        Returns:
            google.cloud.bigquery.job.LoadJob: Job parsed from ``resource``.
        """
        cls._check_resource_config(resource)
        job_ref = _JobReference._from_api_repr(resource["jobReference"])
        job = cls(job_ref, None, None, client)
        job._set_properties(resource)
        return job<|MERGE_RESOLUTION|>--- conflicted
+++ resolved
@@ -300,11 +300,7 @@
         self._set_sub_prop("nullMarker", value)
 
     @property
-<<<<<<< HEAD
-    def projection_fields(self):
-=======
     def projection_fields(self) -> Optional[List[str]]:
->>>>>>> 36fe86f4
         """Optional[List[str]]: If
         :attr:`google.cloud.bigquery.job.LoadJobConfig.source_format` is set to
         "DATASTORE_BACKUP", indicates which entity properties to load into
@@ -321,11 +317,7 @@
         return self._get_sub_prop("projectionFields")
 
     @projection_fields.setter
-<<<<<<< HEAD
-    def projection_fields(self, value):
-=======
     def projection_fields(self, value: Optional[List[str]]):
->>>>>>> 36fe86f4
         self._set_sub_prop("projectionFields", value)
 
     @property
