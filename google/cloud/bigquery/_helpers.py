# Copyright 2015 Google LLC
#
# Licensed under the Apache License, Version 2.0 (the "License");
# you may not use this file except in compliance with the License.
# You may obtain a copy of the License at
#
#     http://www.apache.org/licenses/LICENSE-2.0
#
# Unless required by applicable law or agreed to in writing, software
# distributed under the License is distributed on an "AS IS" BASIS,
# WITHOUT WARRANTIES OR CONDITIONS OF ANY KIND, either express or implied.
# See the License for the specific language governing permissions and
# limitations under the License.

"""Shared helper functions for BigQuery API classes."""

import base64
import datetime
import decimal
import math
import re
<<<<<<< HEAD
from typing import Optional, Union
=======
from typing import Any, Union
>>>>>>> e4f7c9b6

from dateutil import relativedelta
from google.cloud._helpers import UTC
from google.cloud._helpers import _date_from_iso8601_date
from google.cloud._helpers import _datetime_from_microseconds
from google.cloud._helpers import _RFC3339_MICROS
from google.cloud._helpers import _RFC3339_NO_FRACTION
from google.cloud._helpers import _to_bytes
import packaging.version

from google.cloud.bigquery.exceptions import (
    LegacyBigQueryStorageError,
    LegacyPyarrowError,
)


_RFC3339_MICROS_NO_ZULU = "%Y-%m-%dT%H:%M:%S.%f"
_TIMEONLY_WO_MICROS = "%H:%M:%S"
_TIMEONLY_W_MICROS = "%H:%M:%S.%f"
_PROJECT_PREFIX_PATTERN = re.compile(
    r"""
    (?P<project_id>\S+\:[^.]+)\.(?P<dataset_id>[^.]+)(?:$|\.(?P<custom_id>[^.]+)$)
""",
    re.VERBOSE,
)

<<<<<<< HEAD
# BigQuery sends INTERVAL data in "canonical format"
# https://cloud.google.com/bigquery/docs/reference/standard-sql/data-types#interval_type
_INTERVAL_PATTERN = re.compile(
    r"(?P<calendar_sign>-?)(?P<years>[0-9]+)-(?P<months>[0-9]+) "
    r"(?P<days>-?[0-9]+) "
    r"(?P<time_sign>-?)(?P<hours>[0-9]+):(?P<minutes>[0-9]+):"
    r"(?P<seconds>[0-9]+)\.?(?P<fraction>[0-9]+)?$"
)

=======
_MIN_PYARROW_VERSION = packaging.version.Version("3.0.0")
>>>>>>> e4f7c9b6
_MIN_BQ_STORAGE_VERSION = packaging.version.Version("2.0.0")
_BQ_STORAGE_OPTIONAL_READ_SESSION_VERSION = packaging.version.Version("2.6.0")


class BQStorageVersions:
    """Version comparisons for google-cloud-bigqueyr-storage package."""

    def __init__(self):
        self._installed_version = None

    @property
    def installed_version(self) -> packaging.version.Version:
        """Return the parsed version of google-cloud-bigquery-storage."""
        if self._installed_version is None:
            from google.cloud import bigquery_storage

            self._installed_version = packaging.version.parse(
                # Use 0.0.0, since it is earlier than any released version.
                # Legacy versions also have the same property, but
                # creating a LegacyVersion has been deprecated.
                # https://github.com/pypa/packaging/issues/321
                getattr(bigquery_storage, "__version__", "0.0.0")
            )

        return self._installed_version

    @property
    def is_read_session_optional(self) -> bool:
        """True if read_session is optional to rows().

        See: https://github.com/googleapis/python-bigquery-storage/pull/228
        """
        return self.installed_version >= _BQ_STORAGE_OPTIONAL_READ_SESSION_VERSION

    def verify_version(self):
        """Verify that a recent enough version of BigQuery Storage extra is
        installed.

        The function assumes that google-cloud-bigquery-storage extra is
        installed, and should thus be used in places where this assumption
        holds.

        Because `pip` can install an outdated version of this extra despite the
        constraints in `setup.py`, the calling code can use this helper to
        verify the version compatibility at runtime.

        Raises:
            LegacyBigQueryStorageError:
                If the google-cloud-bigquery-storage package is outdated.
        """
        if self.installed_version < _MIN_BQ_STORAGE_VERSION:
            msg = (
                "Dependency google-cloud-bigquery-storage is outdated, please upgrade "
                f"it to version >= {_MIN_BQ_STORAGE_VERSION} (version found: {self.installed_version})."
            )
            raise LegacyBigQueryStorageError(msg)


class PyarrowVersions:
    """Version comparisons for pyarrow package."""

    def __init__(self):
        self._installed_version = None

    @property
    def installed_version(self) -> packaging.version.Version:
        """Return the parsed version of pyarrow."""
        if self._installed_version is None:
            import pyarrow

            self._installed_version = packaging.version.parse(
                # Use 0.0.0, since it is earlier than any released version.
                # Legacy versions also have the same property, but
                # creating a LegacyVersion has been deprecated.
                # https://github.com/pypa/packaging/issues/321
                getattr(pyarrow, "__version__", "0.0.0")
            )

        return self._installed_version

    def try_import(self, raise_if_error: bool = False) -> Any:
        """Verify that a recent enough version of pyarrow extra is
        installed.

        The function assumes that pyarrow extra is installed, and should thus
        be used in places where this assumption holds.

        Because `pip` can install an outdated version of this extra despite the
        constraints in `setup.py`, the calling code can use this helper to
        verify the version compatibility at runtime.

        Returns:
            The ``pyarrow`` module or ``None``.

        Raises:
            LegacyPyarrowError:
                If the pyarrow package is outdated and ``raise_if_error`` is ``True``.
        """
        try:
            import pyarrow
        except ImportError as exc:  # pragma: NO COVER
            if raise_if_error:
                raise LegacyPyarrowError(
                    f"pyarrow package not found. Install pyarrow version >= {_MIN_PYARROW_VERSION}."
                ) from exc
            return None

        if self.installed_version < _MIN_PYARROW_VERSION:
            if raise_if_error:
                msg = (
                    "Dependency pyarrow is outdated, please upgrade "
                    f"it to version >= {_MIN_PYARROW_VERSION} (version found: {self.installed_version})."
                )
                raise LegacyPyarrowError(msg)
            return None

        return pyarrow


BQ_STORAGE_VERSIONS = BQStorageVersions()
PYARROW_VERSIONS = PyarrowVersions()


def _not_null(value, field):
    """Check whether 'value' should be coerced to 'field' type."""
    return value is not None or (field is not None and field.mode != "NULLABLE")


def _int_from_json(value, field):
    """Coerce 'value' to an int, if set or not nullable."""
    if _not_null(value, field):
        return int(value)


def _interval_from_json(
    value: Optional[str], field
) -> Optional[relativedelta.relativedelta]:
    """Coerce 'value' to an interval, if set or not nullable."""
    if not _not_null(value, field):
        return
    if value is None:
        raise TypeError(f"got {value} for REQUIRED field: {repr(field)}")

    parsed = _INTERVAL_PATTERN.match(value)
    if parsed is None:
        raise ValueError(f"got interval: '{value}' with unexpected format")

    calendar_sign = -1 if parsed.group("calendar_sign") == "-" else 1
    years = calendar_sign * int(parsed.group("years"))
    months = calendar_sign * int(parsed.group("months"))
    days = int(parsed.group("days"))
    time_sign = -1 if parsed.group("time_sign") == "-" else 1
    hours = time_sign * int(parsed.group("hours"))
    minutes = time_sign * int(parsed.group("minutes"))
    seconds = time_sign * int(parsed.group("seconds"))
    fraction = parsed.group("fraction")
    microseconds = time_sign * int(fraction.ljust(6, "0")) if fraction else 0

    return relativedelta.relativedelta(
        years=years,
        months=months,
        days=days,
        hours=hours,
        minutes=minutes,
        seconds=seconds,
        microseconds=microseconds,
    )


def _float_from_json(value, field):
    """Coerce 'value' to a float, if set or not nullable."""
    if _not_null(value, field):
        return float(value)


def _decimal_from_json(value, field):
    """Coerce 'value' to a Decimal, if set or not nullable."""
    if _not_null(value, field):
        return decimal.Decimal(value)


def _bool_from_json(value, field):
    """Coerce 'value' to a bool, if set or not nullable."""
    if _not_null(value, field):
        return value.lower() in ["t", "true", "1"]


def _string_from_json(value, _):
    """NOOP string -> string coercion"""
    return value


def _bytes_from_json(value, field):
    """Base64-decode value"""
    if _not_null(value, field):
        return base64.standard_b64decode(_to_bytes(value))


def _timestamp_from_json(value, field):
    """Coerce 'value' to a datetime, if set or not nullable."""
    if _not_null(value, field):
        # value will be a integer in seconds, to microsecond precision, in UTC.
        return _datetime_from_microseconds(int(value))


def _timestamp_query_param_from_json(value, field):
    """Coerce 'value' to a datetime, if set or not nullable.

    Args:
        value (str): The timestamp.

        field (google.cloud.bigquery.schema.SchemaField):
            The field corresponding to the value.

    Returns:
        Optional[datetime.datetime]:
            The parsed datetime object from
            ``value`` if the ``field`` is not null (otherwise it is
            :data:`None`).
    """
    if _not_null(value, field):
        # Canonical formats for timestamps in BigQuery are flexible. See:
        # g.co/cloud/bigquery/docs/reference/standard-sql/data-types#timestamp-type
        # The separator between the date and time can be 'T' or ' '.
        value = value.replace(" ", "T", 1)
        # The UTC timezone may be formatted as Z or +00:00.
        value = value.replace("Z", "")
        value = value.replace("+00:00", "")

        if "." in value:
            # YYYY-MM-DDTHH:MM:SS.ffffff
            return datetime.datetime.strptime(value, _RFC3339_MICROS_NO_ZULU).replace(
                tzinfo=UTC
            )
        else:
            # YYYY-MM-DDTHH:MM:SS
            return datetime.datetime.strptime(value, _RFC3339_NO_FRACTION).replace(
                tzinfo=UTC
            )
    else:
        return None


def _datetime_from_json(value, field):
    """Coerce 'value' to a datetime, if set or not nullable.

    Args:
        value (str): The timestamp.
        field (google.cloud.bigquery.schema.SchemaField):
            The field corresponding to the value.

    Returns:
        Optional[datetime.datetime]:
            The parsed datetime object from
            ``value`` if the ``field`` is not null (otherwise it is
            :data:`None`).
    """
    if _not_null(value, field):
        if "." in value:
            # YYYY-MM-DDTHH:MM:SS.ffffff
            return datetime.datetime.strptime(value, _RFC3339_MICROS_NO_ZULU)
        else:
            # YYYY-MM-DDTHH:MM:SS
            return datetime.datetime.strptime(value, _RFC3339_NO_FRACTION)
    else:
        return None


def _date_from_json(value, field):
    """Coerce 'value' to a datetime date, if set or not nullable"""
    if _not_null(value, field):
        # value will be a string, in YYYY-MM-DD form.
        return _date_from_iso8601_date(value)


def _time_from_json(value, field):
    """Coerce 'value' to a datetime date, if set or not nullable"""
    if _not_null(value, field):
        if len(value) == 8:  # HH:MM:SS
            fmt = _TIMEONLY_WO_MICROS
        elif len(value) == 15:  # HH:MM:SS.micros
            fmt = _TIMEONLY_W_MICROS
        else:
            raise ValueError("Unknown time format: {}".format(value))
        return datetime.datetime.strptime(value, fmt).time()


def _record_from_json(value, field):
    """Coerce 'value' to a mapping, if set or not nullable."""
    if _not_null(value, field):
        record = {}
        record_iter = zip(field.fields, value["f"])
        for subfield, cell in record_iter:
            converter = _CELLDATA_FROM_JSON[subfield.field_type]
            if subfield.mode == "REPEATED":
                value = [converter(item["v"], subfield) for item in cell["v"]]
            else:
                value = converter(cell["v"], subfield)
            record[subfield.name] = value
        return record


_CELLDATA_FROM_JSON = {
    "INTEGER": _int_from_json,
    "INT64": _int_from_json,
    "INTERVAL": _interval_from_json,
    "FLOAT": _float_from_json,
    "FLOAT64": _float_from_json,
    "NUMERIC": _decimal_from_json,
    "BIGNUMERIC": _decimal_from_json,
    "BOOLEAN": _bool_from_json,
    "BOOL": _bool_from_json,
    "STRING": _string_from_json,
    "GEOGRAPHY": _string_from_json,
    "BYTES": _bytes_from_json,
    "TIMESTAMP": _timestamp_from_json,
    "DATETIME": _datetime_from_json,
    "DATE": _date_from_json,
    "TIME": _time_from_json,
    "RECORD": _record_from_json,
}

_QUERY_PARAMS_FROM_JSON = dict(_CELLDATA_FROM_JSON)
_QUERY_PARAMS_FROM_JSON["TIMESTAMP"] = _timestamp_query_param_from_json


def _field_to_index_mapping(schema):
    """Create a mapping from schema field name to index of field."""
    return {f.name: i for i, f in enumerate(schema)}


def _field_from_json(resource, field):
    converter = _CELLDATA_FROM_JSON.get(field.field_type, lambda value, _: value)
    if field.mode == "REPEATED":
        return [converter(item["v"], field) for item in resource]
    else:
        return converter(resource, field)


def _row_tuple_from_json(row, schema):
    """Convert JSON row data to row with appropriate types.

    Note:  ``row['f']`` and ``schema`` are presumed to be of the same length.

    Args:
        row (Dict): A JSON response row to be converted.
        schema (Sequence[Union[ \
                :class:`~google.cloud.bigquery.schema.SchemaField`, \
                Mapping[str, Any] \
        ]]):  Specification of the field types in ``row``.

    Returns:
        Tuple: A tuple of data converted to native types.
    """
    from google.cloud.bigquery.schema import _to_schema_fields

    schema = _to_schema_fields(schema)

    row_data = []
    for field, cell in zip(schema, row["f"]):
        row_data.append(_field_from_json(cell["v"], field))
    return tuple(row_data)


def _rows_from_json(values, schema):
    """Convert JSON row data to rows with appropriate types.

    Args:
        values (Sequence[Dict]): The list of responses (JSON rows) to convert.
        schema (Sequence[Union[ \
                :class:`~google.cloud.bigquery.schema.SchemaField`, \
                Mapping[str, Any] \
        ]]):
            The table's schema. If any item is a mapping, its content must be
            compatible with
            :meth:`~google.cloud.bigquery.schema.SchemaField.from_api_repr`.

    Returns:
        List[:class:`~google.cloud.bigquery.Row`]
    """
    from google.cloud.bigquery import Row
    from google.cloud.bigquery.schema import _to_schema_fields

    schema = _to_schema_fields(schema)
    field_to_index = _field_to_index_mapping(schema)
    return [Row(_row_tuple_from_json(r, schema), field_to_index) for r in values]


def _int_to_json(value):
    """Coerce 'value' to an JSON-compatible representation."""
    if isinstance(value, int):
        value = str(value)
    return value


def _float_to_json(value) -> Union[None, str, float]:
    """Coerce 'value' to an JSON-compatible representation."""
    if value is None:
        return None

    if isinstance(value, str):
        value = float(value)

    return str(value) if (math.isnan(value) or math.isinf(value)) else float(value)


def _decimal_to_json(value):
    """Coerce 'value' to a JSON-compatible representation."""
    if isinstance(value, decimal.Decimal):
        value = str(value)
    return value


def _bool_to_json(value):
    """Coerce 'value' to an JSON-compatible representation."""
    if isinstance(value, bool):
        value = "true" if value else "false"
    return value


def _bytes_to_json(value):
    """Coerce 'value' to an JSON-compatible representation."""
    if isinstance(value, bytes):
        value = base64.standard_b64encode(value).decode("ascii")
    return value


def _timestamp_to_json_parameter(value):
    """Coerce 'value' to an JSON-compatible representation.

    This version returns the string representation used in query parameters.
    """
    if isinstance(value, datetime.datetime):
        if value.tzinfo not in (None, UTC):
            # Convert to UTC and remove the time zone info.
            value = value.replace(tzinfo=None) - value.utcoffset()
        value = "%s %s+00:00" % (value.date().isoformat(), value.time().isoformat())
    return value


def _timestamp_to_json_row(value):
    """Coerce 'value' to an JSON-compatible representation."""
    if isinstance(value, datetime.datetime):
        # For naive datetime objects UTC timezone is assumed, thus we format
        # those to string directly without conversion.
        if value.tzinfo is not None:
            value = value.astimezone(UTC)
        value = value.strftime(_RFC3339_MICROS)
    return value


def _datetime_to_json(value):
    """Coerce 'value' to an JSON-compatible representation."""
    if isinstance(value, datetime.datetime):
        # For naive datetime objects UTC timezone is assumed, thus we format
        # those to string directly without conversion.
        if value.tzinfo is not None:
            value = value.astimezone(UTC)
        value = value.strftime(_RFC3339_MICROS_NO_ZULU)
    return value


def _date_to_json(value):
    """Coerce 'value' to an JSON-compatible representation."""
    if isinstance(value, datetime.date):
        value = value.isoformat()
    return value


def _time_to_json(value):
    """Coerce 'value' to an JSON-compatible representation."""
    if isinstance(value, datetime.time):
        value = value.isoformat()
    return value


# Converters used for scalar values marshalled as row data.
_SCALAR_VALUE_TO_JSON_ROW = {
    "INTEGER": _int_to_json,
    "INT64": _int_to_json,
    "FLOAT": _float_to_json,
    "FLOAT64": _float_to_json,
    "NUMERIC": _decimal_to_json,
    "BIGNUMERIC": _decimal_to_json,
    "BOOLEAN": _bool_to_json,
    "BOOL": _bool_to_json,
    "BYTES": _bytes_to_json,
    "TIMESTAMP": _timestamp_to_json_row,
    "DATETIME": _datetime_to_json,
    "DATE": _date_to_json,
    "TIME": _time_to_json,
    # Make sure DECIMAL and BIGDECIMAL are handled, even though
    # requests for them should be converted to NUMERIC.  Better safe
    # than sorry.
    "DECIMAL": _decimal_to_json,
    "BIGDECIMAL": _decimal_to_json,
}


# Converters used for scalar values marshalled as query parameters.
_SCALAR_VALUE_TO_JSON_PARAM = _SCALAR_VALUE_TO_JSON_ROW.copy()
_SCALAR_VALUE_TO_JSON_PARAM["TIMESTAMP"] = _timestamp_to_json_parameter


def _scalar_field_to_json(field, row_value):
    """Maps a field and value to a JSON-safe value.

    Args:
        field (google.cloud.bigquery.schema.SchemaField):
            The SchemaField to use for type conversion and field name.
        row_value (Any):
            Value to be converted, based on the field's type.

    Returns:
        Any: A JSON-serializable object.
    """
    converter = _SCALAR_VALUE_TO_JSON_ROW.get(field.field_type)
    if converter is None:  # STRING doesn't need converting
        return row_value
    return converter(row_value)


def _repeated_field_to_json(field, row_value):
    """Convert a repeated/array field to its JSON representation.

    Args:
        field (google.cloud.bigquery.schema.SchemaField):
            The SchemaField to use for type conversion and field name. The
            field mode must equal ``REPEATED``.
        row_value (Sequence[Any]):
            A sequence of values to convert to JSON-serializable values.

    Returns:
        List[Any]: A list of JSON-serializable objects.
    """
    values = []
    for item in row_value:
        values.append(_single_field_to_json(field, item))
    return values


def _record_field_to_json(fields, row_value):
    """Convert a record/struct field to its JSON representation.

    Args:
        fields (Sequence[google.cloud.bigquery.schema.SchemaField]):
            The :class:`~google.cloud.bigquery.schema.SchemaField`s of the
            record's subfields to use for type conversion and field names.
        row_value (Union[Tuple[Any], Mapping[str, Any]):
            A tuple or dictionary to convert to JSON-serializable values.

    Returns:
        Mapping[str, Any]: A JSON-serializable dictionary.
    """
    isdict = isinstance(row_value, dict)

    # If row is passed as a tuple, make the length sanity check to avoid either
    # uninformative index errors a few lines below or silently omitting some of
    # the values from the result (we cannot know exactly which fields are missing
    # or redundant, since we don't have their names).
    if not isdict and len(row_value) != len(fields):
        msg = "The number of row fields ({}) does not match schema length ({}).".format(
            len(row_value), len(fields)
        )
        raise ValueError(msg)

    record = {}

    if isdict:
        processed_fields = set()

    for subindex, subfield in enumerate(fields):
        subname = subfield.name
        subvalue = row_value.get(subname) if isdict else row_value[subindex]

        # None values are unconditionally omitted
        if subvalue is not None:
            record[subname] = _field_to_json(subfield, subvalue)

        if isdict:
            processed_fields.add(subname)

    # Unknown fields should not be silently dropped, include them. Since there
    # is no schema information available for them, include them as strings
    # to make them JSON-serializable.
    if isdict:
        not_processed = set(row_value.keys()) - processed_fields

        for field_name in not_processed:
            value = row_value[field_name]
            if value is not None:
                record[field_name] = str(value)

    return record


def _single_field_to_json(field, row_value):
    """Convert a single field into JSON-serializable values.

    Ignores mode so that this can function for ARRAY / REPEATING fields
    without requiring a deepcopy of the field. See:
    https://github.com/googleapis/python-bigquery/issues/6

    Args:
        field (google.cloud.bigquery.schema.SchemaField):
            The SchemaField to use for type conversion and field name.

        row_value (Any):
            Scalar or Struct to be inserted. The type
            is inferred from the SchemaField's field_type.

    Returns:
        Any: A JSON-serializable object.
    """
    if row_value is None:
        return None

    if field.field_type == "RECORD":
        return _record_field_to_json(field.fields, row_value)

    return _scalar_field_to_json(field, row_value)


def _field_to_json(field, row_value):
    """Convert a field into JSON-serializable values.

    Args:
        field (google.cloud.bigquery.schema.SchemaField):
            The SchemaField to use for type conversion and field name.

        row_value (Union[Sequence[List], Any]):
            Row data to be inserted. If the SchemaField's mode is
            REPEATED, assume this is a list. If not, the type
            is inferred from the SchemaField's field_type.

    Returns:
        Any: A JSON-serializable object.
    """
    if row_value is None:
        return None

    if field.mode == "REPEATED":
        return _repeated_field_to_json(field, row_value)

    return _single_field_to_json(field, row_value)


def _snake_to_camel_case(value):
    """Convert snake case string to camel case."""
    words = value.split("_")
    return words[0] + "".join(map(str.capitalize, words[1:]))


def _get_sub_prop(container, keys, default=None):
    """Get a nested value from a dictionary.

    This method works like ``dict.get(key)``, but for nested values.

    Args:
        container (Dict):
            A dictionary which may contain other dictionaries as values.
        keys (Iterable):
            A sequence of keys to attempt to get the value for. If ``keys`` is a
            string, it is treated as sequence containing a single string key. Each item
            in the sequence represents a deeper nesting. The first key is for
            the top level. If there is a dictionary there, the second key
            attempts to get the value within that, and so on.
        default (Optional[object]):
            Value to returned if any of the keys are not found.
            Defaults to ``None``.

    Examples:
        Get a top-level value (equivalent to ``container.get('key')``).

        >>> _get_sub_prop({'key': 'value'}, ['key'])
        'value'

        Get a top-level value, providing a default (equivalent to
        ``container.get('key', default='default')``).

        >>> _get_sub_prop({'nothere': 123}, ['key'], default='not found')
        'not found'

        Get a nested value.

        >>> _get_sub_prop({'key': {'subkey': 'value'}}, ['key', 'subkey'])
        'value'

    Returns:
        object: The value if present or the default.
    """
    if isinstance(keys, str):
        keys = [keys]

    sub_val = container
    for key in keys:
        if key not in sub_val:
            return default
        sub_val = sub_val[key]
    return sub_val


def _set_sub_prop(container, keys, value):
    """Set a nested value in a dictionary.

    Args:
        container (Dict):
            A dictionary which may contain other dictionaries as values.
        keys (Iterable):
            A sequence of keys to attempt to set the value for. If ``keys`` is a
            string, it is treated as sequence containing a single string key. Each item
            in the sequence represents a deeper nesting. The first key is for
            the top level. If there is a dictionary there, the second key
            attempts to get the value within that, and so on.
        value (object): Value to set within the container.

    Examples:
        Set a top-level value (equivalent to ``container['key'] = 'value'``).

        >>> container = {}
        >>> _set_sub_prop(container, ['key'], 'value')
        >>> container
        {'key': 'value'}

        Set a nested value.

        >>> container = {}
        >>> _set_sub_prop(container, ['key', 'subkey'], 'value')
        >>> container
        {'key': {'subkey': 'value'}}

        Replace a nested value.

        >>> container = {'key': {'subkey': 'prev'}}
        >>> _set_sub_prop(container, ['key', 'subkey'], 'new')
        >>> container
        {'key': {'subkey': 'new'}}
    """
    if isinstance(keys, str):
        keys = [keys]

    sub_val = container
    for key in keys[:-1]:
        if key not in sub_val:
            sub_val[key] = {}
        sub_val = sub_val[key]
    sub_val[keys[-1]] = value


def _del_sub_prop(container, keys):
    """Remove a nested key fro a dictionary.

    Args:
        container (Dict):
            A dictionary which may contain other dictionaries as values.
        keys (Iterable):
            A sequence of keys to attempt to clear the value for. Each item in
            the sequence represents a deeper nesting. The first key is for
            the top level. If there is a dictionary there, the second key
            attempts to get the value within that, and so on.

    Examples:
        Remove a top-level value (equivalent to ``del container['key']``).

        >>> container = {'key': 'value'}
        >>> _del_sub_prop(container, ['key'])
        >>> container
        {}

        Remove a nested value.

        >>> container = {'key': {'subkey': 'value'}}
        >>> _del_sub_prop(container, ['key', 'subkey'])
        >>> container
        {'key': {}}
    """
    sub_val = container
    for key in keys[:-1]:
        if key not in sub_val:
            sub_val[key] = {}
        sub_val = sub_val[key]
    if keys[-1] in sub_val:
        del sub_val[keys[-1]]


def _int_or_none(value):
    """Helper: deserialize int value from JSON string."""
    if isinstance(value, int):
        return value
    if value is not None:
        return int(value)


def _str_or_none(value):
    """Helper: serialize value to JSON string."""
    if value is not None:
        return str(value)


def _split_id(full_id):
    """Helper: split full_id into composite parts.

    Args:
        full_id (str): Fully-qualified ID in standard SQL format.

    Returns:
        List[str]: ID's parts separated into components.
    """
    with_prefix = _PROJECT_PREFIX_PATTERN.match(full_id)
    if with_prefix is None:
        parts = full_id.split(".")
    else:
        parts = with_prefix.groups()
        parts = [part for part in parts if part]
    return parts


def _parse_3_part_id(full_id, default_project=None, property_name="table_id"):
    output_project_id = default_project
    output_dataset_id = None
    output_resource_id = None
    parts = _split_id(full_id)

    if len(parts) != 2 and len(parts) != 3:
        raise ValueError(
            "{property_name} must be a fully-qualified ID in "
            'standard SQL format, e.g., "project.dataset.{property_name}", '
            "got {}".format(full_id, property_name=property_name)
        )

    if len(parts) == 2 and not default_project:
        raise ValueError(
            "When default_project is not set, {property_name} must be a "
            "fully-qualified ID in standard SQL format, "
            'e.g., "project.dataset_id.{property_name}", got {}'.format(
                full_id, property_name=property_name
            )
        )

    if len(parts) == 2:
        output_dataset_id, output_resource_id = parts
    else:
        output_project_id, output_dataset_id, output_resource_id = parts

    return output_project_id, output_dataset_id, output_resource_id


def _build_resource_from_properties(obj, filter_fields):
    """Build a resource based on a ``_properties`` dictionary, filtered by
    ``filter_fields``, which follow the name of the Python object.
    """
    partial = {}
    for filter_field in filter_fields:
        api_field = obj._PROPERTY_TO_API_FIELD.get(filter_field)
        if api_field is None and filter_field not in obj._properties:
            raise ValueError("No property %s" % filter_field)
        elif api_field is not None:
            partial[api_field] = obj._properties.get(api_field)
        else:
            # allows properties that are not defined in the library
            # and properties that have the same name as API resource key
            partial[filter_field] = obj._properties[filter_field]

    return partial


def _verify_job_config_type(job_config, expected_type, param_name="job_config"):
    if not isinstance(job_config, expected_type):
        msg = (
            "Expected an instance of {expected_type} class for the {param_name} parameter, "
            "but received {param_name} = {job_config}"
        )
        raise TypeError(
            msg.format(
                expected_type=expected_type.__name__,
                param_name=param_name,
                job_config=job_config,
            )
        )<|MERGE_RESOLUTION|>--- conflicted
+++ resolved
@@ -19,11 +19,7 @@
 import decimal
 import math
 import re
-<<<<<<< HEAD
-from typing import Optional, Union
-=======
-from typing import Any, Union
->>>>>>> e4f7c9b6
+from typing import Any, Optional, Union
 
 from dateutil import relativedelta
 from google.cloud._helpers import UTC
@@ -50,7 +46,6 @@
     re.VERBOSE,
 )
 
-<<<<<<< HEAD
 # BigQuery sends INTERVAL data in "canonical format"
 # https://cloud.google.com/bigquery/docs/reference/standard-sql/data-types#interval_type
 _INTERVAL_PATTERN = re.compile(
@@ -60,9 +55,7 @@
     r"(?P<seconds>[0-9]+)\.?(?P<fraction>[0-9]+)?$"
 )
 
-=======
 _MIN_PYARROW_VERSION = packaging.version.Version("3.0.0")
->>>>>>> e4f7c9b6
 _MIN_BQ_STORAGE_VERSION = packaging.version.Version("2.0.0")
 _BQ_STORAGE_OPTIONAL_READ_SESSION_VERSION = packaging.version.Version("2.6.0")
 
