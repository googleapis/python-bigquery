#!/usr/bin/env python

# Copyright 2017 Google Inc.
#
# Licensed under the Apache License, Version 2.0 (the "License");
# you may not use this file except in compliance with the License.
# You may obtain a copy of the License at
#
#     http://www.apache.org/licenses/LICENSE-2.0
#
# Unless required by applicable law or agreed to in writing, software
# distributed under the License is distributed on an "AS IS" BASIS,
# WITHOUT WARRANTIES OR CONDITIONS OF ANY KIND, either express or implied.
# See the License for the specific language governing permissions and
# limitations under the License.

"""Command-line application to run a query using user credentials.

You must supply a client secrets file, which would normally be bundled with
your application.
"""

import argparse


<<<<<<< HEAD
def main(project: str, launch_browser: bool = True) -> None:
=======
def main(project):
>>>>>>> 6054e2c2
    # [START bigquery_auth_user_flow]
    from google_auth_oauthlib import flow

    # A local server is used as the callback URL in the auth flow.
    appflow = flow.InstalledAppFlow.from_client_secrets_file(
        "client_secrets.json", scopes=["https://www.googleapis.com/auth/bigquery"]
    )

    # This launches a local server to be used as the callback URL in the desktop
    # app auth flow. If you are accessing the application remotely, such as over
    # SSH or a remote Jupyter notebook, this flow will not work. Use the
    # `gcloud auth application-default login --no-browser` command or workload
    # identity federation to get authentication tokens, instead.
    #
    appflow.run_local_server()

    credentials = appflow.credentials
    # [END bigquery_auth_user_flow]

    # [START bigquery_auth_user_query]
    from google.cloud import bigquery

    # TODO: Uncomment the line below to set the `project` variable.
    # project = 'user-project-id'
    #
    # The `project` variable defines the project to be billed for query
    # processing. The user must have the bigquery.jobs.create permission on
    # this project to run a query. See:
    # https://cloud.google.com/bigquery/docs/access-control#permissions

    client = bigquery.Client(project=project, credentials=credentials)

    query_string = """SELECT name, SUM(number) as total
    FROM `bigquery-public-data.usa_names.usa_1910_current`
    WHERE name = 'William'
    GROUP BY name;
    """
    query_job = client.query(query_string)

    # Print the results.
    for row in query_job.result():  # Wait for the job to complete.
        print("{}: {}".format(row["name"], row["total"]))
    # [END bigquery_auth_user_query]


if __name__ == "__main__":
    parser = argparse.ArgumentParser(
        description=__doc__, formatter_class=argparse.RawDescriptionHelpFormatter
    )
    parser.add_argument(
        "--launch-browser",
        help="Use a local server flow to authenticate. ",
        action="store_true",
    )
    parser.add_argument("project", help="Project to use for BigQuery billing.")

    args = parser.parse_args()

    main(args.project, launch_browser=args.launch_browser)<|MERGE_RESOLUTION|>--- conflicted
+++ resolved
@@ -23,11 +23,7 @@
 import argparse
 
 
-<<<<<<< HEAD
-def main(project: str, launch_browser: bool = True) -> None:
-=======
-def main(project):
->>>>>>> 6054e2c2
+def main(project: str) -> None:
     # [START bigquery_auth_user_flow]
     from google_auth_oauthlib import flow
 
