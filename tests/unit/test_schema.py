# Copyright 2015 Google LLC
#
# Licensed under the Apache License, Version 2.0 (the "License");
# you may not use this file except in compliance with the License.
# You may obtain a copy of the License at
#
#     http://www.apache.org/licenses/LICENSE-2.0
#
# Unless required by applicable law or agreed to in writing, software
# distributed under the License is distributed on an "AS IS" BASIS,
# WITHOUT WARRANTIES OR CONDITIONS OF ANY KIND, either express or implied.
# See the License for the specific language governing permissions and
# limitations under the License.

from google.cloud import bigquery
from google.cloud.bigquery.enums import RoundingMode
from google.cloud.bigquery.standard_sql import StandardSqlStructType
from google.cloud.bigquery.schema import (
    PolicyTagList,
    ForeignTypeInfo,
    StorageDescriptor,
    SerDeInfo,
    Schema,
    SchemaField,
    _parse_schema_resource,
    _build_schema_resource,
    _to_schema_fields,
)

import unittest
from unittest import mock

import pytest


class TestSchemaField(unittest.TestCase):
    @staticmethod
    def _get_target_class():
        from google.cloud.bigquery.schema import SchemaField

        return SchemaField

    @staticmethod
    def _get_standard_sql_data_type_class():
        from google.cloud.bigquery import standard_sql

        return standard_sql.StandardSqlDataType

    def _make_one(self, *args, **kw):
        return self._get_target_class()(*args, **kw)

    def test_constructor_defaults(self):
        field = self._make_one("test", "STRING")
        self.assertEqual(field.name, "test")
        self.assertEqual(field.field_type, "STRING")
        self.assertEqual(field.mode, "NULLABLE")
        self.assertIsNone(field.description)
        self.assertEqual(field.fields, ())
        self.assertIsNone(field.policy_tags)
        self.assertIsNone(field.default_value_expression)
        self.assertEqual(field.rounding_mode, None)
        self.assertEqual(field.foreign_type_definition, None)

    def test_constructor_explicit(self):
        FIELD_DEFAULT_VALUE_EXPRESSION = "This is the default value for this field"
        ROUNDINGMODE = RoundingMode.ROUNDING_MODE_UNSPECIFIED
        field = self._make_one(
            "test",
            "STRING",
            mode="REQUIRED",
            description="Testing",
            policy_tags=PolicyTagList(
                names=(
                    "projects/a/locations/b/taxonomies/c/policyTags/e",
                    "projects/f/locations/g/taxonomies/h/policyTags/i",
                )
            ),
            default_value_expression=FIELD_DEFAULT_VALUE_EXPRESSION,
            rounding_mode=ROUNDINGMODE,
            foreign_type_definition="INTEGER",
        )
        self.assertEqual(field.name, "test")
        self.assertEqual(field.field_type, "STRING")
        self.assertEqual(field.mode, "REQUIRED")
        self.assertEqual(field.default_value_expression, FIELD_DEFAULT_VALUE_EXPRESSION)
        self.assertEqual(field.description, "Testing")
        self.assertEqual(field.fields, ())
        self.assertEqual(
            field.policy_tags,
            PolicyTagList(
                names=(
                    "projects/a/locations/b/taxonomies/c/policyTags/e",
                    "projects/f/locations/g/taxonomies/h/policyTags/i",
                )
            ),
        )
        self.assertEqual(field.rounding_mode, ROUNDINGMODE.name)
        self.assertEqual(field.foreign_type_definition, "INTEGER")

    def test_constructor_explicit_none(self):
        field = self._make_one(
            "test",
            "STRING",
            description=None,
            policy_tags=None,
        )
        self.assertIsNone(field.description)
        self.assertIsNone(field.policy_tags)

    def test_constructor_subfields(self):
        sub_field1 = self._make_one("area_code", "STRING")
        sub_field2 = self._make_one("local_number", "STRING")
        field = self._make_one(
            "phone_number", "RECORD", fields=[sub_field1, sub_field2]
        )
        self.assertEqual(field.name, "phone_number")
        self.assertEqual(field.field_type, "RECORD")
        self.assertEqual(field.mode, "NULLABLE")
        self.assertIsNone(field.description)
        self.assertEqual(len(field.fields), 2)
        self.assertEqual(field.fields[0], sub_field1)
        self.assertEqual(field.fields[1], sub_field2)

    def test_constructor_range(self):
        from google.cloud.bigquery.schema import FieldElementType

        field = self._make_one(
            "test",
            "RANGE",
            mode="REQUIRED",
            description="Testing",
            range_element_type=FieldElementType("DATETIME"),
        )
        self.assertEqual(field.name, "test")
        self.assertEqual(field.field_type, "RANGE")
        self.assertEqual(field.mode, "REQUIRED")
        self.assertEqual(field.description, "Testing")
        self.assertEqual(field.range_element_type.element_type, "DATETIME")

    def test_constructor_range_str(self):
        field = self._make_one(
            "test",
            "RANGE",
            mode="REQUIRED",
            description="Testing",
            range_element_type="DATETIME",
        )
        self.assertEqual(field.name, "test")
        self.assertEqual(field.field_type, "RANGE")
        self.assertEqual(field.mode, "REQUIRED")
        self.assertEqual(field.description, "Testing")
        self.assertEqual(field.range_element_type.element_type, "DATETIME")

    def test_to_api_repr(self):
        from google.cloud.bigquery.schema import PolicyTagList

        policy = PolicyTagList(names=("foo", "bar"))
        self.assertEqual(
            policy.to_api_repr(),
            {"names": ["foo", "bar"]},
        )
        ROUNDINGMODE = RoundingMode.ROUNDING_MODE_UNSPECIFIED

        field = self._make_one(
            "foo",
            "INTEGER",
            "NULLABLE",
            description="hello world",
            policy_tags=policy,
            rounding_mode=ROUNDINGMODE,
            foreign_type_definition=None,
        )
        self.assertEqual(
            field.to_api_repr(),
            {
                "mode": "NULLABLE",
                "name": "foo",
                "type": "INTEGER",
                "description": "hello world",
                "policyTags": {"names": ["foo", "bar"]},
                "roundingMode": "ROUNDING_MODE_UNSPECIFIED",
            },
        )

    def test_to_api_repr_omits_unset_properties(self):
        # Prevent accidentally modifying fields that aren't explicitly set.
        # https://github.com/googleapis/python-bigquery/issues/981
        field = self._make_one("foo", "INTEGER")
        resource = field.to_api_repr()
        self.assertNotIn("description", resource)
        self.assertNotIn("policyTags", resource)

    def test_to_api_repr_with_subfield(self):
        for record_type in ("RECORD", "STRUCT"):
            subfield = self._make_one("bar", "INTEGER", "NULLABLE")
            field = self._make_one("foo", record_type, "REQUIRED", fields=(subfield,))
            self.assertEqual(
                field.to_api_repr(),
                {
                    "fields": [{"mode": "NULLABLE", "name": "bar", "type": "INTEGER"}],
                    "mode": "REQUIRED",
                    "name": "foo",
                    "type": record_type,
                },
            )

    def test_from_api_repr(self):
        field = self._get_target_class().from_api_repr(
            {
                "fields": [{"mode": "nullable", "name": "bar", "type": "integer"}],
                "mode": "required",
                "description": "test_description",
                "name": "foo",
                "type": "record",
                "roundingMode": "ROUNDING_MODE_UNSPECIFIED",
            }
        )
        self.assertEqual(field.name, "foo")
        self.assertEqual(field.field_type, "RECORD")
        self.assertEqual(field.mode, "REQUIRED")
        self.assertEqual(field.description, "test_description")
        self.assertEqual(len(field.fields), 1)
        self.assertEqual(field.fields[0].name, "bar")
        self.assertEqual(field.fields[0].field_type, "INTEGER")
        self.assertEqual(field.fields[0].mode, "NULLABLE")
        self.assertEqual(field.range_element_type, None)
        self.assertEqual(field.rounding_mode, "ROUNDING_MODE_UNSPECIFIED")

    def test_from_api_repr_policy(self):
        field = self._get_target_class().from_api_repr(
            {
                "fields": [{"mode": "nullable", "name": "bar", "type": "integer"}],
                "name": "foo",
                "type": "record",
                "policyTags": {"names": ["one", "two"]},
            }
        )
        self.assertEqual(field.name, "foo")
        self.assertEqual(field.field_type, "RECORD")
        self.assertEqual(field.policy_tags.names, ("one", "two"))
        self.assertEqual(len(field.fields), 1)
        self.assertEqual(field.fields[0].name, "bar")
        self.assertEqual(field.fields[0].field_type, "INTEGER")
        self.assertEqual(field.fields[0].mode, "NULLABLE")

    def test_from_api_repr_range(self):
        field = self._get_target_class().from_api_repr(
            {
                "mode": "nullable",
                "description": "test_range",
                "name": "foo",
                "type": "range",
                "rangeElementType": {"type": "DATETIME"},
            }
        )
        self.assertEqual(field.name, "foo")
        self.assertEqual(field.field_type, "RANGE")
        self.assertEqual(field.mode, "NULLABLE")
        self.assertEqual(field.description, "test_range")
        self.assertEqual(len(field.fields), 0)
        self.assertEqual(field.range_element_type.element_type, "DATETIME")

    def test_from_api_repr_defaults(self):
        field = self._get_target_class().from_api_repr(
            {"name": "foo", "type": "record"}
        )
        self.assertEqual(field.name, "foo")
        self.assertEqual(field.field_type, "RECORD")
        self.assertEqual(field.mode, "NULLABLE")
        self.assertEqual(len(field.fields), 0)
        self.assertEqual(field.default_value_expression, None)

        # Keys not present in API representation shouldn't be included in
        # _properties.
        self.assertIsNone(field.description)
        self.assertIsNone(field.policy_tags)
        self.assertIsNone(field.range_element_type)
        self.assertNotIn("description", field._properties)
        self.assertNotIn("policyTags", field._properties)
        self.assertNotIn("rangeElementType", field._properties)

    def test_name_property(self):
        name = "lemon-ness"
        schema_field = self._make_one(name, "INTEGER")
        self.assertEqual(schema_field.name, name)

    def test_field_type_property(self):
        field_type = "BOOLEAN"
        schema_field = self._make_one("whether", field_type)
        self.assertEqual(schema_field.field_type, field_type)

    def test_mode_property(self):
        mode = "REPEATED"
        schema_field = self._make_one("again", "FLOAT", mode=mode)
        self.assertEqual(schema_field.mode, mode)

    def test_is_nullable(self):
        mode = "NULLABLE"
        schema_field = self._make_one("test", "FLOAT", mode=mode)
        self.assertTrue(schema_field.is_nullable)

    def test_is_not_nullable(self):
        mode = "REPEATED"
        schema_field = self._make_one("test", "FLOAT", mode=mode)
        self.assertFalse(schema_field.is_nullable)

    def test_description_property(self):
        description = "It holds some data."
        schema_field = self._make_one("do", "TIMESTAMP", description=description)
        self.assertEqual(schema_field.description, description)

    def test_fields_property(self):
        sub_field1 = self._make_one("one", "STRING")
        sub_field2 = self._make_one("fish", "INTEGER")
        fields = (sub_field1, sub_field2)
        schema_field = self._make_one("boat", "RECORD", fields=fields)
        self.assertEqual(schema_field.fields, fields)

    def test_to_standard_sql_simple_type(self):
        examples = (
            # a few legacy types
            ("INTEGER", bigquery.StandardSqlTypeNames.INT64),
            ("FLOAT", bigquery.StandardSqlTypeNames.FLOAT64),
            ("BOOLEAN", bigquery.StandardSqlTypeNames.BOOL),
            ("DATETIME", bigquery.StandardSqlTypeNames.DATETIME),
            # a few standard types
            ("INT64", bigquery.StandardSqlTypeNames.INT64),
            ("FLOAT64", bigquery.StandardSqlTypeNames.FLOAT64),
            ("BOOL", bigquery.StandardSqlTypeNames.BOOL),
            ("GEOGRAPHY", bigquery.StandardSqlTypeNames.GEOGRAPHY),
        )
        for legacy_type, standard_type in examples:
            field = self._make_one("some_field", legacy_type)
            standard_field = field.to_standard_sql()
            self.assertEqual(standard_field.name, "some_field")
            self.assertEqual(standard_field.type.type_kind, standard_type)

    def test_to_standard_sql_struct_type(self):
        from google.cloud.bigquery import standard_sql

        sql_type = self._get_standard_sql_data_type_class()

        # level 2 fields
        sub_sub_field_date = standard_sql.StandardSqlField(
            name="date_field",
            type=sql_type(type_kind=bigquery.StandardSqlTypeNames.DATE),
        )
        sub_sub_field_time = standard_sql.StandardSqlField(
            name="time_field",
            type=sql_type(type_kind=bigquery.StandardSqlTypeNames.TIME),
        )

        # level 1 fields
        sub_field_struct = standard_sql.StandardSqlField(
            name="last_used",
            type=sql_type(
                type_kind=bigquery.StandardSqlTypeNames.STRUCT,
                struct_type=standard_sql.StandardSqlStructType(
                    fields=[sub_sub_field_date, sub_sub_field_time]
                ),
            ),
        )
        sub_field_bytes = standard_sql.StandardSqlField(
            name="image_content",
            type=sql_type(type_kind=bigquery.StandardSqlTypeNames.BYTES),
        )

        # level 0 (top level)
        expected_result = standard_sql.StandardSqlField(
            name="image_usage",
            type=sql_type(
                type_kind=bigquery.StandardSqlTypeNames.STRUCT,
                struct_type=standard_sql.StandardSqlStructType(
                    fields=[sub_field_bytes, sub_field_struct]
                ),
            ),
        )

        # construct legacy SchemaField object
        sub_sub_field1 = self._make_one("date_field", "DATE")
        sub_sub_field2 = self._make_one("time_field", "TIME")
        sub_field_record = self._make_one(
            "last_used", "RECORD", fields=(sub_sub_field1, sub_sub_field2)
        )
        sub_field_bytes = self._make_one("image_content", "BYTES")

        for type_name in ("RECORD", "STRUCT"):
            schema_field = self._make_one(
                "image_usage", type_name, fields=(sub_field_bytes, sub_field_record)
            )
            standard_field = schema_field.to_standard_sql()
            self.assertEqual(standard_field, expected_result)

    def test_to_standard_sql_array_type_simple(self):
        from google.cloud.bigquery import standard_sql

        sql_type = self._get_standard_sql_data_type_class()

        # construct expected result object
        expected_sql_type = sql_type(
            type_kind=bigquery.StandardSqlTypeNames.ARRAY,
            array_element_type=sql_type(type_kind=bigquery.StandardSqlTypeNames.INT64),
        )
        expected_result = standard_sql.StandardSqlField(
            name="valid_numbers", type=expected_sql_type
        )

        # construct "repeated" SchemaField object and convert to standard SQL
        schema_field = self._make_one("valid_numbers", "INT64", mode="REPEATED")
        standard_field = schema_field.to_standard_sql()

        self.assertEqual(standard_field, expected_result)

    def test_to_standard_sql_array_type_struct(self):
        from google.cloud.bigquery import standard_sql

        sql_type = self._get_standard_sql_data_type_class()

        # define person STRUCT
        name_field = standard_sql.StandardSqlField(
            name="name", type=sql_type(type_kind=bigquery.StandardSqlTypeNames.STRING)
        )
        age_field = standard_sql.StandardSqlField(
            name="age", type=sql_type(type_kind=bigquery.StandardSqlTypeNames.INT64)
        )
        person_struct = standard_sql.StandardSqlField(
            name="person_info",
            type=sql_type(
                type_kind=bigquery.StandardSqlTypeNames.STRUCT,
                struct_type=StandardSqlStructType(fields=[name_field, age_field]),
            ),
        )

        # define expected result - an ARRAY of person structs
        expected_sql_type = sql_type(
            type_kind=bigquery.StandardSqlTypeNames.ARRAY,
            array_element_type=person_struct.type,
        )
        expected_result = standard_sql.StandardSqlField(
            name="known_people", type=expected_sql_type
        )

        # construct legacy repeated SchemaField object
        sub_field1 = self._make_one("name", "STRING")
        sub_field2 = self._make_one("age", "INTEGER")
        schema_field = self._make_one(
            "known_people", "RECORD", fields=(sub_field1, sub_field2), mode="REPEATED"
        )

        standard_field = schema_field.to_standard_sql()
        self.assertEqual(standard_field, expected_result)

    def test_to_standard_sql_unknown_type(self):
        field = self._make_one("weird_field", "TROOLEAN")

        standard_field = field.to_standard_sql()

        self.assertEqual(standard_field.name, "weird_field")
        self.assertEqual(
            standard_field.type.type_kind,
            bigquery.StandardSqlTypeNames.TYPE_KIND_UNSPECIFIED,
        )

    def test_to_standard_sql_foreign_type_valid(self):
        legacy_type = "FOREIGN"
        standard_type = bigquery.StandardSqlTypeNames.FOREIGN
        foreign_type_definition = "INTEGER"

        field = self._make_one(
            "some_field",
            field_type=legacy_type,
            foreign_type_definition=foreign_type_definition,
        )
        standard_field = field.to_standard_sql()
        self.assertEqual(standard_field.name, "some_field")
        self.assertEqual(standard_field.type.type_kind, standard_type)

    def test_to_standard_sql_foreign_type_invalid(self):
        legacy_type = "FOREIGN"
        foreign_type_definition = None

        with self.assertRaises(ValueError) as context:
            self._make_one(
                "some_field",
                field_type=legacy_type,
                foreign_type_definition=foreign_type_definition,
            )
        self.assertTrue("If the 'field_type'" in context.exception.args[0])

    def test___eq___wrong_type(self):
        field = self._make_one("test", "STRING")
        other = object()
        self.assertNotEqual(field, other)
        self.assertEqual(field, mock.ANY)

    def test___eq___name_mismatch(self):
        field = self._make_one("test", "STRING")
        other = self._make_one("other", "STRING")
        self.assertNotEqual(field, other)

    def test___eq___field_type_mismatch(self):
        field = self._make_one("test", "STRING")
        other = self._make_one("test", "INTEGER")
        self.assertNotEqual(field, other)

    def test___eq___mode_mismatch(self):
        field = self._make_one("test", "STRING", mode="REQUIRED")
        other = self._make_one("test", "STRING", mode="NULLABLE")
        self.assertNotEqual(field, other)

    def test___eq___description_mismatch(self):
        field = self._make_one("test", "STRING", description="Testing")
        other = self._make_one("test", "STRING", description="Other")
        self.assertNotEqual(field, other)

    def test___eq___fields_mismatch(self):
        sub1 = self._make_one("sub1", "STRING")
        sub2 = self._make_one("sub2", "STRING")
        field = self._make_one("test", "RECORD", fields=[sub1])
        other = self._make_one("test", "RECORD", fields=[sub2])
        self.assertNotEqual(field, other)

    def test___eq___hit(self):
        field = self._make_one("test", "STRING", mode="REQUIRED", description="Testing")
        other = self._make_one("test", "STRING", mode="REQUIRED", description="Testing")
        self.assertEqual(field, other)

    def test___eq___hit_case_diff_on_type(self):
        field = self._make_one("test", "STRING", mode="REQUIRED", description="Testing")
        other = self._make_one("test", "string", mode="REQUIRED", description="Testing")
        self.assertEqual(field, other)

    def test___eq___hit_w_fields(self):
        sub1 = self._make_one("sub1", "STRING")
        sub2 = self._make_one("sub2", "STRING")
        field = self._make_one("test", "RECORD", fields=[sub1, sub2])
        other = self._make_one("test", "RECORD", fields=[sub1, sub2])
        self.assertEqual(field, other)

    def test___eq___hit_w_policy_tags(self):
        field = self._make_one(
            "test",
            "STRING",
            mode="REQUIRED",
            description="Testing",
            policy_tags=PolicyTagList(names=["foo", "bar"]),
        )
        other = self._make_one(
            "test",
            "STRING",
            mode="REQUIRED",
            description="Testing",
            policy_tags=PolicyTagList(names=["bar", "foo"]),
        )
        self.assertEqual(field, other)  # Policy tags order does not matter.

    def test___ne___wrong_type(self):
        field = self._make_one("toast", "INTEGER")
        other = object()
        self.assertNotEqual(field, other)
        self.assertEqual(field, mock.ANY)

    def test___ne___same_value(self):
        field1 = self._make_one("test", "TIMESTAMP", mode="REPEATED")
        field2 = self._make_one("test", "TIMESTAMP", mode="REPEATED")
        # unittest ``assertEqual`` uses ``==`` not ``!=``.
        comparison_val = field1 != field2
        self.assertFalse(comparison_val)

    def test___ne___different_values(self):
        field1 = self._make_one(
            "test1", "FLOAT", mode="REPEATED", description="Not same"
        )
        field2 = self._make_one(
            "test2", "FLOAT", mode="NULLABLE", description="Knot saym"
        )
        self.assertNotEqual(field1, field2)

    def test___ne___different_policy_tags(self):
        field = self._make_one(
            "test",
            "STRING",
            mode="REQUIRED",
            description="Testing",
            policy_tags=PolicyTagList(names=["foo", "bar"]),
        )
        other = self._make_one(
            "test",
            "STRING",
            mode="REQUIRED",
            description="Testing",
            policy_tags=PolicyTagList(names=["foo", "baz"]),
        )
        self.assertNotEqual(field, other)

    def test___hash__set_equality(self):
        sub1 = self._make_one("sub1", "STRING")
        sub2 = self._make_one("sub2", "STRING")
        field1 = self._make_one("test", "RECORD", fields=[sub1])
        field2 = self._make_one("test", "RECORD", fields=[sub2])
        set_one = {field1, field2}
        set_two = {field1, field2}
        self.assertEqual(set_one, set_two)

    def test___hash__not_equals(self):
        sub1 = self._make_one("sub1", "STRING")
        sub2 = self._make_one("sub2", "STRING")
        field1 = self._make_one("test", "RECORD", fields=[sub1])
        field2 = self._make_one("test", "RECORD", fields=[sub2])
        set_one = {field1}
        set_two = {field2}
        self.assertNotEqual(set_one, set_two)

    def test___repr__(self):
        field1 = self._make_one("field1", "STRING")
        expected = "SchemaField('field1', 'STRING', 'NULLABLE', None, None, (), None)"
        self.assertEqual(repr(field1), expected)

    def test___repr__type_not_set(self):
        field1 = self._make_one("field1", field_type=None)
        expected = "SchemaField('field1', None, 'NULLABLE', None, None, (), None)"
        self.assertEqual(repr(field1), expected)

    def test___repr__evaluable_no_policy_tags(self):
        field = self._make_one("field1", "STRING", "REQUIRED", "Description")
        field_repr = repr(field)
        SchemaField = self._get_target_class()  # needed for eval  # noqa

        evaled_field = eval(field_repr)

        assert field == evaled_field

    def test___repr__evaluable_with_policy_tags(self):
        policy_tags = PolicyTagList(names=["foo", "bar"])
        field = self._make_one(
            "field1",
            "STRING",
            "REQUIRED",
            "Description",
            policy_tags=policy_tags,
        )
        field_repr = repr(field)
        SchemaField = self._get_target_class()  # needed for eval  # noqa

        evaled_field = eval(field_repr)

        assert field == evaled_field


class TestFieldElementType(unittest.TestCase):
    @staticmethod
    def _get_target_class():
        from google.cloud.bigquery.schema import FieldElementType

        return FieldElementType

    def _make_one(self, *args):
        return self._get_target_class()(*args)

    def test_constructor(self):
        element_type = self._make_one("DATETIME")
        self.assertEqual(element_type.element_type, "DATETIME")
        self.assertEqual(element_type._properties["type"], "DATETIME")

    def test_to_api_repr(self):
        element_type = self._make_one("DATETIME")
        self.assertEqual(element_type.to_api_repr(), {"type": "DATETIME"})

    def test_from_api_repr(self):
        api_repr = {"type": "DATETIME"}
        expected_element_type = self._make_one("DATETIME")
        self.assertEqual(
            expected_element_type.element_type,
            self._get_target_class().from_api_repr(api_repr).element_type,
        )

    def test_from_api_repr_empty(self):
        self.assertEqual(None, self._get_target_class().from_api_repr({}))

    def test_from_api_repr_none(self):
        self.assertEqual(None, self._get_target_class().from_api_repr(None))


# BEGIN PYTEST BASED SCHEMA TESTS ====================
@pytest.fixture
def basic_resource():
    return {
        "schema": {
            "fields": [
                {"name": "full_name", "type": "STRING", "mode": "REQUIRED"},
                {"name": "age", "type": "INTEGER", "mode": "REQUIRED"},
            ]
        }
    }


@pytest.fixture
def resource_with_subfields(basic_resource):
    basic_resource["schema"]["fields"].append(
        {
            "name": "phone",
            "type": "RECORD",
            "mode": "REPEATED",
            "fields": [
                {"name": "type", "type": "STRING", "mode": "REQUIRED"},
                {"name": "number", "type": "STRING", "mode": "REQUIRED"},
            ],
        }
    )
    return basic_resource


@pytest.fixture
def resource_without_mode(basic_resource):
    basic_resource["schema"]["fields"].append({"name": "phone", "type": "STRING"})
    return basic_resource


class TestParseSchemaResource:
    def verify_field(self, field, r_field):
        assert field.name == r_field["name"]
        assert field.field_type == r_field["type"]
        assert field.mode == r_field.get("mode", "NULLABLE")

    def verify_schema(self, schema, resource):
        r_fields = resource["schema"]["fields"]
        assert len(schema) == len(r_fields)

        for field, r_field in zip(schema, r_fields):
            self.verify_field(field, r_field)

    # Tests focused on exercising the parse_schema_resource() method
    def test_parse_schema_resource_defaults(self, basic_resource):
        schema = _parse_schema_resource(basic_resource["schema"])
        self.verify_schema(schema, basic_resource)

    def test_parse_schema_resource_subfields(self, resource_with_subfields):
        schema = _parse_schema_resource(resource_with_subfields["schema"])
        self.verify_schema(schema, resource_with_subfields)

    def test_parse_schema_resource_fields_without_mode(self, resource_without_mode):
        schema = _parse_schema_resource(resource_without_mode["schema"])
        self.verify_schema(schema, resource_without_mode)


class TestBuildSchemaResource:
    # Tests focused on exercising the build_schema_resource() method
    @pytest.mark.parametrize(
        "fields, expected_resource",
        [
            pytest.param(  # Test case 1: Basic fields
                [
                    SchemaField("full_name", "STRING", mode="REQUIRED"),
                    SchemaField("age", "INTEGER", mode="REQUIRED"),
                ],
                [
                    {"name": "full_name", "type": "STRING", "mode": "REQUIRED"},
                    {"name": "age", "type": "INTEGER", "mode": "REQUIRED"},
                ],
                id="basic fields",
            ),
            pytest.param(  # Test case 2: Field without mode
                [SchemaField("phone", "STRING")],
                [{"name": "phone", "type": "STRING", "mode": "NULLABLE"}],
                id="field without mode yields NULLABLE mode",
            ),
            pytest.param(  # Test case 3: Field with description
                [
                    SchemaField(
                        "full_name",
                        "STRING",
                        mode="REQUIRED",
                        description="DESCRIPTION",
                    ),
                    SchemaField("age", "INTEGER", mode="REQUIRED", description=None),
                ],
                [
                    {
                        "name": "full_name",
                        "type": "STRING",
                        "mode": "REQUIRED",
                        "description": "DESCRIPTION",
                    },
                    {
                        "name": "age",
                        "type": "INTEGER",
                        "mode": "REQUIRED",
                        "description": None,
                    },
                ],
                id="fields including description",
            ),
            pytest.param(  # Test case 4: Field with subfields
                [
                    SchemaField("full_name", "STRING", mode="REQUIRED"),
                    SchemaField(
                        "phone",
                        "RECORD",
                        mode="REPEATED",
                        fields=[
                            SchemaField("type", "STRING", "REQUIRED"),
                            SchemaField("number", "STRING", "REQUIRED"),
                        ],
                    ),
                ],
                [
                    {"name": "full_name", "type": "STRING", "mode": "REQUIRED"},
                    {
                        "name": "phone",
                        "type": "RECORD",
                        "mode": "REPEATED",
                        "fields": [
                            {"name": "type", "type": "STRING", "mode": "REQUIRED"},
                            {"name": "number", "type": "STRING", "mode": "REQUIRED"},
                        ],
                    },
                ],
                id="field with subfields",
            ),
        ],
    )
    def test_build_schema_resource(self, fields, expected_resource):
        resource = _build_schema_resource(fields)
        assert resource == expected_resource


class TestToSchemaFields:  # Test class for _to_schema_fields
    def test_invalid_type(self):
        schema = [
            ("full_name", "STRING", "REQUIRED"),
            ("address", "STRING", "REQUIRED"),
        ]
        with pytest.raises(ValueError):
            _to_schema_fields(schema)

    def test_schema_fields_sequence(self):
        schema = [
            SchemaField("full_name", "STRING", mode="REQUIRED"),
            SchemaField(
                "age", "INT64", mode="NULLABLE"
            ),  # Using correct type name INT64
        ]
        result = _to_schema_fields(schema)
        assert result == schema

    def test_invalid_mapping_representation(self):
        schema = [
            {"name": "full_name", "type": "STRING", "mode": "REQUIRED"},
            {"name": "address", "typeooo": "STRING", "mode": "REQUIRED"},
        ]
        with pytest.raises(Exception):  # Or a more specific exception if known
            _to_schema_fields(schema)

    @pytest.mark.parametrize(
        "schema, expected_schema",
        [
            pytest.param(
                [
                    {"name": "full_name", "type": "STRING", "mode": "REQUIRED"},
                    {
                        "name": "residence",
                        "type": "STRUCT",  # Or RECORD, depending on usage
                        "mode": "NULLABLE",
                        "fields": [
                            {"name": "foo", "type": "DATE", "mode": "NULLABLE"},
                            {"name": "bar", "type": "BYTES", "mode": "REQUIRED"},
                        ],
                    },
                ],
                [
                    SchemaField("full_name", "STRING", mode="REQUIRED"),
                    SchemaField(
                        "residence",
                        "STRUCT",  # Or RECORD
                        mode="NULLABLE",
                        fields=[
                            SchemaField("foo", "DATE", mode="NULLABLE"),
                            SchemaField("bar", "BYTES", mode="REQUIRED"),
                        ],
                    ),
                ],
                id="valid mapping representation",
            )
        ],
    )
    def test_valid_mapping_representation(self, schema, expected_schema):
        result = _to_schema_fields(schema)
        assert result == expected_schema

    def test_valid_schema_object(self):
        schema = Schema(
            fields=[SchemaField("name", "STRING")],
            foreign_type_info="TestInfo",
        )
        result = _to_schema_fields(schema)
        expected = Schema(
            [SchemaField("name", "STRING", "NULLABLE", None, None, (), None)],
            "TestInfo",
        )
        assert result.to_api_repr() == expected.to_api_repr()


# Testing the new Schema Class =================
class TestSchemaObject:  # New test class for Schema object interactions
    def test_schema_object_field_access(self):
        schema = Schema(
            fields=[
                SchemaField("name", "STRING"),
                SchemaField("age", "INTEGER"),
            ]
        )
        assert len(schema) == 2
        assert schema[0].name == "name"  # Access fields using indexing
        assert schema[1].field_type == "INTEGER"

    def test_schema_object_foreign_type_info(self):
        schema = Schema(foreign_type_info="External")
        assert schema.foreign_type_info == "External"

        schema.foreign_type_info = None
        assert schema.foreign_type_info is None

        with pytest.raises(TypeError):
            schema.foreign_type_info = 123  # Type check

    def test_str(self):
        schema = Schema(
            fields=[SchemaField("name", "STRING")],
            foreign_type_info="TestInfo",
        )
        assert (
            str(schema)
            == "Schema([SchemaField('name', 'STRING', 'NULLABLE', None, None, (), None)], TestInfo)"
        )

    @pytest.mark.parametrize(
        "schema, expected_repr",
        [
            pytest.param(
                Schema(
                    fields=[SchemaField("name", "STRING")],
                    foreign_type_info="TestInfo",
                ),
                "Schema([SchemaField('name', 'STRING', 'NULLABLE', None, None, (), None)], 'TestInfo')",
                id="repr with foreign type info",
            ),
            pytest.param(
                Schema(fields=[SchemaField("name", "STRING")]),
                "Schema([SchemaField('name', 'STRING', 'NULLABLE', None, None, (), None)], None)",
                id="repr without foreign type info",
            ),
        ],
    )
    def test_repr(self, schema, expected_repr):
        assert repr(schema) == expected_repr  # Test __repr__

    def test_schema_iteration(self):
        schema = Schema(
            fields=[SchemaField("name", "STRING"), SchemaField("age", "INTEGER")]
        )

        field_names = [field.name for field in schema]
        assert field_names == ["name", "age"]

    def test_schema_object_mutability(self):  # Tests __setitem__ and __delitem__
        schema = Schema(
            fields=[SchemaField("name", "STRING"), SchemaField("age", "INTEGER")]
        )

        schema[0] = SchemaField(
            "updated_name", "STRING"
        )  # Modify a field using setitem
        assert schema[0].name == "updated_name"

        del schema[1]  # Test __delitem__
        assert len(schema) == 1
        assert schema[0].name == "updated_name"

    def test_schema_append(self):
        schema = Schema()  # create an empty schema object
        schema.append(
            SchemaField("name", "STRING")
        )  # use the append method to add a schema field
        assert len(schema) == 1
        assert schema[0].name == "name"

    def test_schema_extend(self):
        schema = Schema()  # create an empty schema object
        schema.extend(
            [SchemaField("name", "STRING"), SchemaField("age", "INTEGER")]
        )  # use the extend method to add multiple schema fields
        assert len(schema) == 2
        assert schema[0].name == "name"
        assert schema[1].name == "age"

    @pytest.mark.parametrize(
        "schema, expected_api_repr",
        [
            pytest.param(
                Schema(
                    fields=[SchemaField("name", "STRING")],
                    foreign_type_info="TestInfo",
                ),
                {
                    "_fields": [
                        SchemaField("name", "STRING", "NULLABLE", None, None, (), None)
                    ],
                    "foreignTypeInfo": "TestInfo",
                },
                id="repr with foreign type info",
            ),
            pytest.param(
                Schema(fields=[SchemaField("name", "STRING")]),
                {
                    "_fields": [
                        SchemaField("name", "STRING", "NULLABLE", None, None, (), None)
                    ],
                    "foreignTypeInfo": None,
                },
                id="repr without foreign type info",
            ),
        ],
    )
    def test_to_api_repr(self, schema, expected_api_repr):
        assert schema.to_api_repr() == expected_api_repr

    @pytest.mark.parametrize(
        "api_repr, expected",
        [
            pytest.param(
                {
                    "_fields": [
                        SchemaField("name", "STRING", "NULLABLE", None, None, (), None)
                    ],
                    "foreignTypeInfo": "TestInfo",
                },
                Schema(
                    fields=[SchemaField("name", "STRING")],
                    foreign_type_info="TestInfo",
                ),
                id="repr with foreign type info",
            ),
            pytest.param(
                {
                    "_fields": [
                        SchemaField("name", "STRING", "NULLABLE", None, None, (), None)
                    ],
                    "foreignTypeInfo": None,
                },
                Schema(fields=[SchemaField("name", "STRING")]),
                id="repr without foreign type info",
            ),
        ],
    )
    def test_from_api_repr(self, api_repr, expected):
        """GIVEN an api representation of a Schema object (i.e. resource)
        WHEN converted into a Schema object using from_api_repr() and
        displayed as a dict
        THEN it will have the same representation a Schema object created
        directly and displayed as a dict.
        """
        result = Schema.from_api_repr(api_repr)
        assert result.to_api_repr() == expected.to_api_repr()


# END PYTEST BASED SCHEMA TESTS ====================


class TestPolicyTags(unittest.TestCase):
    @staticmethod
    def _get_target_class():
        from google.cloud.bigquery.schema import PolicyTagList

        return PolicyTagList

    def _make_one(self, *args, **kw):
        return self._get_target_class()(*args, **kw)

    def test_constructor(self):
        empty_policy_tags = self._make_one()
        self.assertIsNotNone(empty_policy_tags.names)
        self.assertEqual(len(empty_policy_tags.names), 0)
        policy_tags = self._make_one(["foo", "bar"])
        self.assertEqual(policy_tags.names, ("foo", "bar"))

    def test_from_api_repr(self):
        klass = self._get_target_class()
        api_repr = {"names": ["foo"]}
        policy_tags = klass.from_api_repr(api_repr)
        self.assertEqual(policy_tags.to_api_repr(), api_repr)

        # Ensure the None case correctly returns None, rather
        # than an empty instance.
        policy_tags2 = klass.from_api_repr(None)
        self.assertIsNone(policy_tags2)

    def test_to_api_repr(self):
        taglist = self._make_one(names=["foo", "bar"])
        self.assertEqual(
            taglist.to_api_repr(),
            {"names": ["foo", "bar"]},
        )
        taglist2 = self._make_one(names=("foo", "bar"))
        self.assertEqual(
            taglist2.to_api_repr(),
            {"names": ["foo", "bar"]},
        )

    def test___eq___wrong_type(self):
        policy = self._make_one(names=["foo"])
        other = object()
        self.assertNotEqual(policy, other)
        self.assertEqual(policy, mock.ANY)

    def test___eq___names_mismatch(self):
        policy = self._make_one(names=["foo", "bar"])
        other = self._make_one(names=["bar", "baz"])
        self.assertNotEqual(policy, other)

    def test___hash__set_equality(self):
        policy1 = self._make_one(["foo", "bar"])
        policy2 = self._make_one(["bar", "baz"])
        set_one = {policy1, policy2}
        set_two = {policy1, policy2}
        self.assertEqual(set_one, set_two)

    def test___hash__not_equals(self):
        policy1 = self._make_one(["foo", "bar"])
        policy2 = self._make_one(["bar", "baz"])
        set_one = {policy1}
        set_two = {policy2}
        self.assertNotEqual(set_one, set_two)

    def test___repr__no_tags(self):
        policy = self._make_one()
        assert repr(policy) == "PolicyTagList(names=())"

    def test___repr__with_tags(self):
        policy1 = self._make_one(["foo", "bar", "baz"])
        policy2 = self._make_one(["baz", "bar", "foo"])
        expected_repr = "PolicyTagList(names=('bar', 'baz', 'foo'))"  # alphabetical

        assert repr(policy1) == expected_repr
        assert repr(policy2) == expected_repr

    def test___repr__evaluable_no_tags(self):
        policy = self._make_one(names=[])
        policy_repr = repr(policy)

        evaled_policy = eval(policy_repr)

        assert policy == evaled_policy

    def test___repr__evaluable_with_tags(self):
        policy = self._make_one(names=["foo", "bar"])
        policy_repr = repr(policy)

        evaled_policy = eval(policy_repr)

        assert policy == evaled_policy


@pytest.mark.parametrize(
    "api,expect,key2",
    [
        (
            dict(name="n", type="NUMERIC"),
            ("n", "NUMERIC", None, None, None),
            ("n", "NUMERIC"),
        ),
        (
            dict(name="n", type="NUMERIC", precision=9),
            ("n", "NUMERIC", 9, None, None),
            ("n", "NUMERIC(9)"),
        ),
        (
            dict(name="n", type="NUMERIC", precision=9, scale=2),
            ("n", "NUMERIC", 9, 2, None),
            ("n", "NUMERIC(9, 2)"),
        ),
        (
            dict(name="n", type="BIGNUMERIC"),
            ("n", "BIGNUMERIC", None, None, None),
            ("n", "BIGNUMERIC"),
        ),
        (
            dict(name="n", type="BIGNUMERIC", precision=40),
            ("n", "BIGNUMERIC", 40, None, None),
            ("n", "BIGNUMERIC(40)"),
        ),
        (
            dict(name="n", type="BIGNUMERIC", precision=40, scale=2),
            ("n", "BIGNUMERIC", 40, 2, None),
            ("n", "BIGNUMERIC(40, 2)"),
        ),
        (
            dict(name="n", type="STRING"),
            ("n", "STRING", None, None, None),
            ("n", "STRING"),
        ),
        (
            dict(name="n", type="STRING", maxLength=9),
            ("n", "STRING", None, None, 9),
            ("n", "STRING(9)"),
        ),
        (
            dict(name="n", type="BYTES"),
            ("n", "BYTES", None, None, None),
            ("n", "BYTES"),
        ),
        (
            dict(name="n", type="BYTES", maxLength=9),
            ("n", "BYTES", None, None, 9),
            ("n", "BYTES(9)"),
        ),
    ],
)
def test_from_api_repr_parameterized(api, expect, key2):
    from google.cloud.bigquery.schema import SchemaField

    field = SchemaField.from_api_repr(api)

    assert (
        field.name,
        field.field_type,
        field.precision,
        field.scale,
        field.max_length,
    ) == expect

    assert field._key()[:2] == key2


@pytest.mark.parametrize(
    "field,api",
    [
        (
            dict(name="n", field_type="NUMERIC"),
            dict(name="n", type="NUMERIC", mode="NULLABLE"),
        ),
        (
            dict(name="n", field_type="NUMERIC", precision=9),
            dict(
                name="n",
                type="NUMERIC",
                mode="NULLABLE",
                precision=9,
            ),
        ),
        (
            dict(name="n", field_type="NUMERIC", precision=9, scale=2),
            dict(
                name="n",
                type="NUMERIC",
                mode="NULLABLE",
                precision=9,
                scale=2,
            ),
        ),
        (
            dict(name="n", field_type="BIGNUMERIC"),
            dict(name="n", type="BIGNUMERIC", mode="NULLABLE"),
        ),
        (
            dict(name="n", field_type="BIGNUMERIC", precision=40),
            dict(
                name="n",
                type="BIGNUMERIC",
                mode="NULLABLE",
                precision=40,
            ),
        ),
        (
            dict(name="n", field_type="BIGNUMERIC", precision=40, scale=2),
            dict(
                name="n",
                type="BIGNUMERIC",
                mode="NULLABLE",
                precision=40,
                scale=2,
            ),
        ),
        (
            dict(name="n", field_type="STRING"),
            dict(name="n", type="STRING", mode="NULLABLE"),
        ),
        (
            dict(name="n", field_type="STRING", max_length=9),
            dict(
                name="n",
                type="STRING",
                mode="NULLABLE",
                maxLength=9,
            ),
        ),
        (
            dict(name="n", field_type="BYTES"),
            dict(name="n", type="BYTES", mode="NULLABLE"),
        ),
        (
            dict(name="n", field_type="BYTES", max_length=9),
            dict(
                name="n",
                type="BYTES",
                mode="NULLABLE",
                maxLength=9,
            ),
        ),
    ],
)
def test_to_api_repr_parameterized(field, api):
    from google.cloud.bigquery.schema import SchemaField

    assert SchemaField(**field).to_api_repr() == api


class TestForeignTypeInfo:
    """Tests metadata re: the foreign data type definition in field schema.

    Specifies the system which defines the foreign data type.

    TypeSystems are external systems, such as query engines or table formats,
    that have their own data types.

    TypeSystem may be:
        TypeSystem not specified: TYPE_SYSTEM_UNSPECIFIED
        Represents Hive data types: HIVE
    """

    @staticmethod
    def _get_target_class():
        return ForeignTypeInfo

    def _make_one(self, *args, **kw):
        return self._get_target_class()(*args, **kw)

    @pytest.mark.parametrize(
        "type_system,expected",
        [
            (None, None),
            ("TYPE_SYSTEM_UNSPECIFIED", "TYPE_SYSTEM_UNSPECIFIED"),
            ("HIVE", "HIVE"),
        ],
    )
    def test_ctor_valid_input(self, type_system, expected):
        result = self._make_one(type_system=type_system)

        assert result.type_system == expected

    def test_ctor_invalid_input(self):
        with pytest.raises(TypeError) as e:
            self._make_one(type_system=123)

        # Looking for the first word from the string "Pass <variable> as..."
        assert "Pass " in str(e.value)

    @pytest.mark.parametrize(
        "type_system,expected",
        [
            ("TYPE_SYSTEM_UNSPECIFIED", {"typeSystem": "TYPE_SYSTEM_UNSPECIFIED"}),
            ("HIVE", {"typeSystem": "HIVE"}),
            (None, {"typeSystem": None}),
        ],
    )
    def test_to_api_repr(self, type_system, expected):
        result = self._make_one(type_system=type_system)
        assert result.to_api_repr() == expected

    def test_from_api_repr(self):
        """GIVEN an api representation of a ForeignTypeInfo object (i.e. resource)
        WHEN converted into a ForeignTypeInfo object using from_api_repr() and
        displayed as a dict
        THEN it will have the same representation a ForeignTypeInfo object created
        directly (via _make_one()) and displayed as a dict.
        """
        resource = {"typeSystem": "TYPE_SYSTEM_UNSPECIFIED"}

        expected = self._make_one(type_system="TYPE_SYSTEM_UNSPECIFIED")

        klass = self._get_target_class()
        result = klass.from_api_repr(resource)

        assert result.to_api_repr() == expected.to_api_repr()


@pytest.fixture
def _make_storage_descriptor():
    serdeinfo = SerDeInfo(
        serialization_library="testpath.to.LazySimpleSerDe",
        name="serde_lib_name",
        parameters={"key": "value"},
    )

    obj = StorageDescriptor(
        input_format="testpath.to.OrcInputFormat",
        location_uri="gs://test/path/",
        output_format="testpath.to.OrcOutputFormat",
        serde_info=serdeinfo,
    )
    return obj


class TestStorageDescriptor:
    """Tests for the StorageDescriptor class."""

    @staticmethod
    def _get_target_class():
        return StorageDescriptor

    def _make_one(self, *args, **kwargs):
        return self._get_target_class()(*args, **kwargs)

    SERDEINFO = SerDeInfo(
        serialization_library="testpath.to.LazySimpleSerDe",
        name="serde_lib_name",
        parameters={"key": "value"},
    )

    @pytest.mark.parametrize(
        "input_format,location_uri,output_format,serde_info",
        [
            (None, None, None, None),
            ("testpath.to.OrcInputFormat", None, None, None),
            (None, "gs://test/path/", None, None),
            (None, None, "testpath.to.OrcOutputFormat", None),
            (None, None, None, SERDEINFO),
            (
                "testpath.to.OrcInputFormat",
                "gs://test/path/",
                "testpath.to.OrcOutputFormat",
                SERDEINFO,
            ),
        ],
    )
    def test_ctor_valid_input(
        self, input_format, location_uri, output_format, serde_info
    ):
        storage_descriptor = self._make_one(
            input_format=input_format,
            location_uri=location_uri,
            output_format=output_format,
            serde_info=serde_info,
        )
        assert storage_descriptor.input_format == input_format
        assert storage_descriptor.location_uri == location_uri
        assert storage_descriptor.output_format == output_format
<<<<<<< HEAD

=======
>>>>>>> 07bc30a5
        if serde_info is not None:
            assert (
                storage_descriptor.serde_info.to_api_repr() == serde_info.to_api_repr()
            )
        else:
            assert storage_descriptor.serde_info is None

    @pytest.mark.parametrize(
        "input_format,location_uri,output_format,serde_info",
        [
            (123, None, None, None),
            (None, 123, None, None),
            (None, None, 123, None),
            (None, None, None, 123),
        ],
    )
    def test_ctor_invalid_input(
        self, input_format, location_uri, output_format, serde_info
    ):
        with pytest.raises(TypeError) as e:
            self._make_one(
                input_format=input_format,
                location_uri=location_uri,
                output_format=output_format,
                serde_info=serde_info,
            )

        # Looking for the first word from the string "Pass <variable> as..."
        assert "Pass " in str(e.value)

    def test_to_api_repr(self):
        storage_descriptor = self._make_one(
            input_format="input_format",
            location_uri="location_uri",
            output_format="output_format",
            serde_info=self.SERDEINFO,
        )
        expected_repr = {
            "inputFormat": "input_format",
            "locationUri": "location_uri",
            "outputFormat": "output_format",
            "serDeInfo": self.SERDEINFO.to_api_repr(),
        }

        assert storage_descriptor.to_api_repr() == expected_repr

    SERDEINFO = SerDeInfo(
        serialization_library="testpath.to.LazySimpleSerDe",
        name="serde_lib_name",
        parameters={"key": "value"},
    )

    API_REPR = {
        "inputFormat": "testpath.to.OrcInputFormat",
        "locationUri": "gs://test/path/",
        "outputFormat": "testpath.to.OrcOutputFormat",
        "serDeInfo": SERDEINFO.to_api_repr(),
    }

    def test_from_api_repr(self, _make_storage_descriptor):
        """GIVEN an api representation of a StorageDescriptor (i.e. API_REPR)
        WHEN converted into a StorageDescriptor using from_api_repr() and
        displayed as a dict
        THEN it will have the same representation a StorageDescriptor created
        directly (via the fixture) and displayed as a dict.
        """
        # generate via fixture
        expected = _make_storage_descriptor
        resource = self.API_REPR
        klass = self._get_target_class()
        # generate via API_REPR
        result = klass.from_api_repr(resource)

        assert result.to_api_repr() == expected.to_api_repr()


class TestSerDeInfo:
    """Tests for the SerDeInfo class."""

    @staticmethod
    def _get_target_class():
        return SerDeInfo

    def _make_one(self, *args, **kwargs):
        return self._get_target_class()(*args, **kwargs)

    @pytest.mark.parametrize(
        "serialization_library,name,parameters",
        [
            ("testpath.to.LazySimpleSerDe", None, None),
            ("testpath.to.LazySimpleSerDe", "serde_name", None),
            ("testpath.to.LazySimpleSerDe", None, {"key": "value"}),
            ("testpath.to.LazySimpleSerDe", "serde_name", {"key": "value"}),
        ],
    )
    def test_ctor_valid_input(self, serialization_library, name, parameters):
        serde_info = self._make_one(
            serialization_library=serialization_library,
            name=name,
            parameters=parameters,
        )
        assert serde_info.serialization_library == serialization_library
        assert serde_info.name == name
        assert serde_info.parameters == parameters

    @pytest.mark.parametrize(
        "serialization_library,name,parameters",
        [
            (123, None, None),
            ("testpath.to.LazySimpleSerDe", 123, None),
            ("testpath.to.LazySimpleSerDe", None, ["test", "list"]),
            ("testpath.to.LazySimpleSerDe", None, 123),
        ],
    )
    def test_ctor_invalid_input(self, serialization_library, name, parameters):
        with pytest.raises(TypeError) as e:
            self._make_one(
                serialization_library=serialization_library,
                name=name,
                parameters=parameters,
            )
        # Looking for the first word from the string "Pass <variable> as..."
        assert "Pass " in str(e.value)

    def test_to_api_repr(self):
        serde_info = self._make_one(
            serialization_library="testpath.to.LazySimpleSerDe",
            name="serde_name",
            parameters={"key": "value"},
        )
        expected_repr = {
            "serializationLibrary": "testpath.to.LazySimpleSerDe",
            "name": "serde_name",
            "parameters": {"key": "value"},
        }
        assert serde_info.to_api_repr() == expected_repr

    def test_from_api_repr(self, _make_storage_descriptor):
        """GIVEN an api representation of a SerDeInfo object (i.e. resource)
        WHEN converted into a SerDeInfo using from_api_repr() and
        displayed as a dict
        THEN it will have the same representation a SerDeInfo object created
        directly (via _make_one()) and displayed as a dict.
        """
        resource = {
            "serializationLibrary": "testpath.to.LazySimpleSerDe",
            "name": "serde_name",
            "parameters": {"key": "value"},
        }

        expected = self._make_one(
            serialization_library="testpath.to.LazySimpleSerDe",
            name="serde_name",
            parameters={"key": "value"},
        )

        klass = self._get_target_class()
        result = klass.from_api_repr(resource)

        assert result.to_api_repr() == expected.to_api_repr()<|MERGE_RESOLUTION|>--- conflicted
+++ resolved
@@ -1444,10 +1444,6 @@
         assert storage_descriptor.input_format == input_format
         assert storage_descriptor.location_uri == location_uri
         assert storage_descriptor.output_format == output_format
-<<<<<<< HEAD
-
-=======
->>>>>>> 07bc30a5
         if serde_info is not None:
             assert (
                 storage_descriptor.serde_info.to_api_repr() == serde_info.to_api_repr()
