# Copyright 2020 Google LLC
#
# Licensed under the Apache License, Version 2.0 (the "License");
# you may not use this file except in compliance with the License.
# You may obtain a copy of the License at
#
#     http://www.apache.org/licenses/LICENSE-2.0
#
# Unless required by applicable law or agreed to in writing, software
# distributed under the License is distributed on an "AS IS" BASIS,
# WITHOUT WARRANTIES OR CONDITIONS OF ANY KIND, either express or implied.
# See the License for the specific language governing permissions and
# limitations under the License.

import datetime
import importlib
import sys

import mock

try:
    import opentelemetry
    from opentelemetry import trace
    from opentelemetry.sdk.trace import TracerProvider
    from opentelemetry.sdk.trace.export import SimpleExportSpanProcessor
    from opentelemetry.sdk.trace.export.in_memory_span_exporter import (
        InMemorySpanExporter,
    )
except ImportError:  # pragma: NO COVER
    opentelemetry = None
import pytest

from google.cloud.bigquery import opentelemetry_tracing

TEST_SPAN_NAME = "bar"
TEST_SPAN_ATTRIBUTES = {"foo": "baz"}


@pytest.mark.skipif(opentelemetry is None, reason="Require `opentelemetry`")
@pytest.fixture
def setup():
    importlib.reload(opentelemetry_tracing)
    tracer_provider = TracerProvider()
    memory_exporter = InMemorySpanExporter()
    span_processor = SimpleExportSpanProcessor(memory_exporter)
    tracer_provider.add_span_processor(span_processor)
    trace.set_tracer_provider(tracer_provider)
    yield memory_exporter


@pytest.mark.skipif(opentelemetry is None, reason="Require `opentelemetry`")
def test_opentelemetry_not_installed(setup, monkeypatch):
    monkeypatch.setitem(sys.modules, "opentelemetry", None)
<<<<<<< HEAD
    reload_module(opentelemetry_tracing)
    assert not opentelemetry_tracing.WARNED_OPENTELEMETRY
=======
    importlib.reload(opentelemetry_tracing)
>>>>>>> fb3ad768
    with opentelemetry_tracing.create_span("No-op for opentelemetry") as span:
        assert span is None
        assert opentelemetry_tracing.WARNED_OPENTELEMETRY


@pytest.mark.skipif(opentelemetry is None, reason="Require `opentelemetry`")
def test_opentelemetry_not_installed_doesnt_warn(setup, monkeypatch):
    monkeypatch.setitem(sys.modules, "opentelemetry", None)
    reload_module(opentelemetry_tracing)
    opentelemetry_tracing.WARNED_OPENTELEMETRY = True
    with opentelemetry_tracing.create_span("No-op for opentelemetry") as span:
        assert span is None
        assert opentelemetry_tracing.WARNED_OPENTELEMETRY


@pytest.mark.skipif(opentelemetry is None, reason="Require `opentelemetry`")
def test_opentelemetry_success(setup):
    expected_attributes = {"foo": "baz", "db.system": "BigQuery"}

    with opentelemetry_tracing.create_span(
        TEST_SPAN_NAME, attributes=TEST_SPAN_ATTRIBUTES, client=None, job_ref=None
    ) as span:
        assert span is not None
        assert span.name == TEST_SPAN_NAME
        assert span.attributes == expected_attributes


@pytest.mark.skipif(opentelemetry is None, reason="Require `opentelemetry`")
def test_default_client_attributes(setup):
    expected_attributes = {
        "foo": "baz",
        "db.system": "BigQuery",
        "db.name": "test_project",
        "location": "test_location",
    }
    with mock.patch("google.cloud.bigquery.client.Client") as test_client:
        test_client.project = "test_project"
        test_client.location = "test_location"
        with opentelemetry_tracing.create_span(
            TEST_SPAN_NAME, attributes=TEST_SPAN_ATTRIBUTES, client=test_client
        ) as span:
            assert span is not None
            assert span.name == TEST_SPAN_NAME
            assert span.attributes == expected_attributes


@pytest.mark.skipif(opentelemetry is None, reason="Require `opentelemetry`")
def test_default_job_attributes(setup):
    import google.cloud._helpers

    time_created = datetime.datetime(
        2010, 5, 19, 16, 0, 0, tzinfo=google.cloud._helpers.UTC
    )
    started_time = datetime.datetime(
        2011, 10, 1, 16, 0, 0, tzinfo=google.cloud._helpers.UTC
    )
    ended_time = datetime.datetime(
        2011, 10, 2, 16, 0, 0, tzinfo=google.cloud._helpers.UTC
    )
    error_result = [
        {"errorResult1": "some_error_result1", "errorResult2": "some_error_result2"}
    ]

    expected_attributes = {
        "db.system": "BigQuery",
        "db.name": "test_project_id",
        "location": "test_location",
        "num_child_jobs": "0",
        "job_id": "test_job_id",
        "foo": "baz",
        "parent_job_id": "parent_job_id",
        "timeCreated": time_created.isoformat(),
        "timeStarted": started_time.isoformat(),
        "timeEnded": ended_time.isoformat(),
        "hasErrors": True,
        "state": "some_job_state",
    }
    with mock.patch("google.cloud.bigquery.job._AsyncJob") as test_job_ref:
        test_job_ref.job_id = "test_job_id"
        test_job_ref.location = "test_location"
        test_job_ref.project = "test_project_id"
        test_job_ref.num_child_jobs = "0"
        test_job_ref.parent_job_id = "parent_job_id"
        test_job_ref.created = time_created
        test_job_ref.started = started_time
        test_job_ref.ended = ended_time
        test_job_ref.error_result = error_result
        test_job_ref.state = "some_job_state"

        with opentelemetry_tracing.create_span(
            TEST_SPAN_NAME, attributes=TEST_SPAN_ATTRIBUTES, job_ref=test_job_ref
        ) as span:
            assert span is not None
            assert span.name == TEST_SPAN_NAME
            assert span.attributes == expected_attributes


@pytest.mark.skipif(opentelemetry is None, reason="Require `opentelemetry`")
def test_default_no_data_leakage(setup):
    import google.auth.credentials
    from google.cloud.bigquery import client
    from google.cloud.bigquery import job

    mock_credentials = mock.Mock(spec=google.auth.credentials.Credentials)
    test_client = client.Client(
        project="test_project", credentials=mock_credentials, location="test_location"
    )

    expected_attributes = {
        "foo": "baz",
        "db.system": "BigQuery",
        "db.name": "test_project",
        "location": "test_location",
    }
    with opentelemetry_tracing.create_span(
        TEST_SPAN_NAME, attributes=TEST_SPAN_ATTRIBUTES, client=test_client
    ) as span:
        assert span.name == TEST_SPAN_NAME
        assert span.attributes == expected_attributes

    test_job_reference = job._JobReference(
        job_id="test_job_id", project="test_project_id", location="test_location"
    )
    test_client = client.Client(
        project="test_project", credentials=mock_credentials, location="test_location"
    )
    test_job = job._AsyncJob(job_id=test_job_reference, client=test_client)

    expected_attributes = {
        "db.system": "BigQuery",
        "db.name": "test_project_id",
        "location": "test_location",
        "num_child_jobs": 0,
        "job_id": "test_job_id",
        "foo": "baz",
        "hasErrors": False,
    }

    with opentelemetry_tracing.create_span(
        TEST_SPAN_NAME, attributes=TEST_SPAN_ATTRIBUTES, job_ref=test_job
    ) as span:
        assert span.name == TEST_SPAN_NAME
        assert span.attributes == expected_attributes


@pytest.mark.skipif(opentelemetry is None, reason="Require `opentelemetry`")
def test_span_creation_error(setup):
    import google.auth.credentials
    from google.cloud.bigquery import client
    from google.api_core.exceptions import GoogleAPICallError, InvalidArgument

    mock_credentials = mock.Mock(spec=google.auth.credentials.Credentials)
    test_client = client.Client(
        project="test_project", credentials=mock_credentials, location="test_location"
    )

    expected_attributes = {
        "foo": "baz",
        "db.system": "BigQuery",
        "db.name": "test_project",
        "location": "test_location",
    }
    with pytest.raises(GoogleAPICallError):
        with opentelemetry_tracing.create_span(
            TEST_SPAN_NAME, attributes=TEST_SPAN_ATTRIBUTES, client=test_client
        ) as span:
            assert span.name == TEST_SPAN_NAME
            assert span.attributes == expected_attributes
            raise InvalidArgument("test_error")<|MERGE_RESOLUTION|>--- conflicted
+++ resolved
@@ -51,12 +51,8 @@
 @pytest.mark.skipif(opentelemetry is None, reason="Require `opentelemetry`")
 def test_opentelemetry_not_installed(setup, monkeypatch):
     monkeypatch.setitem(sys.modules, "opentelemetry", None)
-<<<<<<< HEAD
-    reload_module(opentelemetry_tracing)
+    importlib.reload_module(opentelemetry_tracing)
     assert not opentelemetry_tracing.WARNED_OPENTELEMETRY
-=======
-    importlib.reload(opentelemetry_tracing)
->>>>>>> fb3ad768
     with opentelemetry_tracing.create_span("No-op for opentelemetry") as span:
         assert span is None
         assert opentelemetry_tracing.WARNED_OPENTELEMETRY
