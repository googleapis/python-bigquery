# Copyright 2015 Google LLC
#
# Licensed under the Apache License, Version 2.0 (the "License");
# you may not use this file except in compliance with the License.
# You may obtain a copy of the License at
#
#     http://www.apache.org/licenses/LICENSE-2.0
#
# Unless required by applicable law or agreed to in writing, software
# distributed under the License is distributed on an "AS IS" BASIS,
# WITHOUT WARRANTIES OR CONDITIONS OF ANY KIND, either express or implied.
# See the License for the specific language governing permissions and
# limitations under the License.

"""Define API Datasets."""

from __future__ import absolute_import

import copy

import google.cloud._helpers  # type: ignore

from google.cloud.bigquery import _helpers
from google.cloud.bigquery.model import ModelReference
from google.cloud.bigquery.routine import RoutineReference
from google.cloud.bigquery.table import TableReference
from google.cloud.bigquery.encryption_configuration import EncryptionConfiguration


def _get_table_reference(self, table_id: str) -> TableReference:
    """Constructs a TableReference.

    Args:
        table_id (str): The ID of the table.

    Returns:
        google.cloud.bigquery.table.TableReference:
            A table reference for a table in this dataset.
    """
    return TableReference(self, table_id)


def _get_model_reference(self, model_id):
    """Constructs a ModelReference.

    Args:
        model_id (str): the ID of the model.

    Returns:
        google.cloud.bigquery.model.ModelReference:
            A ModelReference for a model in this dataset.
    """
    return ModelReference.from_api_repr(
        {"projectId": self.project, "datasetId": self.dataset_id, "modelId": model_id}
    )


def _get_routine_reference(self, routine_id):
    """Constructs a RoutineReference.

    Args:
        routine_id (str): the ID of the routine.

    Returns:
        google.cloud.bigquery.routine.RoutineReference:
            A RoutineReference for a routine in this dataset.
    """
    return RoutineReference.from_api_repr(
        {
            "projectId": self.project,
            "datasetId": self.dataset_id,
            "routineId": routine_id,
        }
    )


class AccessEntry(object):
    """Represents grant of an access role to an entity.

    An entry must have exactly one of the allowed
    :class:`google.cloud.bigquery.enums.EntityTypes`. If anything but ``view``, ``routine``,
    or ``dataset`` are set, a ``role`` is also required. ``role`` is omitted for ``view``,
    ``routine``, ``dataset``, because they are always read-only.

    See https://cloud.google.com/bigquery/docs/reference/rest/v2/datasets.

    Args:
        role (str):
            Role granted to the entity. The following string values are
            supported: `'READER'`, `'WRITER'`, `'OWNER'`. It may also be
            :data:`None` if the ``entity_type`` is ``view``, ``routine``, or ``dataset``.

        entity_type (str):
            Type of entity being granted the role. See
            :class:`google.cloud.bigquery.enums.EntityTypes` for supported types.

        entity_id (Union[str, Dict[str, str]]):
            If the ``entity_type`` is not 'view', 'routine', or 'dataset', the
            ``entity_id`` is the ``str`` ID of the entity being granted the role. If
            the ``entity_type`` is 'view' or 'routine', the ``entity_id`` is a ``dict``
            representing the view or routine from a different dataset to grant access
            to in the following format for views::

                {
                    'projectId': string,
                    'datasetId': string,
                    'tableId': string
                }

            For routines::

                {
                    'projectId': string,
                    'datasetId': string,
                    'routineId': string
                }

            If the ``entity_type`` is 'dataset', the ``entity_id`` is a ``dict`` that includes
            a 'dataset' field with a ``dict`` representing the dataset and a 'target_types'
            field with a ``str`` value of the dataset's resource type::

                {
                    'dataset': {
                        'projectId': string,
                        'datasetId': string,
                    },
                    'target_types: 'VIEWS'
                }

    Raises:
        ValueError:
            If a ``view``, ``routine``, or ``dataset`` has ``role`` set, or a non ``view``,
            non ``routine``, and non ``dataset`` **does not** have a ``role`` set.

    Examples:
        >>> entry = AccessEntry('OWNER', 'userByEmail', 'user@example.com')

        >>> view = {
        ...     'projectId': 'my-project',
        ...     'datasetId': 'my_dataset',
        ...     'tableId': 'my_table'
        ... }
        >>> entry = AccessEntry(None, 'view', view)
    """

<<<<<<< HEAD
    ENTITY_TYPES = frozenset(
        [
            "userByEmail",
            "groupByEmail",
            "domain",
            "specialGroup",
            "view",
            "iamMember",
            "routine",
        ]
    )
    """Allowed entity types."""

    def __init__(self, role, entity_type, entity_id) -> None:
        if entity_type not in self.ENTITY_TYPES:
            message = "Entity type %r not among: %s" % (
                entity_type,
                ", ".join(self.ENTITY_TYPES),
            )
            raise ValueError(message)
        if entity_type in ("view", "routine"):
=======
    def __init__(self, role=None, entity_type=None, entity_id=None):
        self._properties = {}
        if entity_type in ("view", "routine", "dataset"):
>>>>>>> 4a3ab033
            if role is not None:
                raise ValueError(
                    "Role must be None for a %r. Received "
                    "role: %r" % (entity_type, role)
                )
        else:
            if role is None:
                raise ValueError(
                    "Role must be set for entity " "type %r" % (entity_type,)
                )
        self._role = role
        self._entity_type = entity_type
        self._entity_id = entity_id

    @property
    def role(self):
        """str: The role of the entry."""
        return self._role

    @property
    def entity_type(self):
        """str: The entity_type of the entry."""
        return self._entity_type

    @property
    def entity_id(self):
        """str: The entity_id of the entry."""
        return self._entity_id

    def __eq__(self, other):
        if not isinstance(other, AccessEntry):
            return NotImplemented
        return self._key() == other._key()

    def __ne__(self, other):
        return not self == other

    def __repr__(self):
        return "<AccessEntry: role=%s, %s=%s>" % (
            self._role,
            self._entity_type,
            self._entity_id,
        )

    def _key(self):
        """ A tuple key that uniquely describes this field.
        Used to compute this instance's hashcode and evaluate equality.
        Returns:
            Tuple: The contents of this :class:`~google.cloud.bigquery.dataset.AccessEntry`.
        """
        return (self._role, self._entity_type, self._entity_id)

    def __hash__(self):
        return hash(self._key())

    def to_api_repr(self):
        """Construct the API resource representation of this access entry

        Returns:
            Dict[str, object]: Access entry represented as an API resource
        """
        resource = copy.deepcopy(self._properties)
        resource[self._entity_type] = self._entity_id
        if self._role is not None:
            resource["role"] = self._role
        return resource

    @classmethod
    def from_api_repr(cls, resource: dict) -> "AccessEntry":
        """Factory: construct an access entry given its API representation

        Args:
            resource (Dict[str, object]):
                Access entry resource representation returned from the API

        Returns:
            google.cloud.bigquery.dataset.AccessEntry:
                Access entry parsed from ``resource``.

        Raises:
            ValueError:
                If the resource has more keys than ``role`` and one additional
                key.
        """
        entry = resource.copy()
        role = entry.pop("role", None)
        entity_type, entity_id = entry.popitem()
        if len(entry) != 0:
            raise ValueError("Entry has unexpected keys remaining.", entry)

        config = cls(role, entity_type, entity_id)
        config._properties = copy.deepcopy(resource)
        return config


class DatasetReference(object):
    """DatasetReferences are pointers to datasets.

    See
    https://cloud.google.com/bigquery/docs/reference/rest/v2/datasets#datasetreference

    Args:
        project (str): The ID of the project
        dataset_id (str): The ID of the dataset

    Raises:
        ValueError: If either argument is not of type ``str``.
    """

    def __init__(self, project, dataset_id):
        if not isinstance(project, str):
            raise ValueError("Pass a string for project")
        if not isinstance(dataset_id, str):
            raise ValueError("Pass a string for dataset_id")
        self._project = project
        self._dataset_id = dataset_id

    @property
    def project(self):
        """str: Project ID of the dataset."""
        return self._project

    @property
    def dataset_id(self):
        """str: Dataset ID."""
        return self._dataset_id

    @property
    def path(self):
        """str: URL path for the dataset based on project and dataset ID."""
        return "/projects/%s/datasets/%s" % (self.project, self.dataset_id)

    table = _get_table_reference

    model = _get_model_reference

    routine = _get_routine_reference

    @classmethod
    def from_api_repr(cls, resource: dict) -> "DatasetReference":
        """Factory: construct a dataset reference given its API representation

        Args:
            resource (Dict[str, str]):
                Dataset reference resource representation returned from the API

        Returns:
            google.cloud.bigquery.dataset.DatasetReference:
                Dataset reference parsed from ``resource``.
        """
        project = resource["projectId"]
        dataset_id = resource["datasetId"]
        return cls(project, dataset_id)

    @classmethod
    def from_string(
        cls, dataset_id: str, default_project: str = None
    ) -> "DatasetReference":
        """Construct a dataset reference from dataset ID string.

        Args:
            dataset_id (str):
                A dataset ID in standard SQL format. If ``default_project``
                is not specified, this must include both the project ID and
                the dataset ID, separated by ``.``.
            default_project (Optional[str]):
                The project ID to use when ``dataset_id`` does not include a
                project ID.

        Returns:
            DatasetReference:
                Dataset reference parsed from ``dataset_id``.

        Examples:
            >>> DatasetReference.from_string('my-project-id.some_dataset')
            DatasetReference('my-project-id', 'some_dataset')

        Raises:
            ValueError:
                If ``dataset_id`` is not a fully-qualified dataset ID in
                standard SQL format.
        """
        output_dataset_id = dataset_id
        output_project_id = default_project
        parts = _helpers._split_id(dataset_id)

        if len(parts) == 1 and not default_project:
            raise ValueError(
                "When default_project is not set, dataset_id must be a "
                "fully-qualified dataset ID in standard SQL format, "
                'e.g., "project.dataset_id" got {}'.format(dataset_id)
            )
        elif len(parts) == 2:
            output_project_id, output_dataset_id = parts
        elif len(parts) > 2:
            raise ValueError(
                "Too many parts in dataset_id. Expected a fully-qualified "
                "dataset ID in standard SQL format. e.g. "
                '"project.dataset_id", got {}'.format(dataset_id)
            )

        return cls(output_project_id, output_dataset_id)

    def to_api_repr(self) -> dict:
        """Construct the API resource representation of this dataset reference

        Returns:
            Dict[str, str]: dataset reference represented as an API resource
        """
        return {"projectId": self._project, "datasetId": self._dataset_id}

    def _key(self):
        """A tuple key that uniquely describes this field.

        Used to compute this instance's hashcode and evaluate equality.

        Returns:
            Tuple[str]: The contents of this :class:`.DatasetReference`.
        """
        return (self._project, self._dataset_id)

    def __eq__(self, other):
        if not isinstance(other, DatasetReference):
            return NotImplemented
        return self._key() == other._key()

    def __ne__(self, other):
        return not self == other

    def __hash__(self):
        return hash(self._key())

    def __repr__(self):
        return "DatasetReference{}".format(self._key())


class Dataset(object):
    """Datasets are containers for tables.

    See
    https://cloud.google.com/bigquery/docs/reference/rest/v2/datasets#resource-dataset

    Args:
        dataset_ref (Union[google.cloud.bigquery.dataset.DatasetReference, str]):
            A pointer to a dataset. If ``dataset_ref`` is a string, it must
            include both the project ID and the dataset ID, separated by
            ``.``.
    """

    _PROPERTY_TO_API_FIELD = {
        "access_entries": "access",
        "created": "creationTime",
        "default_partition_expiration_ms": "defaultPartitionExpirationMs",
        "default_table_expiration_ms": "defaultTableExpirationMs",
        "friendly_name": "friendlyName",
        "default_encryption_configuration": "defaultEncryptionConfiguration",
    }

    def __init__(self, dataset_ref) -> None:
        if isinstance(dataset_ref, str):
            dataset_ref = DatasetReference.from_string(dataset_ref)
        self._properties = {"datasetReference": dataset_ref.to_api_repr(), "labels": {}}

    @property
    def project(self):
        """str: Project ID of the project bound to the dataset."""
        return self._properties["datasetReference"]["projectId"]

    @property
    def path(self):
        """str: URL path for the dataset based on project and dataset ID."""
        return "/projects/%s/datasets/%s" % (self.project, self.dataset_id)

    @property
    def access_entries(self):
        """List[google.cloud.bigquery.dataset.AccessEntry]: Dataset's access
        entries.

        ``role`` augments the entity type and must be present **unless** the
        entity type is ``view`` or ``routine``.

        Raises:
            TypeError: If 'value' is not a sequence
            ValueError:
                If any item in the sequence is not an
                :class:`~google.cloud.bigquery.dataset.AccessEntry`.
        """
        entries = self._properties.get("access", [])
        return [AccessEntry.from_api_repr(entry) for entry in entries]

    @access_entries.setter
    def access_entries(self, value):
        if not all(isinstance(field, AccessEntry) for field in value):
            raise ValueError("Values must be AccessEntry instances")
        entries = [entry.to_api_repr() for entry in value]
        self._properties["access"] = entries

    @property
    def created(self):
        """Union[datetime.datetime, None]: Datetime at which the dataset was
        created (:data:`None` until set from the server).
        """
        creation_time = self._properties.get("creationTime")
        if creation_time is not None:
            # creation_time will be in milliseconds.
            return google.cloud._helpers._datetime_from_microseconds(
                1000.0 * float(creation_time)
            )

    @property
    def dataset_id(self):
        """str: Dataset ID."""
        return self._properties["datasetReference"]["datasetId"]

    @property
    def full_dataset_id(self):
        """Union[str, None]: ID for the dataset resource (:data:`None` until
        set from the server)

        In the format ``project_id:dataset_id``.
        """
        return self._properties.get("id")

    @property
    def reference(self):
        """google.cloud.bigquery.dataset.DatasetReference: A reference to this
        dataset.
        """
        return DatasetReference(self.project, self.dataset_id)

    @property
    def etag(self):
        """Union[str, None]: ETag for the dataset resource (:data:`None` until
        set from the server).
        """
        return self._properties.get("etag")

    @property
    def modified(self):
        """Union[datetime.datetime, None]: Datetime at which the dataset was
        last modified (:data:`None` until set from the server).
        """
        modified_time = self._properties.get("lastModifiedTime")
        if modified_time is not None:
            # modified_time will be in milliseconds.
            return google.cloud._helpers._datetime_from_microseconds(
                1000.0 * float(modified_time)
            )

    @property
    def self_link(self):
        """Union[str, None]: URL for the dataset resource (:data:`None` until
        set from the server).
        """
        return self._properties.get("selfLink")

    @property
    def default_partition_expiration_ms(self):
        """Optional[int]: The default partition expiration for all
        partitioned tables in the dataset, in milliseconds.

        Once this property is set, all newly-created partitioned tables in
        the dataset will have an ``time_paritioning.expiration_ms`` property
        set to this value, and changing the value will only affect new
        tables, not existing ones. The storage in a partition will have an
        expiration time of its partition time plus this value.

        Setting this property overrides the use of
        ``default_table_expiration_ms`` for partitioned tables: only one of
        ``default_table_expiration_ms`` and
        ``default_partition_expiration_ms`` will be used for any new
        partitioned table. If you provide an explicit
        ``time_partitioning.expiration_ms`` when creating or updating a
        partitioned table, that value takes precedence over the default
        partition expiration time indicated by this property.
        """
        return _helpers._int_or_none(
            self._properties.get("defaultPartitionExpirationMs")
        )

    @default_partition_expiration_ms.setter
    def default_partition_expiration_ms(self, value):
        self._properties["defaultPartitionExpirationMs"] = _helpers._str_or_none(value)

    @property
    def default_table_expiration_ms(self):
        """Union[int, None]: Default expiration time for tables in the dataset
        (defaults to :data:`None`).

        Raises:
            ValueError: For invalid value types.
        """
        return _helpers._int_or_none(self._properties.get("defaultTableExpirationMs"))

    @default_table_expiration_ms.setter
    def default_table_expiration_ms(self, value):
        if not isinstance(value, int) and value is not None:
            raise ValueError("Pass an integer, or None")
        self._properties["defaultTableExpirationMs"] = _helpers._str_or_none(value)

    @property
    def description(self):
        """Optional[str]: Description of the dataset as set by the user
        (defaults to :data:`None`).

        Raises:
            ValueError: for invalid value types.
        """
        return self._properties.get("description")

    @description.setter
    def description(self, value):
        if not isinstance(value, str) and value is not None:
            raise ValueError("Pass a string, or None")
        self._properties["description"] = value

    @property
    def friendly_name(self):
        """Union[str, None]: Title of the dataset as set by the user
        (defaults to :data:`None`).

        Raises:
            ValueError: for invalid value types.
        """
        return self._properties.get("friendlyName")

    @friendly_name.setter
    def friendly_name(self, value):
        if not isinstance(value, str) and value is not None:
            raise ValueError("Pass a string, or None")
        self._properties["friendlyName"] = value

    @property
    def location(self):
        """Union[str, None]: Location in which the dataset is hosted as set by
        the user (defaults to :data:`None`).

        Raises:
            ValueError: for invalid value types.
        """
        return self._properties.get("location")

    @location.setter
    def location(self, value):
        if not isinstance(value, str) and value is not None:
            raise ValueError("Pass a string, or None")
        self._properties["location"] = value

    @property
    def labels(self):
        """Dict[str, str]: Labels for the dataset.

        This method always returns a dict. To change a dataset's labels,
        modify the dict, then call
        :meth:`google.cloud.bigquery.client.Client.update_dataset`. To delete
        a label, set its value to :data:`None` before updating.

        Raises:
            ValueError: for invalid value types.
        """
        return self._properties.setdefault("labels", {})

    @labels.setter
    def labels(self, value):
        if not isinstance(value, dict):
            raise ValueError("Pass a dict")
        self._properties["labels"] = value

    @property
    def default_encryption_configuration(self):
        """google.cloud.bigquery.encryption_configuration.EncryptionConfiguration: Custom
        encryption configuration for all tables in the dataset.

        Custom encryption configuration (e.g., Cloud KMS keys) or :data:`None`
        if using default encryption.

        See `protecting data with Cloud KMS keys
        <https://cloud.google.com/bigquery/docs/customer-managed-encryption>`_
        in the BigQuery documentation.
        """
        prop = self._properties.get("defaultEncryptionConfiguration")
        if prop:
            prop = EncryptionConfiguration.from_api_repr(prop)
        return prop

    @default_encryption_configuration.setter
    def default_encryption_configuration(self, value):
        api_repr = value
        if value:
            api_repr = value.to_api_repr()
        self._properties["defaultEncryptionConfiguration"] = api_repr

    @classmethod
    def from_string(cls, full_dataset_id: str) -> "Dataset":
        """Construct a dataset from fully-qualified dataset ID.

        Args:
            full_dataset_id (str):
                A fully-qualified dataset ID in standard SQL format. Must
                include both the project ID and the dataset ID, separated by
                ``.``.

        Returns:
            Dataset: Dataset parsed from ``full_dataset_id``.

        Examples:
            >>> Dataset.from_string('my-project-id.some_dataset')
            Dataset(DatasetReference('my-project-id', 'some_dataset'))

        Raises:
            ValueError:
                If ``full_dataset_id`` is not a fully-qualified dataset ID in
                standard SQL format.
        """
        return cls(DatasetReference.from_string(full_dataset_id))

    @classmethod
    def from_api_repr(cls, resource: dict) -> "Dataset":
        """Factory: construct a dataset given its API representation

        Args:
            resource (Dict[str: object]):
                Dataset resource representation returned from the API

        Returns:
            google.cloud.bigquery.dataset.Dataset:
                Dataset parsed from ``resource``.
        """
        if (
            "datasetReference" not in resource
            or "datasetId" not in resource["datasetReference"]
        ):
            raise KeyError(
                "Resource lacks required identity information:"
                '["datasetReference"]["datasetId"]'
            )
        project_id = resource["datasetReference"]["projectId"]
        dataset_id = resource["datasetReference"]["datasetId"]
        dataset = cls(DatasetReference(project_id, dataset_id))
        dataset._properties = copy.deepcopy(resource)
        return dataset

    def to_api_repr(self) -> dict:
        """Construct the API resource representation of this dataset

        Returns:
            Dict[str, object]: The dataset represented as an API resource
        """
        return copy.deepcopy(self._properties)

    def _build_resource(self, filter_fields):
        """Generate a resource for ``update``."""
        return _helpers._build_resource_from_properties(self, filter_fields)

    table = _get_table_reference

    model = _get_model_reference

    routine = _get_routine_reference

    def __repr__(self):
        return "Dataset({})".format(repr(self.reference))


class DatasetListItem(object):
    """A read-only dataset resource from a list operation.

    For performance reasons, the BigQuery API only includes some of the
    dataset properties when listing datasets. Notably,
    :attr:`~google.cloud.bigquery.dataset.Dataset.access_entries` is missing.

    For a full list of the properties that the BigQuery API returns, see the
    `REST documentation for datasets.list
    <https://cloud.google.com/bigquery/docs/reference/rest/v2/datasets/list>`_.


    Args:
        resource (Dict[str, str]):
            A dataset-like resource object from a dataset list response. A
            ``datasetReference`` property is required.

    Raises:
        ValueError:
            If ``datasetReference`` or one of its required members is missing
            from ``resource``.
    """

    def __init__(self, resource):
        if "datasetReference" not in resource:
            raise ValueError("resource must contain a datasetReference value")
        if "projectId" not in resource["datasetReference"]:
            raise ValueError(
                "resource['datasetReference'] must contain a projectId value"
            )
        if "datasetId" not in resource["datasetReference"]:
            raise ValueError(
                "resource['datasetReference'] must contain a datasetId value"
            )
        self._properties = resource

    @property
    def project(self):
        """str: Project bound to the dataset."""
        return self._properties["datasetReference"]["projectId"]

    @property
    def dataset_id(self):
        """str: Dataset ID."""
        return self._properties["datasetReference"]["datasetId"]

    @property
    def full_dataset_id(self):
        """Union[str, None]: ID for the dataset resource (:data:`None` until
        set from the server)

        In the format ``project_id:dataset_id``.
        """
        return self._properties.get("id")

    @property
    def friendly_name(self):
        """Union[str, None]: Title of the dataset as set by the user
        (defaults to :data:`None`).
        """
        return self._properties.get("friendlyName")

    @property
    def labels(self):
        """Dict[str, str]: Labels for the dataset."""
        return self._properties.setdefault("labels", {})

    @property
    def reference(self):
        """google.cloud.bigquery.dataset.DatasetReference: A reference to this
        dataset.
        """
        return DatasetReference(self.project, self.dataset_id)

    table = _get_table_reference

    model = _get_model_reference

    routine = _get_routine_reference<|MERGE_RESOLUTION|>--- conflicted
+++ resolved
@@ -143,33 +143,9 @@
         >>> entry = AccessEntry(None, 'view', view)
     """
 
-<<<<<<< HEAD
-    ENTITY_TYPES = frozenset(
-        [
-            "userByEmail",
-            "groupByEmail",
-            "domain",
-            "specialGroup",
-            "view",
-            "iamMember",
-            "routine",
-        ]
-    )
-    """Allowed entity types."""
-
-    def __init__(self, role, entity_type, entity_id) -> None:
-        if entity_type not in self.ENTITY_TYPES:
-            message = "Entity type %r not among: %s" % (
-                entity_type,
-                ", ".join(self.ENTITY_TYPES),
-            )
-            raise ValueError(message)
-        if entity_type in ("view", "routine"):
-=======
-    def __init__(self, role=None, entity_type=None, entity_id=None):
+    def __init__(self, role=None, entity_type=None, entity_id=None) -> None:
         self._properties = {}
         if entity_type in ("view", "routine", "dataset"):
->>>>>>> 4a3ab033
             if role is not None:
                 raise ValueError(
                     "Role must be None for a %r. Received "
