--- conflicted
+++ resolved
@@ -3,9 +3,6 @@
 branchProtectionRules:
 # Identifies the protection rule pattern. Name of the branch to be protected.
 # Defaults to `master`
-<<<<<<< HEAD
-- pattern: '{master,v3}'
-=======
 - pattern: master
   requiresCodeOwnerReviews: true
   requiresStrictStatusChecks: true
@@ -20,7 +17,6 @@
 - pattern: v3
   requiresCodeOwnerReviews: true
   requiresStrictStatusChecks: true
->>>>>>> 7016f69b
   requiredStatusCheckContexts:
     - 'Kokoro'
     - 'Kokoro snippets-3.8'
