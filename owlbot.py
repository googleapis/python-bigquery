# Copyright 2018 Google LLC
#
# Licensed under the Apache License, Version 2.0 (the "License");
# you may not use this file except in compliance with the License.
# You may obtain a copy of the License at
#
#     http://www.apache.org/licenses/LICENSE-2.0
#
# Unless required by applicable law or agreed to in writing, software
# distributed under the License is distributed on an "AS IS" BASIS,
# WITHOUT WARRANTIES OR CONDITIONS OF ANY KIND, either express or implied.
# See the License for the specific language governing permissions and
# limitations under the License.

"""This script is used to synthesize generated parts of this library."""
from pathlib import Path
import textwrap

import synthtool as s
from synthtool import gcp
from synthtool.languages import python

<<<<<<< HEAD
=======
REPO_ROOT = Path(__file__).parent.absolute()

default_version = "v2"

for library in s.get_staging_dirs(default_version):
    # Avoid breaking change due to change in field renames.
    # https://github.com/googleapis/python-bigquery/issues/319
    s.replace(
        library / f"google/cloud/bigquery_{library.name}/types/standard_sql.py",
        r"type_ ",
        "type ",
    )
    # Patch docs issue
    s.replace(
        library / f"google/cloud/bigquery_{library.name}/types/model.py",
        r"""\"predicted_\"""",
        """`predicted_`""",
    )
    s.move(library / f"google/cloud/bigquery_{library.name}/types")
s.remove_staging_dirs()
>>>>>>> cbab5acf

common = gcp.CommonTemplates()

# ----------------------------------------------------------------------------
# Add templated files
# ----------------------------------------------------------------------------
templated_files = common.py_library(
    cov_level=100,
    samples=True,
    microgenerator=True,
    split_system_tests=True,
    intersphinx_dependencies={
        "dateutil": "https://dateutil.readthedocs.io/en/latest/",
        "geopandas": "https://geopandas.org/",
        "pandas": "https://pandas.pydata.org/pandas-docs/stable/",
    },
)

# BigQuery has a custom multiprocessing note
s.move(
    templated_files,
    excludes=[
        "noxfile.py",
        "docs/multiprocessing.rst",
        "docs/index.rst",
        ".coveragerc",
        ".github/CODEOWNERS",
        # Include custom SNIPPETS_TESTS job for performance.
        # https://github.com/googleapis/python-bigquery/issues/191
        ".kokoro/presubmit/presubmit.cfg",
        ".github/workflows",  # exclude gh actions as credentials are needed for tests
	"README.rst",
    ],
)

python.configure_previous_major_version_branches()
# ----------------------------------------------------------------------------
# Samples templates
# ----------------------------------------------------------------------------

python.py_samples()

s.replace(
    "docs/conf.py",
    r'\{"members": True\}',
    '{"members": True, "inherited-members": True}',
)
s.replace(
    "docs/conf.py",
    r"exclude_patterns = \[",
    '\\g<0>\n    "google/cloud/bigquery_v2/**",  # Legacy proto-based types.',
)

# ----------------------------------------------------------------------------
# pytype-related changes
# ----------------------------------------------------------------------------

# Add .pytype to .gitignore
s.replace(".gitignore", r"\.pytest_cache", "\\g<0>\n.pytype")

# Add pytype config to setup.cfg
s.replace(
    "setup.cfg",
    r"universal = 1",
    textwrap.dedent(
        """    \\g<0>

    [pytype]
    python_version = 3.8
    inputs =
        google/cloud/
    exclude =
        tests/
        google/cloud/bigquery_v2/  # Legacy proto-based types.
    output = .pytype/
    disable =
        # There's some issue with finding some pyi files, thus disabling.
        # The issue https://github.com/google/pytype/issues/150 is closed, but the
        # error still occurs for some reason.
        pyi-error"""
    ),
)

s.shell.run(["nox", "-s", "blacken"], hide_output=False)
for noxfile in REPO_ROOT.glob("samples/**/noxfile.py"):
    s.shell.run(["nox", "-s", "blacken"], cwd=noxfile.parent, hide_output=False)<|MERGE_RESOLUTION|>--- conflicted
+++ resolved
@@ -20,8 +20,6 @@
 from synthtool import gcp
 from synthtool.languages import python
 
-<<<<<<< HEAD
-=======
 REPO_ROOT = Path(__file__).parent.absolute()
 
 default_version = "v2"
@@ -42,7 +40,6 @@
     )
     s.move(library / f"google/cloud/bigquery_{library.name}/types")
 s.remove_staging_dirs()
->>>>>>> cbab5acf
 
 common = gcp.CommonTemplates()
 
