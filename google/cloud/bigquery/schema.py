--- conflicted
+++ resolved
@@ -19,7 +19,7 @@
 import collections
 import copy
 import enum
-from typing import Any, cast, Dict, Iterable, Optional, Union
+from typing import Any, cast, Dict, Iterable, Optional, Union, Mapping, List
 
 from google.cloud.bigquery import _helpers
 from google.cloud.bigquery import standard_sql
@@ -260,11 +260,6 @@
                 raise ValueError(
                     "If the 'field_type' is 'FOREIGN', then 'foreign_type_definition' is required."
                 )
-<<<<<<< HEAD
-            self._properties["type"] = field_type
-
-=======
->>>>>>> 0b0b85af
         if fields:  # Don't set the property if it's not set.
             self._properties["fields"] = [field.to_api_repr() for field in fields]
 
@@ -281,21 +276,12 @@
             google.cloud.bigquery.schema.SchemaField: The ``SchemaField`` object.
         """
         placeholder = cls("this_will_be_replaced", "PLACEHOLDER")
-<<<<<<< HEAD
 
         # Note: we don't make a copy of api_repr because this can cause
         # unnecessary slowdowns, especially on deeply nested STRUCT / RECORD
         # fields. See https://github.com/googleapis/python-bigquery/issues/6
         placeholder._properties = api_repr
 
-=======
-
-        # Note: we don't make a copy of api_repr because this can cause
-        # unnecessary slowdowns, especially on deeply nested STRUCT / RECORD
-        # fields. See https://github.com/googleapis/python-bigquery/issues/6
-        placeholder._properties = api_repr
-
->>>>>>> 0b0b85af
         return placeholder
 
     @property
