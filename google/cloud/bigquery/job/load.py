--- conflicted
+++ resolved
@@ -549,7 +549,6 @@
         self._set_sub_prop("sourceFormat", value)
 
     @property
-<<<<<<< HEAD
     def date_format(self) -> Optional[str]:
         """Optional[str]: Date format used for parsing DATE values.
 
@@ -561,7 +560,7 @@
     @date_format.setter
     def date_format(self, value: Optional[str]):
         self._set_sub_prop("dateFormat", value)
-=======
+
     def time_zone(self) -> Optional[str]:
         """Optional[str]: Default time zone that will apply when parsing timestamp
         values that have no specific time zone.
@@ -574,7 +573,6 @@
     @time_zone.setter
     def time_zone(self, value: Optional[str]):
         self._set_sub_prop("timeZone", value)
->>>>>>> b2300d03
 
     @property
     def time_partitioning(self):
@@ -918,19 +916,17 @@
         return self.configuration.clustering_fields
 
     @property
-<<<<<<< HEAD
     def date_format(self):
         """See
         :attr:`google.cloud.bigquery.job.LoadJobConfig.date_format`.
         """
         return self.configuration.date_format
-=======
+
     def time_zone(self):
         """See
         :attr:`google.cloud.bigquery.job.LoadJobConfig.time_zone`.
         """
         return self.configuration.time_zone
->>>>>>> b2300d03
 
     @property
     def schema_update_options(self):
