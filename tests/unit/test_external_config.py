# Copyright 2017 Google LLC
#
# Licensed under the Apache License, Version 2.0 (the "License");
# you may not use this file except in compliance with the License.
# You may obtain a copy of the License at
#
#     http://www.apache.org/licenses/LICENSE-2.0
#
# Unless required by applicable law or agreed to in writing, software
# distributed under the License is distributed on an "AS IS" BASIS,
# WITHOUT WARRANTIES OR CONDITIONS OF ANY KIND, either express or implied.
# See the License for the specific language governing permissions and
# limitations under the License.

import base64
import copy
from typing import Any, Dict, Optional
import unittest

from google.cloud.bigquery import external_config
from google.cloud.bigquery import schema
from google.cloud.bigquery.enums import SourceColumnMatch

import pytest


class TestExternalConfig(unittest.TestCase):
    SOURCE_URIS = ["gs://foo", "gs://bar"]
    SOURCE_COLUMN_MATCH = SourceColumnMatch.NAME
    DATE_FORMAT = "MM/DD/YYYY"
    DATETIME_FORMAT = "MM/DD/YYYY HH24:MI:SS"
    TIME_ZONE = "America/Los_Angeles"
    TIME_FORMAT = "HH24:MI:SS"
    TIMESTAMP_FORMAT = "MM/DD/YYYY HH24:MI:SS.FF6 TZR"

    BASE_RESOURCE = {
        "sourceFormat": "",
        "sourceUris": SOURCE_URIS,
        "maxBadRecords": 17,
        "autodetect": True,
        "ignoreUnknownValues": False,
        "compression": "compression",
        "dateFormat": DATE_FORMAT,
        "datetimeFormat": DATETIME_FORMAT,
        "timeZone": TIME_ZONE,
        "timeFormat": TIME_FORMAT,
        "timestampFormat": TIMESTAMP_FORMAT,
    }

    def test_from_api_repr_base(self):
        resource = copy.deepcopy(self.BASE_RESOURCE)
        ec = external_config.ExternalConfig.from_api_repr(resource)
        self._verify_base(ec)
        self.assertEqual(ec.schema, [])
        self.assertIsNone(ec.options)

        got_resource = ec.to_api_repr()
        self.assertEqual(got_resource, self.BASE_RESOURCE)

        resource = _copy_and_update(
            self.BASE_RESOURCE,
            {
                "schema": {
                    "fields": [
                        {
                            "name": "full_name",
                            "type": "STRING",
                            "mode": "REQUIRED",
                            "description": None,
                        }
                    ]
                }
            },
        )
        ec = external_config.ExternalConfig.from_api_repr(resource)
        self._verify_base(ec)
        exp_schema = [schema.SchemaField("full_name", "STRING", mode="REQUIRED")]
        self.assertEqual(ec.schema, exp_schema)
        self.assertIsNone(ec.options)

        got_resource = ec.to_api_repr()
        self.assertEqual(got_resource, resource)

    def test_to_api_repr_base(self):
        ec = external_config.ExternalConfig("")
        ec.source_uris = self.SOURCE_URIS
        ec.max_bad_records = 17
        ec.autodetect = True
        ec.ignore_unknown_values = False
        ec.compression = "compression"
        ec.connection_id = "path/to/connection"
        ec.schema = [schema.SchemaField("full_name", "STRING", mode="REQUIRED")]

        ec.date_format = self.DATE_FORMAT
        ec.datetime_format = self.DATETIME_FORMAT
        ec.time_zone = self.TIME_ZONE
        ec.time_format = self.TIME_FORMAT
        ec.timestamp_format = self.TIMESTAMP_FORMAT

        exp_schema = {
            "fields": [{"name": "full_name", "type": "STRING", "mode": "REQUIRED"}]
        }
        got_resource = ec.to_api_repr()
        exp_resource = {
            "sourceFormat": "",
            "sourceUris": self.SOURCE_URIS,
            "maxBadRecords": 17,
            "autodetect": True,
            "ignoreUnknownValues": False,
            "compression": "compression",
            "connectionId": "path/to/connection",
            "schema": exp_schema,
            "dateFormat": self.DATE_FORMAT,
            "datetimeFormat": self.DATETIME_FORMAT,
            "timeZone": self.TIME_ZONE,
            "timeFormat": self.TIME_FORMAT,
            "timestampFormat": self.TIMESTAMP_FORMAT,
        }
        self.assertEqual(got_resource, exp_resource)

    def test_connection_id(self):
        ec = external_config.ExternalConfig("")
        self.assertIsNone(ec.connection_id)
        ec.connection_id = "path/to/connection"
        self.assertEqual(ec.connection_id, "path/to/connection")

    def test_reference_file_schema_uri(self):
        ec = external_config.ExternalConfig("")
        self.assertIsNone(ec.reference_file_schema_uri)
        ec.reference_file_schema_uri = "path/to/reference"
        self.assertEqual(ec.reference_file_schema_uri, "path/to/reference")

    def test_schema_None(self):
        ec = external_config.ExternalConfig("")
        ec.schema = None
        got = ec.to_api_repr()
        want = {"sourceFormat": "", "schema": None}
        self.assertEqual(got, want)

    def test_schema_empty(self):
        ec = external_config.ExternalConfig("")
        ec.schema = []
        got = ec.to_api_repr()
        want = {"sourceFormat": "", "schema": {"fields": []}}
        self.assertEqual(got, want)

    def _verify_base(self, ec):
        self.assertEqual(ec.autodetect, True)
        self.assertEqual(ec.compression, "compression")
        self.assertEqual(ec.ignore_unknown_values, False)
        self.assertEqual(ec.max_bad_records, 17)
        self.assertEqual(ec.source_uris, self.SOURCE_URIS)
        self.assertEqual(ec.date_format, self.DATE_FORMAT)
        self.assertEqual(ec.datetime_format, self.DATETIME_FORMAT)
        self.assertEqual(ec.time_zone, self.TIME_ZONE)
        self.assertEqual(ec.time_format, self.TIME_FORMAT)
        self.assertEqual(ec.timestamp_format, self.TIMESTAMP_FORMAT)

    def test_to_api_repr_source_format(self):
        ec = external_config.ExternalConfig("CSV")
        got = ec.to_api_repr()
        want = {"sourceFormat": "CSV"}
        self.assertEqual(got, want)

    def test_from_api_repr_sheets(self):
        resource = _copy_and_update(
            self.BASE_RESOURCE,
            {
                "sourceFormat": "GOOGLE_SHEETS",
                "googleSheetsOptions": {
                    "skipLeadingRows": "123",
                    "range": "Sheet1!A5:B10",
                },
            },
        )

        ec = external_config.ExternalConfig.from_api_repr(resource)

        self._verify_base(ec)
        self.assertEqual(ec.source_format, "GOOGLE_SHEETS")
        self.assertIsInstance(ec.options, external_config.GoogleSheetsOptions)
        self.assertEqual(ec.options.skip_leading_rows, 123)
        self.assertEqual(ec.options.range, "Sheet1!A5:B10")

        got_resource = ec.to_api_repr()

        self.assertEqual(got_resource, resource)

        del resource["googleSheetsOptions"]["skipLeadingRows"]
        del resource["googleSheetsOptions"]["range"]
        ec = external_config.ExternalConfig.from_api_repr(resource)
        self.assertIsNone(ec.options.skip_leading_rows)
        self.assertIsNone(ec.options.range)
        got_resource = ec.to_api_repr()
        self.assertEqual(got_resource, resource)

    def test_to_api_repr_sheets(self):
        ec = external_config.ExternalConfig("GOOGLE_SHEETS")
        options = external_config.GoogleSheetsOptions()
        options.skip_leading_rows = 123
        options.range = "Sheet1!A5:B10"
        ec.google_sheets_options = options

        exp_resource = {
            "sourceFormat": "GOOGLE_SHEETS",
            "googleSheetsOptions": {"skipLeadingRows": "123", "range": "Sheet1!A5:B10"},
        }

        got_resource = ec.to_api_repr()

        self.assertEqual(got_resource, exp_resource)

    def test_from_api_repr_hive_partitioning(self):
        resource = _copy_and_update(
            self.BASE_RESOURCE,
            {
                "sourceFormat": "FORMAT_FOO",
                "hivePartitioningOptions": {
                    "sourceUriPrefix": "http://foo/bar",
                    "mode": "STRINGS",
                    "requirePartitionFilter": True,
                },
            },
        )

        ec = external_config.ExternalConfig.from_api_repr(resource)

        self._verify_base(ec)
        self.assertEqual(ec.source_format, "FORMAT_FOO")
        self.assertIsInstance(
            ec.hive_partitioning, external_config.HivePartitioningOptions
        )
        self.assertEqual(ec.hive_partitioning.source_uri_prefix, "http://foo/bar")
        self.assertEqual(ec.hive_partitioning.mode, "STRINGS")
        self.assertEqual(ec.hive_partitioning.require_partition_filter, True)

        # converting back to API representation should yield the same result
        got_resource = ec.to_api_repr()
        self.assertEqual(got_resource, resource)

        del resource["hivePartitioningOptions"]
        ec = external_config.ExternalConfig.from_api_repr(resource)
        self.assertIsNone(ec.hive_partitioning)

        got_resource = ec.to_api_repr()
        self.assertEqual(got_resource, resource)

    def test_to_api_repr_hive_partitioning(self):
        hive_partitioning = external_config.HivePartitioningOptions()
        hive_partitioning.source_uri_prefix = "http://foo/bar"
        hive_partitioning.mode = "STRINGS"
        hive_partitioning.require_partition_filter = False

        ec = external_config.ExternalConfig("FORMAT_FOO")
        ec.hive_partitioning = hive_partitioning

        got_resource = ec.to_api_repr()

        expected_resource = {
            "sourceFormat": "FORMAT_FOO",
            "hivePartitioningOptions": {
                "sourceUriPrefix": "http://foo/bar",
                "mode": "STRINGS",
                "requirePartitionFilter": False,
            },
        }
        self.assertEqual(got_resource, expected_resource)

    def test_from_api_repr_csv(self):
        resource = _copy_and_update(
            self.BASE_RESOURCE,
            {
                "sourceFormat": "CSV",
                "csvOptions": {
                    "fieldDelimiter": "fieldDelimiter",
                    "skipLeadingRows": "123",
                    "quote": "quote",
                    "allowQuotedNewlines": True,
                    "allowJaggedRows": False,
                    "encoding": "encoding",
                    "preserveAsciiControlCharacters": False,
<<<<<<< HEAD
                    "sourceColumnMatch": self.SOURCE_COLUMN_MATCH,
=======
                    "nullMarkers": ["", "NA"],
>>>>>>> 289446dd
                },
            },
        )

        ec = external_config.ExternalConfig.from_api_repr(resource)

        self._verify_base(ec)
        self.assertEqual(ec.source_format, "CSV")
        self.assertIsInstance(ec.options, external_config.CSVOptions)
        self.assertEqual(ec.options.field_delimiter, "fieldDelimiter")
        self.assertEqual(ec.options.skip_leading_rows, 123)
        self.assertEqual(ec.options.quote_character, "quote")
        self.assertEqual(ec.options.allow_quoted_newlines, True)
        self.assertEqual(ec.options.allow_jagged_rows, False)
        self.assertEqual(ec.options.encoding, "encoding")
        self.assertEqual(ec.options.preserve_ascii_control_characters, False)
<<<<<<< HEAD
        self.assertEqual(
            ec.options.source_column_match,
            self.SOURCE_COLUMN_MATCH,
        )
=======
        self.assertEqual(ec.options.null_markers, ["", "NA"])
>>>>>>> 289446dd

        got_resource = ec.to_api_repr()

        self.assertEqual(got_resource, resource)

        del resource["csvOptions"]["skipLeadingRows"]
        ec = external_config.ExternalConfig.from_api_repr(resource)
        self.assertIsNone(ec.options.skip_leading_rows)
        got_resource = ec.to_api_repr()
        self.assertEqual(got_resource, resource)

    def test_to_api_repr_csv(self):
        ec = external_config.ExternalConfig("CSV")
        options = external_config.CSVOptions()
        options.allow_quoted_newlines = True
        options.encoding = "encoding"
        options.field_delimiter = "fieldDelimiter"
        options.quote_character = "quote"
        options.skip_leading_rows = 123
        options.allow_jagged_rows = False
        options.preserve_ascii_control_characters = False
<<<<<<< HEAD
        options.source_column_match = self.SOURCE_COLUMN_MATCH
=======
        options.null_markers = ["", "NA"]
>>>>>>> 289446dd
        ec.csv_options = options

        exp_resource = {
            "sourceFormat": "CSV",
            "csvOptions": {
                "fieldDelimiter": "fieldDelimiter",
                "skipLeadingRows": "123",
                "quote": "quote",
                "allowQuotedNewlines": True,
                "allowJaggedRows": False,
                "encoding": "encoding",
                "preserveAsciiControlCharacters": False,
<<<<<<< HEAD
                "sourceColumnMatch": self.SOURCE_COLUMN_MATCH,
=======
                "nullMarkers": ["", "NA"],
>>>>>>> 289446dd
            },
        }

        got_resource = ec.to_api_repr()

        self.assertEqual(got_resource, exp_resource)

    def test_from_api_repr_bigtable(self):
        qualifier_encoded = base64.standard_b64encode(b"q").decode("ascii")
        resource = _copy_and_update(
            self.BASE_RESOURCE,
            {
                "sourceFormat": "BIGTABLE",
                "bigtableOptions": {
                    "ignoreUnspecifiedColumnFamilies": True,
                    "readRowkeyAsString": False,
                    "columnFamilies": [
                        {
                            "familyId": "familyId",
                            "type": "type",
                            "encoding": "encoding",
                            "columns": [
                                {
                                    "qualifierString": "q",
                                    "fieldName": "fieldName1",
                                    "type": "type1",
                                    "encoding": "encoding1",
                                    "onlyReadLatest": True,
                                },
                                {
                                    "qualifierEncoded": qualifier_encoded,
                                    "fieldName": "fieldName2",
                                    "type": "type2",
                                    "encoding": "encoding2",
                                },
                            ],
                            "onlyReadLatest": False,
                        }
                    ],
                },
            },
        )

        ec = external_config.ExternalConfig.from_api_repr(resource)

        self._verify_base(ec)
        self.assertEqual(ec.source_format, "BIGTABLE")
        self.assertIsInstance(ec.options, external_config.BigtableOptions)
        self.assertEqual(ec.options.ignore_unspecified_column_families, True)
        self.assertEqual(ec.options.read_rowkey_as_string, False)
        self.assertEqual(len(ec.options.column_families), 1)
        fam1 = ec.options.column_families[0]
        self.assertIsInstance(fam1, external_config.BigtableColumnFamily)
        self.assertEqual(fam1.family_id, "familyId")
        self.assertEqual(fam1.type_, "type")
        self.assertEqual(fam1.encoding, "encoding")
        self.assertEqual(len(fam1.columns), 2)
        self.assertFalse(fam1.only_read_latest)
        col1 = fam1.columns[0]
        self.assertEqual(col1.qualifier_string, "q")
        self.assertEqual(col1.field_name, "fieldName1")
        self.assertEqual(col1.type_, "type1")
        self.assertEqual(col1.encoding, "encoding1")
        self.assertTrue(col1.only_read_latest)
        self.assertIsNone(col1.qualifier_encoded)
        col2 = ec.options.column_families[0].columns[1]
        self.assertEqual(col2.qualifier_encoded, b"q")
        self.assertEqual(col2.field_name, "fieldName2")
        self.assertEqual(col2.type_, "type2")
        self.assertEqual(col2.encoding, "encoding2")

        got_resource = ec.to_api_repr()

        self.assertEqual(got_resource, resource)

    def test_to_api_repr_bigtable(self):
        ec = external_config.ExternalConfig("BIGTABLE")
        options = external_config.BigtableOptions()
        options.ignore_unspecified_column_families = True
        options.read_rowkey_as_string = False
        ec.bigtable_options = options

        fam1 = external_config.BigtableColumnFamily()
        fam1.family_id = "familyId"
        fam1.type_ = "type"
        fam1.encoding = "encoding"
        fam1.only_read_latest = False
        col1 = external_config.BigtableColumn()
        col1.qualifier_string = "q"
        col1.field_name = "fieldName1"
        col1.type_ = "type1"
        col1.encoding = "encoding1"
        col1.only_read_latest = True
        col2 = external_config.BigtableColumn()
        col2.qualifier_encoded = b"q"
        col2.field_name = "fieldName2"
        col2.type_ = "type2"
        col2.encoding = "encoding2"
        fam1.columns = [col1, col2]
        options.column_families = [fam1]

        qualifier_encoded = base64.standard_b64encode(b"q").decode("ascii")
        exp_resource = {
            "sourceFormat": "BIGTABLE",
            "bigtableOptions": {
                "ignoreUnspecifiedColumnFamilies": True,
                "readRowkeyAsString": False,
                "columnFamilies": [
                    {
                        "familyId": "familyId",
                        "type": "type",
                        "encoding": "encoding",
                        "columns": [
                            {
                                "qualifierString": "q",
                                "fieldName": "fieldName1",
                                "type": "type1",
                                "encoding": "encoding1",
                                "onlyReadLatest": True,
                            },
                            {
                                "qualifierEncoded": qualifier_encoded,
                                "fieldName": "fieldName2",
                                "type": "type2",
                                "encoding": "encoding2",
                            },
                        ],
                        "onlyReadLatest": False,
                    }
                ],
            },
        }

        got_resource = ec.to_api_repr()

        self.assertEqual(got_resource, exp_resource)

    def test_avro_options_getter_and_setter(self):
        from google.cloud.bigquery.external_config import AvroOptions

        options = AvroOptions.from_api_repr({"useAvroLogicalTypes": True})
        ec = external_config.ExternalConfig(external_config.ExternalSourceFormat.AVRO)

        self.assertIsNone(ec.avro_options.use_avro_logical_types)

        ec.avro_options = options

        self.assertTrue(ec.avro_options.use_avro_logical_types)
        self.assertIs(
            ec.options._properties, ec._properties[AvroOptions._RESOURCE_NAME]
        )
        self.assertIs(
            ec.avro_options._properties, ec._properties[AvroOptions._RESOURCE_NAME]
        )

    def test_avro_options_getter_empty(self):
        ec = external_config.ExternalConfig(external_config.ExternalSourceFormat.AVRO)
        self.assertIsNotNone(ec.avro_options)

    def test_avro_options_getter_wrong_format(self):
        ec = external_config.ExternalConfig(external_config.ExternalSourceFormat.CSV)
        self.assertIsNone(ec.avro_options)

    def test_avro_options_setter_wrong_format(self):
        from google.cloud.bigquery.format_options import AvroOptions

        options = AvroOptions()
        ec = external_config.ExternalConfig(external_config.ExternalSourceFormat.CSV)

        with self.assertRaisesRegex(TypeError, "Cannot set.*source format is CSV"):
            ec.avro_options = options

    def test_bigtable_options_getter_and_setter(self):
        from google.cloud.bigquery.external_config import BigtableOptions

        options = BigtableOptions.from_api_repr(
            {"ignoreUnspecifiedColumnFamilies": True, "readRowkeyAsString": False}
        )
        ec = external_config.ExternalConfig(
            external_config.ExternalSourceFormat.BIGTABLE
        )

        self.assertIsNone(ec.bigtable_options.ignore_unspecified_column_families)
        self.assertIsNone(ec.bigtable_options.read_rowkey_as_string)

        ec.bigtable_options = options

        self.assertTrue(ec.bigtable_options.ignore_unspecified_column_families)
        self.assertFalse(ec.bigtable_options.read_rowkey_as_string)
        self.assertIs(
            ec.options._properties, ec._properties[BigtableOptions._RESOURCE_NAME]
        )
        self.assertIs(
            ec.bigtable_options._properties,
            ec._properties[BigtableOptions._RESOURCE_NAME],
        )

    def test_bigtable_options_getter_empty(self):
        ec = external_config.ExternalConfig(
            external_config.ExternalSourceFormat.BIGTABLE
        )
        self.assertIsNotNone(ec.bigtable_options)

    def test_bigtable_options_getter_wrong_format(self):
        ec = external_config.ExternalConfig(external_config.ExternalSourceFormat.CSV)
        self.assertIsNone(ec.bigtable_options)

    def test_bigtable_options_setter_wrong_format(self):
        from google.cloud.bigquery.external_config import BigtableOptions

        options = BigtableOptions()
        ec = external_config.ExternalConfig(external_config.ExternalSourceFormat.CSV)

        with self.assertRaisesRegex(TypeError, "Cannot set.*source format is CSV"):
            ec.bigtable_options = options

    def test_csv_options_getter_and_setter(self):
        from google.cloud.bigquery.external_config import CSVOptions

        options = CSVOptions.from_api_repr(
            {
                "allowJaggedRows": True,
                "allowQuotedNewlines": False,
                "preserveAsciiControlCharacters": False,
            }
        )
        ec = external_config.ExternalConfig(external_config.ExternalSourceFormat.CSV)

        self.assertIsNone(ec.csv_options.allow_jagged_rows)
        self.assertIsNone(ec.csv_options.allow_quoted_newlines)
        self.assertIsNone(ec.csv_options.preserve_ascii_control_characters)

        ec.csv_options = options

        self.assertTrue(ec.csv_options.allow_jagged_rows)
        self.assertFalse(ec.csv_options.allow_quoted_newlines)
        self.assertFalse(ec.csv_options.preserve_ascii_control_characters)
        self.assertIs(ec.options._properties, ec._properties[CSVOptions._RESOURCE_NAME])
        self.assertIs(
            ec.csv_options._properties, ec._properties[CSVOptions._RESOURCE_NAME]
        )

    def test_csv_options_getter_empty(self):
        ec = external_config.ExternalConfig(external_config.ExternalSourceFormat.CSV)
        self.assertIsNotNone(ec.csv_options)

    def test_csv_options_getter_wrong_format(self):
        ec = external_config.ExternalConfig(external_config.ExternalSourceFormat.AVRO)
        self.assertIsNone(ec.csv_options)

    def test_csv_options_setter_wrong_format(self):
        from google.cloud.bigquery.external_config import CSVOptions

        options = CSVOptions()
        ec = external_config.ExternalConfig(external_config.ExternalSourceFormat.AVRO)

        with self.assertRaisesRegex(TypeError, "Cannot set.*source format is AVRO"):
            ec.csv_options = options

    def test_google_sheets_options_getter_and_setter(self):
        from google.cloud.bigquery.external_config import GoogleSheetsOptions

        options = GoogleSheetsOptions.from_api_repr({"skipLeadingRows": "123"})
        ec = external_config.ExternalConfig(
            external_config.ExternalSourceFormat.GOOGLE_SHEETS
        )

        self.assertIsNone(ec.google_sheets_options.skip_leading_rows)

        ec.google_sheets_options = options

        self.assertEqual(ec.google_sheets_options.skip_leading_rows, 123)
        self.assertIs(
            ec.options._properties, ec._properties[GoogleSheetsOptions._RESOURCE_NAME]
        )
        self.assertIs(
            ec.google_sheets_options._properties,
            ec._properties[GoogleSheetsOptions._RESOURCE_NAME],
        )

    def test_google_sheets_options_getter_empty(self):
        ec = external_config.ExternalConfig(
            external_config.ExternalSourceFormat.GOOGLE_SHEETS
        )
        self.assertIsNotNone(ec.google_sheets_options)

    def test_google_sheets_options_getter_wrong_format(self):
        ec = external_config.ExternalConfig(external_config.ExternalSourceFormat.CSV)
        self.assertIsNone(ec.google_sheets_options)

    def test_google_sheets_options_setter_wrong_format(self):
        from google.cloud.bigquery.external_config import GoogleSheetsOptions

        options = GoogleSheetsOptions()
        ec = external_config.ExternalConfig(external_config.ExternalSourceFormat.CSV)

        with self.assertRaisesRegex(TypeError, "Cannot set.*source format is CSV"):
            ec.google_sheets_options = options

    def test_parquet_options_getter_and_setter(self):
        from google.cloud.bigquery.format_options import ParquetOptions

        options = ParquetOptions.from_api_repr(
            {"enumAsString": True, "enableListInference": False}
        )
        ec = external_config.ExternalConfig(
            external_config.ExternalSourceFormat.PARQUET
        )

        self.assertIsNone(ec.parquet_options.enum_as_string)
        self.assertIsNone(ec.parquet_options.enable_list_inference)

        ec.parquet_options = options

        self.assertTrue(ec.parquet_options.enum_as_string)
        self.assertFalse(ec.parquet_options.enable_list_inference)
        self.assertIs(
            ec.options._properties, ec._properties[ParquetOptions._RESOURCE_NAME]
        )
        self.assertIs(
            ec.parquet_options._properties,
            ec._properties[ParquetOptions._RESOURCE_NAME],
        )

    def test_parquet_options_set_properties(self):
        """Check that setting sub-properties works without having to create a
        new ParquetOptions instance.

        This is required for compatibility with previous
        ExternalConfig._options implementation.
        """

        ec = external_config.ExternalConfig(
            external_config.ExternalSourceFormat.PARQUET
        )

        self.assertIsNone(ec.parquet_options.enum_as_string)
        self.assertIsNone(ec.parquet_options.enable_list_inference)

        ec.parquet_options.enum_as_string = True
        ec.parquet_options.enable_list_inference = False

        self.assertTrue(ec.options.enum_as_string)
        self.assertFalse(ec.options.enable_list_inference)
        self.assertTrue(ec.parquet_options.enum_as_string)
        self.assertFalse(ec.parquet_options.enable_list_inference)

    def test_parquet_options_getter_empty(self):
        ec = external_config.ExternalConfig(
            external_config.ExternalSourceFormat.PARQUET
        )
        self.assertIsNotNone(ec.parquet_options)

    def test_parquet_options_getter_non_parquet_format(self):
        ec = external_config.ExternalConfig(external_config.ExternalSourceFormat.CSV)
        self.assertIsNone(ec.parquet_options)

    def test_parquet_options_setter_non_parquet_format(self):
        from google.cloud.bigquery.format_options import ParquetOptions

        parquet_options = ParquetOptions.from_api_repr(
            {"enumAsString": False, "enableListInference": True}
        )
        ec = external_config.ExternalConfig(external_config.ExternalSourceFormat.CSV)

        with self.assertRaisesRegex(TypeError, "Cannot set.*source format is CSV"):
            ec.parquet_options = parquet_options

    def test_from_api_repr_parquet(self):
        from google.cloud.bigquery.format_options import ParquetOptions

        resource = _copy_and_update(
            self.BASE_RESOURCE,
            {
                "sourceFormat": "PARQUET",
                "parquetOptions": {"enumAsString": True, "enableListInference": False},
            },
        )

        ec = external_config.ExternalConfig.from_api_repr(resource)

        self._verify_base(ec)
        self.assertEqual(ec.source_format, external_config.ExternalSourceFormat.PARQUET)
        self.assertIsInstance(ec.options, ParquetOptions)
        self.assertTrue(ec.parquet_options.enum_as_string)
        self.assertFalse(ec.parquet_options.enable_list_inference)

        got_resource = ec.to_api_repr()

        self.assertEqual(got_resource, resource)

        del resource["parquetOptions"]["enableListInference"]
        ec = external_config.ExternalConfig.from_api_repr(resource)
        self.assertIsNone(ec.options.enable_list_inference)
        got_resource = ec.to_api_repr()
        self.assertEqual(got_resource, resource)

    def test_to_api_repr_parquet(self):
        from google.cloud.bigquery.format_options import ParquetOptions

        ec = external_config.ExternalConfig(
            external_config.ExternalSourceFormat.PARQUET
        )
        options = ParquetOptions.from_api_repr(
            dict(enumAsString=False, enableListInference=True)
        )
        ec.parquet_options = options

        exp_resource = {
            "sourceFormat": external_config.ExternalSourceFormat.PARQUET,
            "parquetOptions": {"enumAsString": False, "enableListInference": True},
        }

        got_resource = ec.to_api_repr()

        self.assertEqual(got_resource, exp_resource)

    def test_from_api_repr_decimal_target_types(self):
        from google.cloud.bigquery.enums import DecimalTargetType

        resource = _copy_and_update(
            self.BASE_RESOURCE,
            {
                "sourceFormat": "FORMAT_FOO",
                "decimalTargetTypes": [DecimalTargetType.NUMERIC],
            },
        )

        ec = external_config.ExternalConfig.from_api_repr(resource)

        self._verify_base(ec)
        self.assertEqual(ec.source_format, "FORMAT_FOO")
        self.assertEqual(
            ec.decimal_target_types, frozenset([DecimalTargetType.NUMERIC])
        )

        # converting back to API representation should yield the same result
        got_resource = ec.to_api_repr()
        self.assertEqual(got_resource, resource)

        del resource["decimalTargetTypes"]
        ec = external_config.ExternalConfig.from_api_repr(resource)
        self.assertIsNone(ec.decimal_target_types)

        got_resource = ec.to_api_repr()
        self.assertEqual(got_resource, resource)

    def test_to_api_repr_decimal_target_types(self):
        from google.cloud.bigquery.enums import DecimalTargetType

        ec = external_config.ExternalConfig("FORMAT_FOO")
        ec.decimal_target_types = [DecimalTargetType.NUMERIC, DecimalTargetType.STRING]

        got_resource = ec.to_api_repr()

        expected_resource = {
            "sourceFormat": "FORMAT_FOO",
            "decimalTargetTypes": [DecimalTargetType.NUMERIC, DecimalTargetType.STRING],
        }
        self.assertEqual(got_resource, expected_resource)

    def test_to_api_repr_decimal_target_types_unset(self):
        from google.cloud.bigquery.enums import DecimalTargetType

        ec = external_config.ExternalConfig("FORMAT_FOO")
        ec._properties["decimalTargetTypes"] = [DecimalTargetType.NUMERIC]
        ec.decimal_target_types = None

        got_resource = ec.to_api_repr()

        expected_resource = {"sourceFormat": "FORMAT_FOO"}
        self.assertEqual(got_resource, expected_resource)

        ec.decimal_target_types = None  # No error if unsetting when already unset.


class BigtableOptions(unittest.TestCase):
    def test_to_api_repr(self):
        options = external_config.BigtableOptions()
        family1 = external_config.BigtableColumnFamily()
        column1 = external_config.BigtableColumn()
        column1.qualifier_string = "col1"
        column1.field_name = "bqcol1"
        column1.type_ = "FLOAT"
        column1.encoding = "TEXT"
        column1.only_read_latest = True
        column2 = external_config.BigtableColumn()
        column2.qualifier_encoded = b"col2"
        column2.field_name = "bqcol2"
        column2.type_ = "STRING"
        column2.only_read_latest = False
        family1.family_id = "family1"
        family1.type_ = "INTEGER"
        family1.encoding = "BINARY"
        family1.columns = [column1, column2]
        family1.only_read_latest = False
        family2 = external_config.BigtableColumnFamily()
        column3 = external_config.BigtableColumn()
        column3.qualifier_string = "col3"
        family2.family_id = "family2"
        family2.type_ = "BYTES"
        family2.encoding = "TEXT"
        family2.columns = [column3]
        family2.only_read_latest = True
        options.column_families = [family1, family2]
        options.ignore_unspecified_column_families = False
        options.read_rowkey_as_string = True

        resource = options.to_api_repr()

        expected_column_families = [
            {
                "familyId": "family1",
                "type": "INTEGER",
                "encoding": "BINARY",
                "columns": [
                    {
                        "qualifierString": "col1",
                        "fieldName": "bqcol1",
                        "type": "FLOAT",
                        "encoding": "TEXT",
                        "onlyReadLatest": True,
                    },
                    {
                        "qualifierEncoded": "Y29sMg==",
                        "fieldName": "bqcol2",
                        "type": "STRING",
                        "onlyReadLatest": False,
                    },
                ],
                "onlyReadLatest": False,
            },
            {
                "familyId": "family2",
                "type": "BYTES",
                "encoding": "TEXT",
                "columns": [{"qualifierString": "col3"}],
                "onlyReadLatest": True,
            },
        ]
        self.maxDiff = None
        self.assertEqual(
            resource,
            {
                "columnFamilies": expected_column_families,
                "ignoreUnspecifiedColumnFamilies": False,
                "readRowkeyAsString": True,
            },
        )


class TestCSVOptions(unittest.TestCase):
    SOURCE_COLUMN_MATCH = SourceColumnMatch.NAME

    def test_to_api_repr(self):
        options = external_config.CSVOptions()
        options.field_delimiter = "\t"
        options.skip_leading_rows = 42
        options.quote_character = '"'
        options.allow_quoted_newlines = True
        options.allow_jagged_rows = False
        options.encoding = "UTF-8"
        options.preserve_ascii_control_characters = False
        options.source_column_match = self.SOURCE_COLUMN_MATCH

        resource = options.to_api_repr()

        self.assertEqual(
            resource,
            {
                "fieldDelimiter": "\t",
                "skipLeadingRows": "42",
                "quote": '"',
                "allowQuotedNewlines": True,
                "allowJaggedRows": False,
                "encoding": "UTF-8",
                "preserveAsciiControlCharacters": False,
                "sourceColumnMatch": self.SOURCE_COLUMN_MATCH,
            },
        )

    def test_source_column_match_None(self):
        ec = external_config.CSVOptions()
        ec.source_column_match = None
        expected = None
        result = ec.source_column_match
        self.assertEqual(expected, result)

    def test_source_column_match_valid_input(self):
        ec = external_config.CSVOptions()
        ec.source_column_match = SourceColumnMatch.NAME
        expected = "NAME"
        result = ec.source_column_match
        self.assertEqual(expected, result)

    def test_source_column_match_invalid_input(self):
        ec = external_config.CSVOptions()
        with self.assertRaisesRegex(
            TypeError,
            "value must be a google.cloud.bigquery.enums.SourceColumnMatch or None",
        ):
            ec.source_column_match = "neither None or enum value"


class TestGoogleSheetsOptions(unittest.TestCase):
    def test_to_api_repr(self):
        options = external_config.GoogleSheetsOptions()
        options.range = "sheet1!A1:B20"
        options.skip_leading_rows = 107

        resource = options.to_api_repr()

        self.assertEqual(resource, {"range": "sheet1!A1:B20", "skipLeadingRows": "107"})


def _copy_and_update(d, u):
    d = copy.deepcopy(d)
    d.update(u)
    return d


class TestExternalCatalogDatasetOptions:
    @staticmethod
    def _get_target_class():
        from google.cloud.bigquery.external_config import ExternalCatalogDatasetOptions

        return ExternalCatalogDatasetOptions

    def _make_one(self, *args, **kw):
        return self._get_target_class()(*args, **kw)

    DEFAULT_STORAGE_LOCATION_URI = "gs://test-bucket/test-path"
    PARAMETERS = {"key": "value"}

    @pytest.mark.parametrize(
        "default_storage_location_uri,parameters",
        [
            (DEFAULT_STORAGE_LOCATION_URI, PARAMETERS),  # set all params
            (DEFAULT_STORAGE_LOCATION_URI, None),  # set only one argument at a time
            (None, PARAMETERS),
            (None, None),  # use default parameters
        ],
    )
    def test_ctor_initialization(
        self,
        default_storage_location_uri,
        parameters,
    ):
        """Test ExternalCatalogDatasetOptions constructor with explicit values."""

        instance = self._make_one(
            default_storage_location_uri=default_storage_location_uri,
            parameters=parameters,
        )

        assert instance.default_storage_location_uri == default_storage_location_uri
        assert instance.parameters == parameters

    @pytest.mark.parametrize(
        "default_storage_location_uri,parameters",
        [
            (123, None),  # does not accept integers
            (None, 123),
        ],
    )
    def test_ctor_invalid_input(self, default_storage_location_uri, parameters):
        """Test ExternalCatalogDatasetOptions constructor with invalid input."""

        with pytest.raises(TypeError) as e:
            self._make_one(
                default_storage_location_uri=default_storage_location_uri,
                parameters=parameters,
            )

        # Looking for the first word from the string "Pass <variable> as..."
        assert "Pass " in str(e.value)

    def test_to_api_repr(self):
        """Test ExternalCatalogDatasetOptions.to_api_repr method."""

        instance = self._make_one(
            default_storage_location_uri=self.DEFAULT_STORAGE_LOCATION_URI,
            parameters=self.PARAMETERS,
        )
        resource = instance.to_api_repr()
        assert (
            resource["defaultStorageLocationUri"] == self.DEFAULT_STORAGE_LOCATION_URI
        )
        assert resource["parameters"] == self.PARAMETERS

    def test_from_api_repr(self):
        """GIVEN an api representation of an ExternalCatalogDatasetOptions object (i.e. api_repr)
        WHEN converted into an ExternalCatalogDatasetOptions object using from_api_repr()
        THEN it will have the representation in dict format as an ExternalCatalogDatasetOptions
        object made directly (via _make_one()) and represented in dict format.
        """

        instance = self._make_one()
        api_repr = {
            "defaultStorageLocationUri": self.DEFAULT_STORAGE_LOCATION_URI,
            "parameters": self.PARAMETERS,
        }
        result = instance.from_api_repr(api_repr)

        assert isinstance(result, external_config.ExternalCatalogDatasetOptions)
        assert result._properties == api_repr


class TestExternalCatalogTableOptions:
    @staticmethod
    def _get_target_class():
        from google.cloud.bigquery.external_config import ExternalCatalogTableOptions

        return ExternalCatalogTableOptions

    def _make_one(self, *args, **kw):
        return self._get_target_class()(*args, **kw)

    storage_descriptor_repr = {
        "inputFormat": "testpath.to.OrcInputFormat",
        "locationUri": "gs://test/path/",
        "outputFormat": "testpath.to.OrcOutputFormat",
        "serDeInfo": {
            "serializationLibrary": "testpath.to.LazySimpleSerDe",
            "name": "serde_lib_name",
            "parameters": {"key": "value"},
        },
    }

    CONNECTIONID = "connection123"
    PARAMETERS = {"key": "value"}
    STORAGEDESCRIPTOR = schema.StorageDescriptor.from_api_repr(storage_descriptor_repr)
    EXTERNALCATALOGTABLEOPTIONS = {
        "connectionId": "connection123",
        "parameters": {"key": "value"},
        "storageDescriptor": STORAGEDESCRIPTOR.to_api_repr(),
    }

    @pytest.mark.parametrize(
        "connection_id,parameters,storage_descriptor",
        [
            (
                CONNECTIONID,
                PARAMETERS,
                STORAGEDESCRIPTOR,
            ),  # set all parameters at once
            (CONNECTIONID, None, None),  # set only one parameter at a time
            (None, PARAMETERS, None),
            (None, None, STORAGEDESCRIPTOR),  # set storage descriptor using obj
            (None, None, storage_descriptor_repr),  # set storage descriptor using dict
            (None, None, None),  # use default parameters
        ],
    )
    def test_ctor_initialization(
        self,
        connection_id,
        parameters,
        storage_descriptor,
    ):
        instance = self._make_one(
            connection_id=connection_id,
            parameters=parameters,
            storage_descriptor=storage_descriptor,
        )

        assert instance.connection_id == connection_id
        assert instance.parameters == parameters

        if isinstance(storage_descriptor, schema.StorageDescriptor):
            assert (
                instance.storage_descriptor.to_api_repr()
                == storage_descriptor.to_api_repr()
            )
        elif isinstance(storage_descriptor, dict):
            assert instance.storage_descriptor.to_api_repr() == storage_descriptor
        else:
            assert instance.storage_descriptor is None

    @pytest.mark.parametrize(
        "connection_id,parameters,storage_descriptor",
        [
            pytest.param(
                123,
                PARAMETERS,
                STORAGEDESCRIPTOR,
                id="connection_id-invalid-type",
            ),
            pytest.param(
                CONNECTIONID,
                123,
                STORAGEDESCRIPTOR,
                id="parameters-invalid-type",
            ),
            pytest.param(
                CONNECTIONID,
                PARAMETERS,
                123,
                id="storage_descriptor-invalid-type",
            ),
        ],
    )
    def test_ctor_invalid_input(
        self,
        connection_id: str,
        parameters: Dict[str, Any],
        storage_descriptor: Optional[schema.StorageDescriptor],
    ):
        with pytest.raises(TypeError) as e:
            external_config.ExternalCatalogTableOptions(
                connection_id=connection_id,
                parameters=parameters,
                storage_descriptor=storage_descriptor,
            )

        # Looking for the first word from the string "Pass <variable> as..."
        assert "Pass " in str(e.value)

    def test_to_api_repr(self):
        instance = self._make_one(
            connection_id=self.CONNECTIONID,
            parameters=self.PARAMETERS,
            storage_descriptor=self.STORAGEDESCRIPTOR,
        )

        result = instance.to_api_repr()
        expected = self.EXTERNALCATALOGTABLEOPTIONS

        assert result == expected

    def test_from_api_repr(self):
        result = self._make_one(
            connection_id=self.CONNECTIONID,
            parameters=self.PARAMETERS,
            storage_descriptor=self.STORAGEDESCRIPTOR,
        )

        instance = self._make_one()
        api_repr = self.EXTERNALCATALOGTABLEOPTIONS
        result = instance.from_api_repr(api_repr)

        assert isinstance(result, external_config.ExternalCatalogTableOptions)
        assert result._properties == api_repr<|MERGE_RESOLUTION|>--- conflicted
+++ resolved
@@ -279,11 +279,8 @@
                     "allowJaggedRows": False,
                     "encoding": "encoding",
                     "preserveAsciiControlCharacters": False,
-<<<<<<< HEAD
                     "sourceColumnMatch": self.SOURCE_COLUMN_MATCH,
-=======
                     "nullMarkers": ["", "NA"],
->>>>>>> 289446dd
                 },
             },
         )
@@ -300,14 +297,11 @@
         self.assertEqual(ec.options.allow_jagged_rows, False)
         self.assertEqual(ec.options.encoding, "encoding")
         self.assertEqual(ec.options.preserve_ascii_control_characters, False)
-<<<<<<< HEAD
         self.assertEqual(
             ec.options.source_column_match,
             self.SOURCE_COLUMN_MATCH,
         )
-=======
         self.assertEqual(ec.options.null_markers, ["", "NA"])
->>>>>>> 289446dd
 
         got_resource = ec.to_api_repr()
 
@@ -329,11 +323,9 @@
         options.skip_leading_rows = 123
         options.allow_jagged_rows = False
         options.preserve_ascii_control_characters = False
-<<<<<<< HEAD
         options.source_column_match = self.SOURCE_COLUMN_MATCH
-=======
         options.null_markers = ["", "NA"]
->>>>>>> 289446dd
+
         ec.csv_options = options
 
         exp_resource = {
@@ -346,11 +338,8 @@
                 "allowJaggedRows": False,
                 "encoding": "encoding",
                 "preserveAsciiControlCharacters": False,
-<<<<<<< HEAD
                 "sourceColumnMatch": self.SOURCE_COLUMN_MATCH,
-=======
                 "nullMarkers": ["", "NA"],
->>>>>>> 289446dd
             },
         }
 
