# Copyright 2015 Google LLC
#
# Licensed under the Apache License, Version 2.0 (the "License");
# you may not use this file except in compliance with the License.
# You may obtain a copy of the License at
#
#     http://www.apache.org/licenses/LICENSE-2.0
#
# Unless required by applicable law or agreed to in writing, software
# distributed under the License is distributed on an "AS IS" BASIS,
# WITHOUT WARRANTIES OR CONDITIONS OF ANY KIND, either express or implied.
# See the License for the specific language governing permissions and
# limitations under the License.

"""Define API Tables."""

from __future__ import absolute_import

import copy
import datetime
import functools
import operator
import typing
from typing import Any, Dict, Iterable, Iterator, List, Optional, Tuple, Union
import warnings

try:
    import pandas  # type: ignore
except ImportError:
    pandas = None

try:
    import pyarrow  # type: ignore
except ImportError:
    pyarrow = None

try:
    import db_dtypes  # type: ignore
except ImportError:
    db_dtypes = None

try:
    import geopandas  # type: ignore
except ImportError:
    geopandas = None
else:
    _COORDINATE_REFERENCE_SYSTEM = "EPSG:4326"

try:
    import shapely  # type: ignore
    from shapely import wkt  # type: ignore
except ImportError:
    shapely = None
else:
    _read_wkt = wkt.loads

import google.api_core.exceptions
from google.api_core.page_iterator import HTTPIterator

import google.cloud._helpers  # type: ignore
from google.cloud.bigquery import _helpers
from google.cloud.bigquery._helpers import _isinstance_or_raise
from google.cloud.bigquery import _pandas_helpers
from google.cloud.bigquery import _versions_helpers
from google.cloud.bigquery import exceptions as bq_exceptions
from google.cloud.bigquery._tqdm_helpers import get_progress_bar
from google.cloud.bigquery.encryption_configuration import EncryptionConfiguration
from google.cloud.bigquery.enums import DefaultPandasDTypes
from google.cloud.bigquery.external_config import ExternalConfig
from google.cloud.bigquery.schema import _build_schema_resource
from google.cloud.bigquery.schema import _parse_schema_resource
from google.cloud.bigquery.schema import _to_schema_fields
from google.cloud.bigquery.external_config import ExternalCatalogTableOptions

if typing.TYPE_CHECKING:  # pragma: NO COVER
    # Unconditionally import optional dependencies again to tell pytype that
    # they are not None, avoiding false "no attribute" errors.
    import pandas
    import pyarrow
    import geopandas  # type: ignore
    from google.cloud import bigquery_storage  # type: ignore
    from google.cloud.bigquery.dataset import DatasetReference


_NO_GEOPANDAS_ERROR = (
    "The geopandas library is not installed, please install "
    "geopandas to use the to_geodataframe() function."
)
_NO_PYARROW_ERROR = (
    "The pyarrow library is not installed, please install "
    "pyarrow to use the to_arrow() function."
)
_NO_SHAPELY_ERROR = (
    "The shapely library is not installed, please install "
    "shapely to use the geography_as_object option."
)

_TABLE_HAS_NO_SCHEMA = 'Table has no schema:  call "client.get_table()"'

_NO_SUPPORTED_DTYPE = (
    "The dtype cannot to be converted to a pandas ExtensionArray "
    "because the necessary `__from_arrow__` attribute is missing."
)

_RANGE_PYARROW_WARNING = (
    "Unable to represent RANGE schema as struct using pandas ArrowDtype. Using "
    "`object` instead. To use ArrowDtype, use pandas >= 1.5 and "
    "pyarrow >= 10.0.1."
)

# How many of the total rows need to be downloaded already for us to skip
# calling the BQ Storage API?
#
# In microbenchmarks on 2024-05-21, I (tswast@) measure that at about 2 MB of
# remaining results, it's faster to use the BQ Storage Read API to download
# the results than use jobs.getQueryResults. Since we don't have a good way to
# know the remaining bytes, we estimate by remaining number of rows.
#
# Except when rows themselves are larger, I observe that the a single page of
# results will be around 10 MB. Therefore, the proportion of rows already
# downloaded should be 10 (first page) / 12 (all results) or less for it to be
# worth it to make a call to jobs.getQueryResults.
ALMOST_COMPLETELY_CACHED_RATIO = 0.833333


def _reference_getter(table):
    """A :class:`~google.cloud.bigquery.table.TableReference` pointing to
    this table.

    Returns:
        google.cloud.bigquery.table.TableReference: pointer to this table.
    """
    from google.cloud.bigquery import dataset

    dataset_ref = dataset.DatasetReference(table.project, table.dataset_id)
    return TableReference(dataset_ref, table.table_id)


def _view_use_legacy_sql_getter(table):
    """bool: Specifies whether to execute the view with Legacy or Standard SQL.

    This boolean specifies whether to execute the view with Legacy SQL
    (:data:`True`) or Standard SQL (:data:`False`). The client side default is
    :data:`False`. The server-side default is :data:`True`. If this table is
    not a view, :data:`None` is returned.

    Raises:
        ValueError: For invalid value types.
    """
    view = table._properties.get("view")
    if view is not None:
        # The server-side default for useLegacySql is True.
        return view.get("useLegacySql", True)
    # In some cases, such as in a table list no view object is present, but the
    # resource still represents a view. Use the type as a fallback.
    if table.table_type == "VIEW":
        # The server-side default for useLegacySql is True.
        return True


class _TableBase:
    """Base class for Table-related classes with common functionality."""

    _PROPERTY_TO_API_FIELD: Dict[str, Union[str, List[str]]] = {
        "dataset_id": ["tableReference", "datasetId"],
        "project": ["tableReference", "projectId"],
        "table_id": ["tableReference", "tableId"],
    }

    def __init__(self):
        self._properties = {}

    @property
    def project(self) -> str:
        """Project bound to the table."""
        return _helpers._get_sub_prop(
            self._properties, self._PROPERTY_TO_API_FIELD["project"]
        )

    @property
    def dataset_id(self) -> str:
        """ID of dataset containing the table."""
        return _helpers._get_sub_prop(
            self._properties, self._PROPERTY_TO_API_FIELD["dataset_id"]
        )

    @property
    def table_id(self) -> str:
        """The table ID."""
        return _helpers._get_sub_prop(
            self._properties, self._PROPERTY_TO_API_FIELD["table_id"]
        )

    @property
    def path(self) -> str:
        """URL path for the table's APIs."""
        return (
            f"/projects/{self.project}/datasets/{self.dataset_id}"
            f"/tables/{self.table_id}"
        )

    def __eq__(self, other):
        if isinstance(other, _TableBase):
            return (
                self.project == other.project
                and self.dataset_id == other.dataset_id
                and self.table_id == other.table_id
            )
        else:
            return NotImplemented

    def __hash__(self):
        return hash((self.project, self.dataset_id, self.table_id))


class TableReference(_TableBase):
    """TableReferences are pointers to tables.

    See
    https://cloud.google.com/bigquery/docs/reference/rest/v2/tables#tablereference

    Args:
        dataset_ref: A pointer to the dataset
        table_id: The ID of the table
    """

    _PROPERTY_TO_API_FIELD = {
        "dataset_id": "datasetId",
        "project": "projectId",
        "table_id": "tableId",
    }

    def __init__(self, dataset_ref: "DatasetReference", table_id: str):
        self._properties = {}

        _helpers._set_sub_prop(
            self._properties,
            self._PROPERTY_TO_API_FIELD["project"],
            dataset_ref.project,
        )
        _helpers._set_sub_prop(
            self._properties,
            self._PROPERTY_TO_API_FIELD["dataset_id"],
            dataset_ref.dataset_id,
        )
        _helpers._set_sub_prop(
            self._properties,
            self._PROPERTY_TO_API_FIELD["table_id"],
            table_id,
        )

    @classmethod
    def from_string(
        cls, table_id: str, default_project: Optional[str] = None
    ) -> "TableReference":
        """Construct a table reference from table ID string.

        Args:
            table_id (str):
                A table ID in standard SQL format. If ``default_project``
                is not specified, this must included a project ID, dataset
                ID, and table ID, each separated by ``.``.
            default_project (Optional[str]):
                The project ID to use when ``table_id`` does not
                include a project ID.

        Returns:
            TableReference: Table reference parsed from ``table_id``.

        Examples:
            >>> TableReference.from_string('my-project.mydataset.mytable')
            TableRef...(DatasetRef...('my-project', 'mydataset'), 'mytable')

        Raises:
            ValueError:
                If ``table_id`` is not a fully-qualified table ID in
                standard SQL format.
        """
        from google.cloud.bigquery.dataset import DatasetReference

        (
            output_project_id,
            output_dataset_id,
            output_table_id,
        ) = _helpers._parse_3_part_id(
            table_id, default_project=default_project, property_name="table_id"
        )

        return cls(
            DatasetReference(output_project_id, output_dataset_id), output_table_id
        )

    @classmethod
    def from_api_repr(cls, resource: dict) -> "TableReference":
        """Factory:  construct a table reference given its API representation

        Args:
            resource (Dict[str, object]):
                Table reference representation returned from the API

        Returns:
            google.cloud.bigquery.table.TableReference:
                Table reference parsed from ``resource``.
        """
        from google.cloud.bigquery.dataset import DatasetReference

        project = resource["projectId"]
        dataset_id = resource["datasetId"]
        table_id = resource["tableId"]

        return cls(DatasetReference(project, dataset_id), table_id)

    def to_api_repr(self) -> dict:
        """Construct the API resource representation of this table reference.

        Returns:
            Dict[str, object]: Table reference represented as an API resource
        """
        return copy.deepcopy(self._properties)

    def to_bqstorage(self) -> str:
        """Construct a BigQuery Storage API representation of this table.

        Install the ``google-cloud-bigquery-storage`` package to use this
        feature.

        If the ``table_id`` contains a partition identifier (e.g.
        ``my_table$201812``) or a snapshot identifier (e.g.
        ``mytable@1234567890``), it is ignored. Use
        :class:`google.cloud.bigquery_storage.types.ReadSession.TableReadOptions`
        to filter rows by partition. Use
        :class:`google.cloud.bigquery_storage.types.ReadSession.TableModifiers`
        to select a specific snapshot to read from.

        Returns:
            str: A reference to this table in the BigQuery Storage API.
        """

        table_id, _, _ = self.table_id.partition("@")
        table_id, _, _ = table_id.partition("$")

        table_ref = (
            f"projects/{self.project}/datasets/{self.dataset_id}/tables/{table_id}"
        )
        return table_ref

    def __str__(self):
        return f"{self.project}.{self.dataset_id}.{self.table_id}"

    def __repr__(self):
        from google.cloud.bigquery.dataset import DatasetReference

        dataset_ref = DatasetReference(self.project, self.dataset_id)
        return f"TableReference({dataset_ref!r}, '{self.table_id}')"


class Table(_TableBase):
    """Tables represent a set of rows whose values correspond to a schema.

    See
    https://cloud.google.com/bigquery/docs/reference/rest/v2/tables#resource-table

    Args:
        table_ref (Union[google.cloud.bigquery.table.TableReference, str]):
            A pointer to a table. If ``table_ref`` is a string, it must
            included a project ID, dataset ID, and table ID, each separated
            by ``.``.
        schema (Optional[Sequence[Union[ \
                :class:`~google.cloud.bigquery.schema.SchemaField`, \
                Mapping[str, Any] \
        ]]]):
            The table's schema. If any item is a mapping, its content must be
            compatible with
            :meth:`~google.cloud.bigquery.schema.SchemaField.from_api_repr`.
    """

    _PROPERTY_TO_API_FIELD = {
        **_TableBase._PROPERTY_TO_API_FIELD,
        "clustering_fields": "clustering",
        "created": "creationTime",
        "description": "description",
        "encryption_configuration": "encryptionConfiguration",
        "etag": "etag",
        "expires": "expirationTime",
        "external_data_configuration": "externalDataConfiguration",
        "friendly_name": "friendlyName",
        "full_table_id": "id",
        "labels": "labels",
        "location": "location",
        "modified": "lastModifiedTime",
        "mview_enable_refresh": "materializedView",
        "mview_last_refresh_time": ["materializedView", "lastRefreshTime"],
        "mview_query": "materializedView",
        "mview_refresh_interval": "materializedView",
        "mview_allow_non_incremental_definition": "materializedView",
        "num_bytes": "numBytes",
        "num_rows": "numRows",
        "partition_expiration": "timePartitioning",
        "partitioning_type": "timePartitioning",
        "range_partitioning": "rangePartitioning",
        "time_partitioning": "timePartitioning",
        "schema": "schema",
        "snapshot_definition": "snapshotDefinition",
        "clone_definition": "cloneDefinition",
        "streaming_buffer": "streamingBuffer",
        "self_link": "selfLink",
        "type": "type",
        "view_use_legacy_sql": "view",
        "view_query": "view",
        "require_partition_filter": "requirePartitionFilter",
        "table_constraints": "tableConstraints",
<<<<<<< HEAD
        "external_catalog_table_options": "externalCatalogTableOptions",
=======
        "max_staleness": "maxStaleness",
>>>>>>> 40529de9
    }

    def __init__(self, table_ref, schema=None) -> None:
        table_ref = _table_arg_to_table_ref(table_ref)
        self._properties = {"tableReference": table_ref.to_api_repr(), "labels": {}}
        # Let the @property do validation.
        if schema is not None:
            self.schema = schema

    reference = property(_reference_getter)

    @property
    def require_partition_filter(self):
        """bool: If set to true, queries over the partitioned table require a
        partition filter that can be used for partition elimination to be
        specified.
        """
        return self._properties.get(
            self._PROPERTY_TO_API_FIELD["require_partition_filter"]
        )

    @require_partition_filter.setter
    def require_partition_filter(self, value):
        self._properties[
            self._PROPERTY_TO_API_FIELD["require_partition_filter"]
        ] = value

    @property
    def schema(self):
        """Sequence[Union[ \
                :class:`~google.cloud.bigquery.schema.SchemaField`, \
                Mapping[str, Any] \
        ]]:
            Table's schema.

        Raises:
            Exception:
                If ``schema`` is not a sequence, or if any item in the sequence
                is not a :class:`~google.cloud.bigquery.schema.SchemaField`
                instance or a compatible mapping representation of the field.
        """
        prop = self._properties.get(self._PROPERTY_TO_API_FIELD["schema"])
        if not prop:
            return []
        else:
            return _parse_schema_resource(prop)

    @schema.setter
    def schema(self, value):
        api_field = self._PROPERTY_TO_API_FIELD["schema"]

        if value is None:
            self._properties[api_field] = None
        else:
            value = _to_schema_fields(value)
            self._properties[api_field] = {"fields": _build_schema_resource(value)}

    @property
    def labels(self):
        """Dict[str, str]: Labels for the table.

        This method always returns a dict. To change a table's labels,
        modify the dict, then call ``Client.update_table``. To delete a
        label, set its value to :data:`None` before updating.

        Raises:
            ValueError: If ``value`` type is invalid.
        """
        return self._properties.setdefault(self._PROPERTY_TO_API_FIELD["labels"], {})

    @labels.setter
    def labels(self, value):
        if not isinstance(value, dict):
            raise ValueError("Pass a dict")
        self._properties[self._PROPERTY_TO_API_FIELD["labels"]] = value

    @property
    def encryption_configuration(self):
        """google.cloud.bigquery.encryption_configuration.EncryptionConfiguration: Custom
        encryption configuration for the table.

        Custom encryption configuration (e.g., Cloud KMS keys) or :data:`None`
        if using default encryption.

        See `protecting data with Cloud KMS keys
        <https://cloud.google.com/bigquery/docs/customer-managed-encryption>`_
        in the BigQuery documentation.
        """
        prop = self._properties.get(
            self._PROPERTY_TO_API_FIELD["encryption_configuration"]
        )
        if prop is not None:
            prop = EncryptionConfiguration.from_api_repr(prop)
        return prop

    @encryption_configuration.setter
    def encryption_configuration(self, value):
        api_repr = value
        if value is not None:
            api_repr = value.to_api_repr()
        self._properties[
            self._PROPERTY_TO_API_FIELD["encryption_configuration"]
        ] = api_repr

    @property
    def created(self):
        """Union[datetime.datetime, None]: Datetime at which the table was
        created (:data:`None` until set from the server).
        """
        creation_time = self._properties.get(self._PROPERTY_TO_API_FIELD["created"])
        if creation_time is not None:
            # creation_time will be in milliseconds.
            return google.cloud._helpers._datetime_from_microseconds(
                1000.0 * float(creation_time)
            )

    @property
    def etag(self):
        """Union[str, None]: ETag for the table resource (:data:`None` until
        set from the server).
        """
        return self._properties.get(self._PROPERTY_TO_API_FIELD["etag"])

    @property
    def modified(self):
        """Union[datetime.datetime, None]: Datetime at which the table was last
        modified (:data:`None` until set from the server).
        """
        modified_time = self._properties.get(self._PROPERTY_TO_API_FIELD["modified"])
        if modified_time is not None:
            # modified_time will be in milliseconds.
            return google.cloud._helpers._datetime_from_microseconds(
                1000.0 * float(modified_time)
            )

    @property
    def num_bytes(self):
        """Union[int, None]: The size of the table in bytes (:data:`None` until
        set from the server).
        """
        return _helpers._int_or_none(
            self._properties.get(self._PROPERTY_TO_API_FIELD["num_bytes"])
        )

    @property
    def num_rows(self):
        """Union[int, None]: The number of rows in the table (:data:`None`
        until set from the server).
        """
        return _helpers._int_or_none(
            self._properties.get(self._PROPERTY_TO_API_FIELD["num_rows"])
        )

    @property
    def self_link(self):
        """Union[str, None]: URL for the table resource (:data:`None` until set
        from the server).
        """
        return self._properties.get(self._PROPERTY_TO_API_FIELD["self_link"])

    @property
    def full_table_id(self):
        """Union[str, None]: ID for the table (:data:`None` until set from the
        server).

        In the format ``project-id:dataset_id.table_id``.
        """
        return self._properties.get(self._PROPERTY_TO_API_FIELD["full_table_id"])

    @property
    def table_type(self):
        """Union[str, None]: The type of the table (:data:`None` until set from
        the server).

        Possible values are ``'TABLE'``, ``'VIEW'``, ``'MATERIALIZED_VIEW'`` or
        ``'EXTERNAL'``.
        """
        return self._properties.get(self._PROPERTY_TO_API_FIELD["type"])

    @property
    def range_partitioning(self):
        """Optional[google.cloud.bigquery.table.RangePartitioning]:
        Configures range-based partitioning for a table.

        .. note::
            **Beta**. The integer range partitioning feature is in a
            pre-release state and might change or have limited support.

        Only specify at most one of
        :attr:`~google.cloud.bigquery.table.Table.time_partitioning` or
        :attr:`~google.cloud.bigquery.table.Table.range_partitioning`.

        Raises:
            ValueError:
                If the value is not
                :class:`~google.cloud.bigquery.table.RangePartitioning` or
                :data:`None`.
        """
        resource = self._properties.get(
            self._PROPERTY_TO_API_FIELD["range_partitioning"]
        )
        if resource is not None:
            return RangePartitioning(_properties=resource)

    @range_partitioning.setter
    def range_partitioning(self, value):
        resource = value
        if isinstance(value, RangePartitioning):
            resource = value._properties
        elif value is not None:
            raise ValueError(
                "Expected value to be RangePartitioning or None, got {}.".format(value)
            )
        self._properties[self._PROPERTY_TO_API_FIELD["range_partitioning"]] = resource

    @property
    def time_partitioning(self):
        """Optional[google.cloud.bigquery.table.TimePartitioning]: Configures time-based
        partitioning for a table.

        Only specify at most one of
        :attr:`~google.cloud.bigquery.table.Table.time_partitioning` or
        :attr:`~google.cloud.bigquery.table.Table.range_partitioning`.

        Raises:
            ValueError:
                If the value is not
                :class:`~google.cloud.bigquery.table.TimePartitioning` or
                :data:`None`.
        """
        prop = self._properties.get(self._PROPERTY_TO_API_FIELD["time_partitioning"])
        if prop is not None:
            return TimePartitioning.from_api_repr(prop)

    @time_partitioning.setter
    def time_partitioning(self, value):
        api_repr = value
        if isinstance(value, TimePartitioning):
            api_repr = value.to_api_repr()
        elif value is not None:
            raise ValueError(
                "value must be google.cloud.bigquery.table.TimePartitioning " "or None"
            )
        self._properties[self._PROPERTY_TO_API_FIELD["time_partitioning"]] = api_repr

    @property
    def partitioning_type(self):
        """Union[str, None]: Time partitioning of the table if it is
        partitioned (Defaults to :data:`None`).

        """
        warnings.warn(
            "This method will be deprecated in future versions. Please use "
            "Table.time_partitioning.type_ instead.",
            PendingDeprecationWarning,
            stacklevel=2,
        )
        if self.time_partitioning is not None:
            return self.time_partitioning.type_

    @partitioning_type.setter
    def partitioning_type(self, value):
        warnings.warn(
            "This method will be deprecated in future versions. Please use "
            "Table.time_partitioning.type_ instead.",
            PendingDeprecationWarning,
            stacklevel=2,
        )
        api_field = self._PROPERTY_TO_API_FIELD["partitioning_type"]
        if self.time_partitioning is None:
            self._properties[api_field] = {}
        self._properties[api_field]["type"] = value

    @property
    def partition_expiration(self):
        """Union[int, None]: Expiration time in milliseconds for a partition.

        If :attr:`partition_expiration` is set and :attr:`type_` is
        not set, :attr:`type_` will default to
        :attr:`~google.cloud.bigquery.table.TimePartitioningType.DAY`.
        """
        warnings.warn(
            "This method will be deprecated in future versions. Please use "
            "Table.time_partitioning.expiration_ms instead.",
            PendingDeprecationWarning,
            stacklevel=2,
        )
        if self.time_partitioning is not None:
            return self.time_partitioning.expiration_ms

    @partition_expiration.setter
    def partition_expiration(self, value):
        warnings.warn(
            "This method will be deprecated in future versions. Please use "
            "Table.time_partitioning.expiration_ms instead.",
            PendingDeprecationWarning,
            stacklevel=2,
        )
        api_field = self._PROPERTY_TO_API_FIELD["partition_expiration"]

        if self.time_partitioning is None:
            self._properties[api_field] = {"type": TimePartitioningType.DAY}

        if value is None:
            self._properties[api_field]["expirationMs"] = None
        else:
            self._properties[api_field]["expirationMs"] = str(value)

    @property
    def clustering_fields(self):
        """Union[List[str], None]: Fields defining clustering for the table

        (Defaults to :data:`None`).

        Clustering fields are immutable after table creation.

        .. note::

           BigQuery supports clustering for both partitioned and
           non-partitioned tables.
        """
        prop = self._properties.get(self._PROPERTY_TO_API_FIELD["clustering_fields"])
        if prop is not None:
            return list(prop.get("fields", ()))

    @clustering_fields.setter
    def clustering_fields(self, value):
        """Union[List[str], None]: Fields defining clustering for the table

        (Defaults to :data:`None`).
        """
        api_field = self._PROPERTY_TO_API_FIELD["clustering_fields"]

        if value is not None:
            prop = self._properties.setdefault(api_field, {})
            prop["fields"] = value
        else:
            # In order to allow unsetting clustering fields completely, we explicitly
            # set this property to None (as oposed to merely removing the key).
            self._properties[api_field] = None

    @property
    def description(self):
        """Union[str, None]: Description of the table (defaults to
        :data:`None`).

        Raises:
            ValueError: For invalid value types.
        """
        return self._properties.get(self._PROPERTY_TO_API_FIELD["description"])

    @description.setter
    def description(self, value):
        if not isinstance(value, str) and value is not None:
            raise ValueError("Pass a string, or None")
        self._properties[self._PROPERTY_TO_API_FIELD["description"]] = value

    @property
    def expires(self):
        """Union[datetime.datetime, None]: Datetime at which the table will be
        deleted.

        Raises:
            ValueError: For invalid value types.
        """
        expiration_time = self._properties.get(self._PROPERTY_TO_API_FIELD["expires"])
        if expiration_time is not None:
            # expiration_time will be in milliseconds.
            return google.cloud._helpers._datetime_from_microseconds(
                1000.0 * float(expiration_time)
            )

    @expires.setter
    def expires(self, value):
        if not isinstance(value, datetime.datetime) and value is not None:
            raise ValueError("Pass a datetime, or None")
        value_ms = google.cloud._helpers._millis_from_datetime(value)
        self._properties[
            self._PROPERTY_TO_API_FIELD["expires"]
        ] = _helpers._str_or_none(value_ms)

    @property
    def friendly_name(self):
        """Union[str, None]: Title of the table (defaults to :data:`None`).

        Raises:
            ValueError: For invalid value types.
        """
        return self._properties.get(self._PROPERTY_TO_API_FIELD["friendly_name"])

    @friendly_name.setter
    def friendly_name(self, value):
        if not isinstance(value, str) and value is not None:
            raise ValueError("Pass a string, or None")
        self._properties[self._PROPERTY_TO_API_FIELD["friendly_name"]] = value

    @property
    def location(self):
        """Union[str, None]: Location in which the table is hosted

        Defaults to :data:`None`.
        """
        return self._properties.get(self._PROPERTY_TO_API_FIELD["location"])

    @property
    def view_query(self):
        """Union[str, None]: SQL query defining the table as a view (defaults
        to :data:`None`).

        By default, the query is treated as Standard SQL. To use Legacy
        SQL, set :attr:`view_use_legacy_sql` to :data:`True`.

        Raises:
            ValueError: For invalid value types.
        """
        api_field = self._PROPERTY_TO_API_FIELD["view_query"]
        return _helpers._get_sub_prop(self._properties, [api_field, "query"])

    @view_query.setter
    def view_query(self, value):
        if not isinstance(value, str):
            raise ValueError("Pass a string")

        api_field = self._PROPERTY_TO_API_FIELD["view_query"]
        _helpers._set_sub_prop(self._properties, [api_field, "query"], value)
        view = self._properties[api_field]
        # The service defaults useLegacySql to True, but this
        # client uses Standard SQL by default.
        if view.get("useLegacySql") is None:
            view["useLegacySql"] = False

    @view_query.deleter
    def view_query(self):
        """Delete SQL query defining the table as a view."""
        self._properties.pop(self._PROPERTY_TO_API_FIELD["view_query"], None)

    view_use_legacy_sql = property(_view_use_legacy_sql_getter)

    @view_use_legacy_sql.setter  # type: ignore  # (redefinition from above)
    def view_use_legacy_sql(self, value):
        if not isinstance(value, bool):
            raise ValueError("Pass a boolean")

        api_field = self._PROPERTY_TO_API_FIELD["view_query"]
        if self._properties.get(api_field) is None:
            self._properties[api_field] = {}
        self._properties[api_field]["useLegacySql"] = value

    @property
    def mview_query(self):
        """Optional[str]: SQL query defining the table as a materialized
        view (defaults to :data:`None`).
        """
        api_field = self._PROPERTY_TO_API_FIELD["mview_query"]
        return _helpers._get_sub_prop(self._properties, [api_field, "query"])

    @mview_query.setter
    def mview_query(self, value):
        api_field = self._PROPERTY_TO_API_FIELD["mview_query"]
        _helpers._set_sub_prop(self._properties, [api_field, "query"], str(value))

    @mview_query.deleter
    def mview_query(self):
        """Delete SQL query defining the table as a materialized view."""
        self._properties.pop(self._PROPERTY_TO_API_FIELD["mview_query"], None)

    @property
    def mview_last_refresh_time(self):
        """Optional[datetime.datetime]: Datetime at which the materialized view was last
        refreshed (:data:`None` until set from the server).
        """
        refresh_time = _helpers._get_sub_prop(
            self._properties, self._PROPERTY_TO_API_FIELD["mview_last_refresh_time"]
        )
        if refresh_time is not None:
            # refresh_time will be in milliseconds.
            return google.cloud._helpers._datetime_from_microseconds(
                1000 * int(refresh_time)
            )

    @property
    def mview_enable_refresh(self):
        """Optional[bool]: Enable automatic refresh of the materialized view
        when the base table is updated. The default value is :data:`True`.
        """
        api_field = self._PROPERTY_TO_API_FIELD["mview_enable_refresh"]
        return _helpers._get_sub_prop(self._properties, [api_field, "enableRefresh"])

    @mview_enable_refresh.setter
    def mview_enable_refresh(self, value):
        api_field = self._PROPERTY_TO_API_FIELD["mview_enable_refresh"]
        return _helpers._set_sub_prop(
            self._properties, [api_field, "enableRefresh"], value
        )

    @property
    def mview_refresh_interval(self):
        """Optional[datetime.timedelta]: The maximum frequency at which this
        materialized view will be refreshed. The default value is 1800000
        milliseconds (30 minutes).
        """
        api_field = self._PROPERTY_TO_API_FIELD["mview_refresh_interval"]
        refresh_interval = _helpers._get_sub_prop(
            self._properties, [api_field, "refreshIntervalMs"]
        )
        if refresh_interval is not None:
            return datetime.timedelta(milliseconds=int(refresh_interval))

    @mview_refresh_interval.setter
    def mview_refresh_interval(self, value):
        if value is None:
            refresh_interval_ms = None
        else:
            refresh_interval_ms = str(value // datetime.timedelta(milliseconds=1))

        api_field = self._PROPERTY_TO_API_FIELD["mview_refresh_interval"]
        _helpers._set_sub_prop(
            self._properties,
            [api_field, "refreshIntervalMs"],
            refresh_interval_ms,
        )

    @property
    def mview_allow_non_incremental_definition(self):
        """Optional[bool]: This option declares the intention to construct a
        materialized view that isn't refreshed incrementally.
        The default value is :data:`False`.
        """
        api_field = self._PROPERTY_TO_API_FIELD[
            "mview_allow_non_incremental_definition"
        ]
        return _helpers._get_sub_prop(
            self._properties, [api_field, "allowNonIncrementalDefinition"]
        )

    @mview_allow_non_incremental_definition.setter
    def mview_allow_non_incremental_definition(self, value):
        api_field = self._PROPERTY_TO_API_FIELD[
            "mview_allow_non_incremental_definition"
        ]
        _helpers._set_sub_prop(
            self._properties, [api_field, "allowNonIncrementalDefinition"], value
        )

    @property
    def streaming_buffer(self):
        """google.cloud.bigquery.StreamingBuffer: Information about a table's
        streaming buffer.
        """
        sb = self._properties.get(self._PROPERTY_TO_API_FIELD["streaming_buffer"])
        if sb is not None:
            return StreamingBuffer(sb)

    @property
    def external_data_configuration(self):
        """Union[google.cloud.bigquery.ExternalConfig, None]: Configuration for
        an external data source (defaults to :data:`None`).

        Raises:
            ValueError: For invalid value types.
        """
        prop = self._properties.get(
            self._PROPERTY_TO_API_FIELD["external_data_configuration"]
        )
        if prop is not None:
            prop = ExternalConfig.from_api_repr(prop)
        return prop

    @external_data_configuration.setter
    def external_data_configuration(self, value):
        if not (value is None or isinstance(value, ExternalConfig)):
            raise ValueError("Pass an ExternalConfig or None")
        api_repr = value
        if value is not None:
            api_repr = value.to_api_repr()
        self._properties[
            self._PROPERTY_TO_API_FIELD["external_data_configuration"]
        ] = api_repr

    @property
    def snapshot_definition(self) -> Optional["SnapshotDefinition"]:
        """Information about the snapshot. This value is set via snapshot creation.

        See: https://cloud.google.com/bigquery/docs/reference/rest/v2/tables#Table.FIELDS.snapshot_definition
        """
        snapshot_info = self._properties.get(
            self._PROPERTY_TO_API_FIELD["snapshot_definition"]
        )
        if snapshot_info is not None:
            snapshot_info = SnapshotDefinition(snapshot_info)
        return snapshot_info

    @property
    def clone_definition(self) -> Optional["CloneDefinition"]:
        """Information about the clone. This value is set via clone creation.

        See: https://cloud.google.com/bigquery/docs/reference/rest/v2/tables#Table.FIELDS.clone_definition
        """
        clone_info = self._properties.get(
            self._PROPERTY_TO_API_FIELD["clone_definition"]
        )
        if clone_info is not None:
            clone_info = CloneDefinition(clone_info)
        return clone_info

    @property
    def table_constraints(self) -> Optional["TableConstraints"]:
        """Tables Primary Key and Foreign Key information."""
        table_constraints = self._properties.get(
            self._PROPERTY_TO_API_FIELD["table_constraints"]
        )
        if table_constraints is not None:
            table_constraints = TableConstraints.from_api_repr(table_constraints)
        return table_constraints

    @property
    def external_catalog_table_options(self):
        """Options defining open source compatible datasets living in the
        BigQuery catalog. Contains metadata of open source database, schema
        or namespace represented by the current dataset."""

        prop = self._properties.get(
            self._PROPERTY_TO_API_FIELD["external_catalog_table_options"]
        )
        if prop is not None:
            prop = ExternalCatalogTableOptions.from_api_repr(prop)
        return prop

    @external_catalog_table_options.setter
    def external_catalog_table_options(self, value):
        value = _isinstance_or_raise(
            value, ExternalCatalogTableOptions, none_allowed=False
        )
        self._properties[
            self._PROPERTY_TO_API_FIELD["external_catalog_table_options"]
        ] = value.to_api_repr()

    @classmethod
    def from_string(cls, full_table_id: str) -> "Table":
        """Construct a table from fully-qualified table ID.

        Args:
            full_table_id (str):
                A fully-qualified table ID in standard SQL format. Must
                included a project ID, dataset ID, and table ID, each
                separated by ``.``.

        Returns:
            Table: Table parsed from ``full_table_id``.

        Examples:
            >>> Table.from_string('my-project.mydataset.mytable')
            Table(TableRef...(D...('my-project', 'mydataset'), 'mytable'))

        Raises:
            ValueError:
                If ``full_table_id`` is not a fully-qualified table ID in
                standard SQL format.
        """
        return cls(TableReference.from_string(full_table_id))

    @classmethod
    def from_api_repr(cls, resource: dict) -> "Table":
        """Factory: construct a table given its API representation

        Args:
            resource (Dict[str, object]):
                Table resource representation from the API

        Returns:
            google.cloud.bigquery.table.Table: Table parsed from ``resource``.

        Raises:
            KeyError:
                If the ``resource`` lacks the key ``'tableReference'``, or if
                the ``dict`` stored within the key ``'tableReference'`` lacks
                the keys ``'tableId'``, ``'projectId'``, or ``'datasetId'``.
        """
        from google.cloud.bigquery import dataset

        if (
            "tableReference" not in resource
            or "tableId" not in resource["tableReference"]
        ):
            raise KeyError(
                "Resource lacks required identity information:"
                '["tableReference"]["tableId"]'
            )
        project_id = _helpers._get_sub_prop(
            resource, cls._PROPERTY_TO_API_FIELD["project"]
        )
        table_id = _helpers._get_sub_prop(
            resource, cls._PROPERTY_TO_API_FIELD["table_id"]
        )
        dataset_id = _helpers._get_sub_prop(
            resource, cls._PROPERTY_TO_API_FIELD["dataset_id"]
        )
        dataset_ref = dataset.DatasetReference(project_id, dataset_id)

        table = cls(dataset_ref.table(table_id))
        table._properties = resource

        return table

    def to_api_repr(self) -> dict:
        """Constructs the API resource of this table

        Returns:
            Dict[str, object]: Table represented as an API resource
        """
        return copy.deepcopy(self._properties)

    def to_bqstorage(self) -> str:
        """Construct a BigQuery Storage API representation of this table.

        Returns:
            str: A reference to this table in the BigQuery Storage API.
        """
        return self.reference.to_bqstorage()

    def _build_resource(self, filter_fields):
        """Generate a resource for ``update``."""
        return _helpers._build_resource_from_properties(self, filter_fields)

    def __repr__(self):
        return "Table({})".format(repr(self.reference))

    def __str__(self):
        return f"{self.project}.{self.dataset_id}.{self.table_id}"

    @property
    def max_staleness(self):
        """Union[str, None]: The maximum staleness of data that could be returned when the table is queried.

        Staleness encoded as a string encoding of sql IntervalValue type.
        This property is optional and defaults to None.

        According to the BigQuery API documentation, maxStaleness specifies the maximum time
        interval for which stale data can be returned when querying the table.
        It helps control data freshness in scenarios like metadata-cached external tables.

        Returns:
            Optional[str]: A string representing the maximum staleness interval
            (e.g., '1h', '30m', '15s' for hours, minutes, seconds respectively).
        """
        return self._properties.get(self._PROPERTY_TO_API_FIELD["max_staleness"])

    @max_staleness.setter
    def max_staleness(self, value):
        """Set the maximum staleness for the table.

        Args:
            value (Optional[str]): A string representing the maximum staleness interval.
                Must be a valid time interval string.
                Examples include '1h' (1 hour), '30m' (30 minutes), '15s' (15 seconds).

        Raises:
            ValueError: If the value is not None and not a string.
        """
        if value is not None and not isinstance(value, str):
            raise ValueError("max_staleness must be a string or None")

        self._properties[self._PROPERTY_TO_API_FIELD["max_staleness"]] = value


class TableListItem(_TableBase):
    """A read-only table resource from a list operation.

    For performance reasons, the BigQuery API only includes some of the table
    properties when listing tables. Notably,
    :attr:`~google.cloud.bigquery.table.Table.schema` and
    :attr:`~google.cloud.bigquery.table.Table.num_rows` are missing.

    For a full list of the properties that the BigQuery API returns, see the
    `REST documentation for tables.list
    <https://cloud.google.com/bigquery/docs/reference/rest/v2/tables/list>`_.


    Args:
        resource (Dict[str, object]):
            A table-like resource object from a table list response. A
            ``tableReference`` property is required.

    Raises:
        ValueError:
            If ``tableReference`` or one of its required members is missing
            from ``resource``.
    """

    def __init__(self, resource):
        if "tableReference" not in resource:
            raise ValueError("resource must contain a tableReference value")
        if "projectId" not in resource["tableReference"]:
            raise ValueError(
                "resource['tableReference'] must contain a projectId value"
            )
        if "datasetId" not in resource["tableReference"]:
            raise ValueError(
                "resource['tableReference'] must contain a datasetId value"
            )
        if "tableId" not in resource["tableReference"]:
            raise ValueError("resource['tableReference'] must contain a tableId value")

        self._properties = resource

    @property
    def created(self):
        """Union[datetime.datetime, None]: Datetime at which the table was
        created (:data:`None` until set from the server).
        """
        creation_time = self._properties.get("creationTime")
        if creation_time is not None:
            # creation_time will be in milliseconds.
            return google.cloud._helpers._datetime_from_microseconds(
                1000.0 * float(creation_time)
            )

    @property
    def expires(self):
        """Union[datetime.datetime, None]: Datetime at which the table will be
        deleted.
        """
        expiration_time = self._properties.get("expirationTime")
        if expiration_time is not None:
            # expiration_time will be in milliseconds.
            return google.cloud._helpers._datetime_from_microseconds(
                1000.0 * float(expiration_time)
            )

    reference = property(_reference_getter)

    @property
    def labels(self):
        """Dict[str, str]: Labels for the table.

        This method always returns a dict. To change a table's labels,
        modify the dict, then call ``Client.update_table``. To delete a
        label, set its value to :data:`None` before updating.
        """
        return self._properties.setdefault("labels", {})

    @property
    def full_table_id(self):
        """Union[str, None]: ID for the table (:data:`None` until set from the
        server).

        In the format ``project_id:dataset_id.table_id``.
        """
        return self._properties.get("id")

    @property
    def table_type(self):
        """Union[str, None]: The type of the table (:data:`None` until set from
        the server).

        Possible values are ``'TABLE'``, ``'VIEW'``, or ``'EXTERNAL'``.
        """
        return self._properties.get("type")

    @property
    def time_partitioning(self):
        """google.cloud.bigquery.table.TimePartitioning: Configures time-based
        partitioning for a table.
        """
        prop = self._properties.get("timePartitioning")
        if prop is not None:
            return TimePartitioning.from_api_repr(prop)

    @property
    def partitioning_type(self):
        """Union[str, None]: Time partitioning of the table if it is
        partitioned (Defaults to :data:`None`).
        """
        warnings.warn(
            "This method will be deprecated in future versions. Please use "
            "TableListItem.time_partitioning.type_ instead.",
            PendingDeprecationWarning,
            stacklevel=2,
        )
        if self.time_partitioning is not None:
            return self.time_partitioning.type_

    @property
    def partition_expiration(self):
        """Union[int, None]: Expiration time in milliseconds for a partition.

        If this property is set and :attr:`type_` is not set, :attr:`type_`
        will default to :attr:`TimePartitioningType.DAY`.
        """
        warnings.warn(
            "This method will be deprecated in future versions. Please use "
            "TableListItem.time_partitioning.expiration_ms instead.",
            PendingDeprecationWarning,
            stacklevel=2,
        )
        if self.time_partitioning is not None:
            return self.time_partitioning.expiration_ms

    @property
    def friendly_name(self):
        """Union[str, None]: Title of the table (defaults to :data:`None`)."""
        return self._properties.get("friendlyName")

    view_use_legacy_sql = property(_view_use_legacy_sql_getter)

    @property
    def clustering_fields(self):
        """Union[List[str], None]: Fields defining clustering for the table

        (Defaults to :data:`None`).

        Clustering fields are immutable after table creation.

        .. note::

           BigQuery supports clustering for both partitioned and
           non-partitioned tables.
        """
        prop = self._properties.get("clustering")
        if prop is not None:
            return list(prop.get("fields", ()))

    @classmethod
    def from_string(cls, full_table_id: str) -> "TableListItem":
        """Construct a table from fully-qualified table ID.

        Args:
            full_table_id (str):
                A fully-qualified table ID in standard SQL format. Must
                included a project ID, dataset ID, and table ID, each
                separated by ``.``.

        Returns:
            Table: Table parsed from ``full_table_id``.

        Examples:
            >>> Table.from_string('my-project.mydataset.mytable')
            Table(TableRef...(D...('my-project', 'mydataset'), 'mytable'))

        Raises:
            ValueError:
                If ``full_table_id`` is not a fully-qualified table ID in
                standard SQL format.
        """
        return cls(
            {"tableReference": TableReference.from_string(full_table_id).to_api_repr()}
        )

    def to_bqstorage(self) -> str:
        """Construct a BigQuery Storage API representation of this table.

        Returns:
            str: A reference to this table in the BigQuery Storage API.
        """
        return self.reference.to_bqstorage()

    def to_api_repr(self) -> dict:
        """Constructs the API resource of this table

        Returns:
            Dict[str, object]: Table represented as an API resource
        """
        return copy.deepcopy(self._properties)


def _row_from_mapping(mapping, schema):
    """Convert a mapping to a row tuple using the schema.

    Args:
        mapping (Dict[str, object])
            Mapping of row data: must contain keys for all required fields in
            the schema. Keys which do not correspond to a field in the schema
            are ignored.
        schema (List[google.cloud.bigquery.schema.SchemaField]):
            The schema of the table destination for the rows

    Returns:
        Tuple[object]:
            Tuple whose elements are ordered according to the schema.

    Raises:
        ValueError: If schema is empty.
    """
    if len(schema) == 0:
        raise ValueError(_TABLE_HAS_NO_SCHEMA)

    row = []
    for field in schema:
        if field.mode == "REQUIRED":
            row.append(mapping[field.name])
        elif field.mode == "REPEATED":
            row.append(mapping.get(field.name, ()))
        elif field.mode == "NULLABLE":
            row.append(mapping.get(field.name))
        else:
            raise ValueError("Unknown field mode: {}".format(field.mode))
    return tuple(row)


class StreamingBuffer(object):
    """Information about a table's streaming buffer.

    See https://cloud.google.com/bigquery/streaming-data-into-bigquery.

    Args:
        resource (Dict[str, object]):
            streaming buffer representation returned from the API
    """

    def __init__(self, resource):
        self.estimated_bytes = None
        if "estimatedBytes" in resource:
            self.estimated_bytes = int(resource["estimatedBytes"])
        self.estimated_rows = None
        if "estimatedRows" in resource:
            self.estimated_rows = int(resource["estimatedRows"])
        self.oldest_entry_time = None
        if "oldestEntryTime" in resource:
            self.oldest_entry_time = google.cloud._helpers._datetime_from_microseconds(
                1000.0 * int(resource["oldestEntryTime"])
            )


class SnapshotDefinition:
    """Information about base table and snapshot time of the snapshot.

    See https://cloud.google.com/bigquery/docs/reference/rest/v2/tables#snapshotdefinition

    Args:
        resource: Snapshot definition representation returned from the API.
    """

    def __init__(self, resource: Dict[str, Any]):
        self.base_table_reference = None
        if "baseTableReference" in resource:
            self.base_table_reference = TableReference.from_api_repr(
                resource["baseTableReference"]
            )

        self.snapshot_time = None
        if "snapshotTime" in resource:
            self.snapshot_time = google.cloud._helpers._rfc3339_to_datetime(
                resource["snapshotTime"]
            )


class CloneDefinition:
    """Information about base table and clone time of the clone.

    See https://cloud.google.com/bigquery/docs/reference/rest/v2/tables#clonedefinition

    Args:
        resource: Clone definition representation returned from the API.
    """

    def __init__(self, resource: Dict[str, Any]):
        self.base_table_reference = None
        if "baseTableReference" in resource:
            self.base_table_reference = TableReference.from_api_repr(
                resource["baseTableReference"]
            )

        self.clone_time = None
        if "cloneTime" in resource:
            self.clone_time = google.cloud._helpers._rfc3339_to_datetime(
                resource["cloneTime"]
            )


class Row(object):
    """A BigQuery row.

    Values can be accessed by position (index), by key like a dict,
    or as properties.

    Args:
        values (Sequence[object]): The row values
        field_to_index (Dict[str, int]):
            A mapping from schema field names to indexes
    """

    # Choose unusual field names to try to avoid conflict with schema fields.
    __slots__ = ("_xxx_values", "_xxx_field_to_index")

    def __init__(self, values, field_to_index) -> None:
        self._xxx_values = values
        self._xxx_field_to_index = field_to_index

    def values(self):
        """Return the values included in this row.

        Returns:
            Sequence[object]: A sequence of length ``len(row)``.
        """
        return copy.deepcopy(self._xxx_values)

    def keys(self) -> Iterable[str]:
        """Return the keys for using a row as a dict.

        Returns:
            Iterable[str]: The keys corresponding to the columns of a row

        Examples:

            >>> list(Row(('a', 'b'), {'x': 0, 'y': 1}).keys())
            ['x', 'y']
        """
        return self._xxx_field_to_index.keys()

    def items(self) -> Iterable[Tuple[str, Any]]:
        """Return items as ``(key, value)`` pairs.

        Returns:
            Iterable[Tuple[str, object]]:
                The ``(key, value)`` pairs representing this row.

        Examples:

            >>> list(Row(('a', 'b'), {'x': 0, 'y': 1}).items())
            [('x', 'a'), ('y', 'b')]
        """
        for key, index in self._xxx_field_to_index.items():
            yield (key, copy.deepcopy(self._xxx_values[index]))

    def get(self, key: str, default: Any = None) -> Any:
        """Return a value for key, with a default value if it does not exist.

        Args:
            key (str): The key of the column to access
            default (object):
                The default value to use if the key does not exist. (Defaults
                to :data:`None`.)

        Returns:
            object:
                The value associated with the provided key, or a default value.

        Examples:
            When the key exists, the value associated with it is returned.

            >>> Row(('a', 'b'), {'x': 0, 'y': 1}).get('x')
            'a'

            The default value is :data:`None` when the key does not exist.

            >>> Row(('a', 'b'), {'x': 0, 'y': 1}).get('z')
            None

            The default value can be overridden with the ``default`` parameter.

            >>> Row(('a', 'b'), {'x': 0, 'y': 1}).get('z', '')
            ''

            >>> Row(('a', 'b'), {'x': 0, 'y': 1}).get('z', default = '')
            ''
        """
        index = self._xxx_field_to_index.get(key)
        if index is None:
            return default
        return self._xxx_values[index]

    def __getattr__(self, name):
        value = self._xxx_field_to_index.get(name)
        if value is None:
            raise AttributeError("no row field {!r}".format(name))
        return self._xxx_values[value]

    def __len__(self):
        return len(self._xxx_values)

    def __getitem__(self, key):
        if isinstance(key, str):
            value = self._xxx_field_to_index.get(key)
            if value is None:
                raise KeyError("no row field {!r}".format(key))
            key = value
        return self._xxx_values[key]

    def __eq__(self, other):
        if not isinstance(other, Row):
            return NotImplemented
        return (
            self._xxx_values == other._xxx_values
            and self._xxx_field_to_index == other._xxx_field_to_index
        )

    def __ne__(self, other):
        return not self == other

    def __repr__(self):
        # sort field dict by value, for determinism
        items = sorted(self._xxx_field_to_index.items(), key=operator.itemgetter(1))
        f2i = "{" + ", ".join("%r: %d" % item for item in items) + "}"
        return "Row({}, {})".format(self._xxx_values, f2i)


class _NoopProgressBarQueue(object):
    """A fake Queue class that does nothing.

    This is used when there is no progress bar to send updates to.
    """

    def put_nowait(self, item):
        """Don't actually do anything with the item."""


class RowIterator(HTTPIterator):
    """A class for iterating through HTTP/JSON API row list responses.

    Args:
        client (Optional[google.cloud.bigquery.Client]):
            The API client instance. This should always be non-`None`, except for
            subclasses that do not use it, namely the ``_EmptyRowIterator``.
        api_request (Callable[google.cloud._http.JSONConnection.api_request]):
            The function to use to make API requests.
        path (str): The method path to query for the list of items.
        schema (Sequence[Union[ \
                :class:`~google.cloud.bigquery.schema.SchemaField`, \
                Mapping[str, Any] \
        ]]):
            The table's schema. If any item is a mapping, its content must be
            compatible with
            :meth:`~google.cloud.bigquery.schema.SchemaField.from_api_repr`.
        page_token (str): A token identifying a page in a result set to start
            fetching results from.
        max_results (Optional[int]): The maximum number of results to fetch.
        page_size (Optional[int]): The maximum number of rows in each page
            of results from this request. Non-positive values are ignored.
            Defaults to a sensible value set by the API.
        extra_params (Optional[Dict[str, object]]):
            Extra query string parameters for the API call.
        table (Optional[Union[ \
            google.cloud.bigquery.table.Table, \
            google.cloud.bigquery.table.TableReference, \
        ]]):
            The table which these rows belong to, or a reference to it. Used to
            call the BigQuery Storage API to fetch rows.
        selected_fields (Optional[Sequence[google.cloud.bigquery.schema.SchemaField]]):
            A subset of columns to select from this table.
        total_rows (Optional[int]):
            Total number of rows in the table.
        first_page_response (Optional[dict]):
            API response for the first page of results. These are returned when
            the first page is requested.
    """

    def __init__(
        self,
        client,
        api_request,
        path,
        schema,
        page_token=None,
        max_results=None,
        page_size=None,
        extra_params=None,
        table=None,
        selected_fields=None,
        total_rows=None,
        first_page_response=None,
        location: Optional[str] = None,
        job_id: Optional[str] = None,
        query_id: Optional[str] = None,
        project: Optional[str] = None,
        num_dml_affected_rows: Optional[int] = None,
    ):
        super(RowIterator, self).__init__(
            client,
            api_request,
            path,
            item_to_value=_item_to_row,
            items_key="rows",
            page_token=page_token,
            max_results=max_results,
            extra_params=extra_params,
            page_start=_rows_page_start,
            next_token="pageToken",
        )
        schema = _to_schema_fields(schema)
        self._field_to_index = _helpers._field_to_index_mapping(schema)
        self._page_size = page_size
        self._preserve_order = False
        self._schema = schema
        self._selected_fields = selected_fields
        self._table = table
        self._total_rows = total_rows
        self._first_page_response = first_page_response
        self._location = location
        self._job_id = job_id
        self._query_id = query_id
        self._project = project
        self._num_dml_affected_rows = num_dml_affected_rows

    @property
    def _billing_project(self) -> Optional[str]:
        """GCP Project ID where BQ API will bill to (if applicable)."""
        client = self.client
        return client.project if client is not None else None

    @property
    def job_id(self) -> Optional[str]:
        """ID of the query job (if applicable).

        To get the job metadata, call
        ``job = client.get_job(rows.job_id, location=rows.location)``.
        """
        return self._job_id

    @property
    def location(self) -> Optional[str]:
        """Location where the query executed (if applicable).

        See: https://cloud.google.com/bigquery/docs/locations
        """
        return self._location

    @property
    def num_dml_affected_rows(self) -> Optional[int]:
        """If this RowIterator is the result of a DML query, the number of
        rows that were affected.

        See:
        https://cloud.google.com/bigquery/docs/reference/rest/v2/jobs/query#body.QueryResponse.FIELDS.num_dml_affected_rows
        """
        return self._num_dml_affected_rows

    @property
    def project(self) -> Optional[str]:
        """GCP Project ID where these rows are read from."""
        return self._project

    @property
    def query_id(self) -> Optional[str]:
        """[Preview] ID of a completed query.

        This ID is auto-generated and not guaranteed to be populated.
        """
        return self._query_id

    def _is_almost_completely_cached(self):
        """Check if all results are completely cached.

        This is useful to know, because we can avoid alternative download
        mechanisms.
        """
        if (
            not hasattr(self, "_first_page_response")
            or self._first_page_response is None
        ):
            return False

        total_cached_rows = len(self._first_page_response.get(self._items_key, []))
        if self.max_results is not None and total_cached_rows >= self.max_results:
            return True

        if (
            self.next_page_token is None
            and self._first_page_response.get(self._next_token) is None
        ):
            return True

        if self._total_rows is not None:
            almost_completely = self._total_rows * ALMOST_COMPLETELY_CACHED_RATIO
            if total_cached_rows >= almost_completely:
                return True

        return False

    def _should_use_bqstorage(self, bqstorage_client, create_bqstorage_client):
        """Returns True if the BigQuery Storage API can be used.

        Returns:
            bool
                True if the BigQuery Storage client can be used or created.
        """
        using_bqstorage_api = bqstorage_client or create_bqstorage_client
        if not using_bqstorage_api:
            return False

        if self._table is None:
            return False

        # The developer has already started paging through results if
        # next_page_token is set.
        if hasattr(self, "next_page_token") and self.next_page_token is not None:
            return False

        if self._is_almost_completely_cached():
            return False

        if self.max_results is not None:
            return False

        try:
            _versions_helpers.BQ_STORAGE_VERSIONS.try_import(raise_if_error=True)
        except bq_exceptions.BigQueryStorageNotFoundError:
            warnings.warn(
                "BigQuery Storage module not found, fetch data with the REST "
                "endpoint instead."
            )
            return False
        except bq_exceptions.LegacyBigQueryStorageError as exc:
            warnings.warn(str(exc))
            return False

        return True

    def _get_next_page_response(self):
        """Requests the next page from the path provided.

        Returns:
            Dict[str, object]:
                The parsed JSON response of the next page's contents.
        """
        if self._first_page_response:
            rows = self._first_page_response.get(self._items_key, [])[
                : self.max_results
            ]
            response = {
                self._items_key: rows,
            }
            if self._next_token in self._first_page_response:
                response[self._next_token] = self._first_page_response[self._next_token]

            self._first_page_response = None
            return response

        params = self._get_query_params()
        if self._page_size is not None:
            if self.page_number and "startIndex" in params:
                del params["startIndex"]

        return self.api_request(
            method=self._HTTP_METHOD, path=self.path, query_params=params
        )

    @property
    def schema(self):
        """List[google.cloud.bigquery.schema.SchemaField]: The subset of
        columns to be read from the table."""
        return list(self._schema)

    @property
    def total_rows(self):
        """int: The total number of rows in the table or query results."""
        return self._total_rows

    def _maybe_warn_max_results(
        self,
        bqstorage_client: Optional["bigquery_storage.BigQueryReadClient"],
    ):
        """Issue a warning if BQ Storage client is not ``None`` with ``max_results`` set.

        This helper method should be used directly in the relevant top-level public
        methods, so that the warning is issued for the correct line in user code.

        Args:
            bqstorage_client:
                The BigQuery Storage client intended to use for downloading result rows.
        """
        if bqstorage_client is not None and self.max_results is not None:
            warnings.warn(
                "Cannot use bqstorage_client if max_results is set, "
                "reverting to fetching data with the REST endpoint.",
                stacklevel=3,
            )

    def _to_page_iterable(
        self, bqstorage_download, tabledata_list_download, bqstorage_client=None
    ):
        if not self._should_use_bqstorage(bqstorage_client, False):
            bqstorage_client = None

        result_pages = (
            bqstorage_download()
            if bqstorage_client is not None
            else tabledata_list_download()
        )
        yield from result_pages

    def to_arrow_iterable(
        self,
        bqstorage_client: Optional["bigquery_storage.BigQueryReadClient"] = None,
        max_queue_size: int = _pandas_helpers._MAX_QUEUE_SIZE_DEFAULT,  # type: ignore
        max_stream_count: Optional[int] = None,
    ) -> Iterator["pyarrow.RecordBatch"]:
        """[Beta] Create an iterable of class:`pyarrow.RecordBatch`, to process the table as a stream.

        Args:
            bqstorage_client (Optional[google.cloud.bigquery_storage_v1.BigQueryReadClient]):
                A BigQuery Storage API client. If supplied, use the faster
                BigQuery Storage API to fetch rows from BigQuery.

                This method requires the ``pyarrow`` and
                ``google-cloud-bigquery-storage`` libraries.

                This method only exposes a subset of the capabilities of the
                BigQuery Storage API. For full access to all features
                (projections, filters, snapshots) use the Storage API directly.

            max_queue_size (Optional[int]):
                The maximum number of result pages to hold in the internal queue when
                streaming query results over the BigQuery Storage API. Ignored if
                Storage API is not used.

                By default, the max queue size is set to the number of BQ Storage streams
                created by the server. If ``max_queue_size`` is :data:`None`, the queue
                size is infinite.

            max_stream_count (Optional[int]):
                The maximum number of parallel download streams when
                using BigQuery Storage API. Ignored if
                BigQuery Storage API is not used.

                This setting also has no effect if the query result
                is deterministically ordered with ORDER BY,
                in which case, the number of download stream is always 1.

                If set to 0 or None (the default), the number of download
                streams is determined by BigQuery the server. However, this behaviour
                can require a lot of memory to store temporary download result,
                especially with very large queries. In that case,
                setting this parameter value to a value > 0 can help
                reduce system resource consumption.

        Returns:
            pyarrow.RecordBatch:
                A generator of :class:`~pyarrow.RecordBatch`.

        .. versionadded:: 2.31.0
        """
        self._maybe_warn_max_results(bqstorage_client)

        bqstorage_download = functools.partial(
            _pandas_helpers.download_arrow_bqstorage,
            self._billing_project,
            self._table,
            bqstorage_client,
            preserve_order=self._preserve_order,
            selected_fields=self._selected_fields,
            max_queue_size=max_queue_size,
            max_stream_count=max_stream_count,
        )
        tabledata_list_download = functools.partial(
            _pandas_helpers.download_arrow_row_iterator, iter(self.pages), self.schema
        )
        return self._to_page_iterable(
            bqstorage_download,
            tabledata_list_download,
            bqstorage_client=bqstorage_client,
        )

    # If changing the signature of this method, make sure to apply the same
    # changes to job.QueryJob.to_arrow()
    def to_arrow(
        self,
        progress_bar_type: Optional[str] = None,
        bqstorage_client: Optional["bigquery_storage.BigQueryReadClient"] = None,
        create_bqstorage_client: bool = True,
    ) -> "pyarrow.Table":
        """[Beta] Create a class:`pyarrow.Table` by loading all pages of a
        table or query.

        Args:
            progress_bar_type (Optional[str]):
                If set, use the `tqdm <https://tqdm.github.io/>`_ library to
                display a progress bar while the data downloads. Install the
                ``tqdm`` package to use this feature.

                Possible values of ``progress_bar_type`` include:

                ``None``
                  No progress bar.
                ``'tqdm'``
                  Use the :func:`tqdm.tqdm` function to print a progress bar
                  to :data:`sys.stdout`.
                ``'tqdm_notebook'``
                  Use the :func:`tqdm.notebook.tqdm` function to display a
                  progress bar as a Jupyter notebook widget.
                ``'tqdm_gui'``
                  Use the :func:`tqdm.tqdm_gui` function to display a
                  progress bar as a graphical dialog box.
            bqstorage_client (Optional[google.cloud.bigquery_storage_v1.BigQueryReadClient]):
                A BigQuery Storage API client. If supplied, use the faster BigQuery
                Storage API to fetch rows from BigQuery. This API is a billable API.

                This method requires ``google-cloud-bigquery-storage`` library.

                This method only  exposes a subset of the capabilities of the
                BigQuery Storage API.  For full access to all features
                (projections, filters, snapshots) use the Storage API directly.
            create_bqstorage_client (Optional[bool]):
                If ``True`` (default), create a BigQuery Storage API client using
                the default API settings. The BigQuery Storage API is a faster way
                to fetch rows from BigQuery. See the ``bqstorage_client`` parameter
                for more information.

                This argument does nothing if ``bqstorage_client`` is supplied.

                .. versionadded:: 1.24.0

        Returns:
            pyarrow.Table
                A :class:`pyarrow.Table` populated with row data and column
                headers from the query results. The column headers are derived
                from the destination table's schema.

        Raises:
            ValueError: If the :mod:`pyarrow` library cannot be imported.


        .. versionadded:: 1.17.0
        """
        if pyarrow is None:
            raise ValueError(_NO_PYARROW_ERROR)

        self._maybe_warn_max_results(bqstorage_client)

        if not self._should_use_bqstorage(bqstorage_client, create_bqstorage_client):
            create_bqstorage_client = False
            bqstorage_client = None

        owns_bqstorage_client = False
        if not bqstorage_client and create_bqstorage_client:
            bqstorage_client = self.client._ensure_bqstorage_client()
            owns_bqstorage_client = bqstorage_client is not None

        try:
            progress_bar = get_progress_bar(
                progress_bar_type, "Downloading", self.total_rows, "rows"
            )

            record_batches = []
            for record_batch in self.to_arrow_iterable(
                bqstorage_client=bqstorage_client
            ):
                record_batches.append(record_batch)

                if progress_bar is not None:
                    # In some cases, the number of total rows is not populated
                    # until the first page of rows is fetched. Update the
                    # progress bar's total to keep an accurate count.
                    progress_bar.total = progress_bar.total or self.total_rows
                    progress_bar.update(record_batch.num_rows)

            if progress_bar is not None:
                # Indicate that the download has finished.
                progress_bar.close()
        finally:
            if owns_bqstorage_client:
                bqstorage_client._transport.grpc_channel.close()  # type: ignore

        if record_batches and bqstorage_client is not None:
            return pyarrow.Table.from_batches(record_batches)
        else:
            # No records (not record_batches), use schema based on BigQuery schema
            # **or**
            # we used the REST API (bqstorage_client is None),
            # which doesn't add arrow extension metadata, so we let
            # `bq_to_arrow_schema` do it.
            arrow_schema = _pandas_helpers.bq_to_arrow_schema(self._schema)
            return pyarrow.Table.from_batches(record_batches, schema=arrow_schema)

    def to_dataframe_iterable(
        self,
        bqstorage_client: Optional["bigquery_storage.BigQueryReadClient"] = None,
        dtypes: Optional[Dict[str, Any]] = None,
        max_queue_size: int = _pandas_helpers._MAX_QUEUE_SIZE_DEFAULT,  # type: ignore
        max_stream_count: Optional[int] = None,
    ) -> "pandas.DataFrame":
        """Create an iterable of pandas DataFrames, to process the table as a stream.

        Args:
            bqstorage_client (Optional[google.cloud.bigquery_storage_v1.BigQueryReadClient]):
                A BigQuery Storage API client. If supplied, use the faster
                BigQuery Storage API to fetch rows from BigQuery.

                This method requires ``google-cloud-bigquery-storage`` library.

                This method only exposes a subset of the capabilities of the
                BigQuery Storage API. For full access to all features
                (projections, filters, snapshots) use the Storage API directly.

            dtypes (Optional[Map[str, Union[str, pandas.Series.dtype]]]):
                A dictionary of column names pandas ``dtype``s. The provided
                ``dtype`` is used when constructing the series for the column
                specified. Otherwise, the default pandas behavior is used.

            max_queue_size (Optional[int]):
                The maximum number of result pages to hold in the internal queue when
                streaming query results over the BigQuery Storage API. Ignored if
                Storage API is not used.

                By default, the max queue size is set to the number of BQ Storage streams
                created by the server. If ``max_queue_size`` is :data:`None`, the queue
                size is infinite.

                .. versionadded:: 2.14.0

            max_stream_count (Optional[int]):
                The maximum number of parallel download streams when
                using BigQuery Storage API. Ignored if
                BigQuery Storage API is not used.

                This setting also has no effect if the query result
                is deterministically ordered with ORDER BY,
                in which case, the number of download stream is always 1.

                If set to 0 or None (the default), the number of download
                streams is determined by BigQuery the server. However, this behaviour
                can require a lot of memory to store temporary download result,
                especially with very large queries. In that case,
                setting this parameter value to a value > 0 can help
                reduce system resource consumption.

        Returns:
            pandas.DataFrame:
                A generator of :class:`~pandas.DataFrame`.

        Raises:
            ValueError:
                If the :mod:`pandas` library cannot be imported.
        """
        _pandas_helpers.verify_pandas_imports()

        if dtypes is None:
            dtypes = {}

        self._maybe_warn_max_results(bqstorage_client)

        column_names = [field.name for field in self._schema]
        bqstorage_download = functools.partial(
            _pandas_helpers.download_dataframe_bqstorage,
            self._billing_project,
            self._table,
            bqstorage_client,
            column_names,
            dtypes,
            preserve_order=self._preserve_order,
            selected_fields=self._selected_fields,
            max_queue_size=max_queue_size,
            max_stream_count=max_stream_count,
        )
        tabledata_list_download = functools.partial(
            _pandas_helpers.download_dataframe_row_iterator,
            iter(self.pages),
            self.schema,
            dtypes,
        )
        return self._to_page_iterable(
            bqstorage_download,
            tabledata_list_download,
            bqstorage_client=bqstorage_client,
        )

    # If changing the signature of this method, make sure to apply the same
    # changes to job.QueryJob.to_dataframe()
    def to_dataframe(
        self,
        bqstorage_client: Optional["bigquery_storage.BigQueryReadClient"] = None,
        dtypes: Optional[Dict[str, Any]] = None,
        progress_bar_type: Optional[str] = None,
        create_bqstorage_client: bool = True,
        geography_as_object: bool = False,
        bool_dtype: Union[Any, None] = DefaultPandasDTypes.BOOL_DTYPE,
        int_dtype: Union[Any, None] = DefaultPandasDTypes.INT_DTYPE,
        float_dtype: Union[Any, None] = None,
        string_dtype: Union[Any, None] = None,
        date_dtype: Union[Any, None] = DefaultPandasDTypes.DATE_DTYPE,
        datetime_dtype: Union[Any, None] = None,
        time_dtype: Union[Any, None] = DefaultPandasDTypes.TIME_DTYPE,
        timestamp_dtype: Union[Any, None] = None,
        range_date_dtype: Union[Any, None] = DefaultPandasDTypes.RANGE_DATE_DTYPE,
        range_datetime_dtype: Union[
            Any, None
        ] = DefaultPandasDTypes.RANGE_DATETIME_DTYPE,
        range_timestamp_dtype: Union[
            Any, None
        ] = DefaultPandasDTypes.RANGE_TIMESTAMP_DTYPE,
    ) -> "pandas.DataFrame":
        """Create a pandas DataFrame by loading all pages of a query.

        Args:
            bqstorage_client (Optional[google.cloud.bigquery_storage_v1.BigQueryReadClient]):
                A BigQuery Storage API client. If supplied, use the faster
                BigQuery Storage API to fetch rows from BigQuery.

                This method requires ``google-cloud-bigquery-storage`` library.

                This method only exposes a subset of the capabilities of the
                BigQuery Storage API. For full access to all features
                (projections, filters, snapshots) use the Storage API directly.

            dtypes (Optional[Map[str, Union[str, pandas.Series.dtype]]]):
                A dictionary of column names pandas ``dtype``s. The provided
                ``dtype`` is used when constructing the series for the column
                specified. Otherwise, the default pandas behavior is used.
            progress_bar_type (Optional[str]):
                If set, use the `tqdm <https://tqdm.github.io/>`_ library to
                display a progress bar while the data downloads. Install the
                ``tqdm`` package to use this feature.

                Possible values of ``progress_bar_type`` include:

                ``None``
                  No progress bar.
                ``'tqdm'``
                  Use the :func:`tqdm.tqdm` function to print a progress bar
                  to :data:`sys.stdout`.
                ``'tqdm_notebook'``
                  Use the :func:`tqdm.notebook.tqdm` function to display a
                  progress bar as a Jupyter notebook widget.
                ``'tqdm_gui'``
                  Use the :func:`tqdm.tqdm_gui` function to display a
                  progress bar as a graphical dialog box.

                .. versionadded:: 1.11.0

            create_bqstorage_client (Optional[bool]):
                If ``True`` (default), create a BigQuery Storage API client
                using the default API settings. The BigQuery Storage API
                is a faster way to fetch rows from BigQuery. See the
                ``bqstorage_client`` parameter for more information.

                This argument does nothing if ``bqstorage_client`` is supplied.

                .. versionadded:: 1.24.0

            geography_as_object (Optional[bool]):
                If ``True``, convert GEOGRAPHY data to :mod:`shapely`
                geometry objects. If ``False`` (default), don't cast
                geography data to :mod:`shapely` geometry objects.

                .. versionadded:: 2.24.0

            bool_dtype (Optional[pandas.Series.dtype, None]):
                If set, indicate a pandas ExtensionDtype (e.g. ``pandas.BooleanDtype()``)
                to convert BigQuery Boolean type, instead of relying on the default
                ``pandas.BooleanDtype()``. If you explicitly set the value to ``None``,
                then the data type will be ``numpy.dtype("bool")``. BigQuery Boolean
                type can be found at:
                https://cloud.google.com/bigquery/docs/reference/standard-sql/data-types#boolean_type

                .. versionadded:: 3.8.0

            int_dtype (Optional[pandas.Series.dtype, None]):
                If set, indicate a pandas ExtensionDtype (e.g. ``pandas.Int64Dtype()``)
                to convert BigQuery Integer types, instead of relying on the default
                ``pandas.Int64Dtype()``. If you explicitly set the value to ``None``,
                then the data type will be ``numpy.dtype("int64")``. A list of BigQuery
                Integer types can be found at:
                https://cloud.google.com/bigquery/docs/reference/standard-sql/data-types#integer_types

                .. versionadded:: 3.8.0

            float_dtype (Optional[pandas.Series.dtype, None]):
                If set, indicate a pandas ExtensionDtype (e.g. ``pandas.Float32Dtype()``)
                to convert BigQuery Float type, instead of relying on the default
                ``numpy.dtype("float64")``. If you explicitly set the value to ``None``,
                then the data type will be ``numpy.dtype("float64")``. BigQuery Float
                type can be found at:
                https://cloud.google.com/bigquery/docs/reference/standard-sql/data-types#floating_point_types

                .. versionadded:: 3.8.0

            string_dtype (Optional[pandas.Series.dtype, None]):
                If set, indicate a pandas ExtensionDtype (e.g. ``pandas.StringDtype()``) to
                convert BigQuery String type, instead of relying on the default
                ``numpy.dtype("object")``. If you explicitly set the value to ``None``,
                then the data type will be ``numpy.dtype("object")``. BigQuery String
                type can be found at:
                https://cloud.google.com/bigquery/docs/reference/standard-sql/data-types#string_type

                .. versionadded:: 3.8.0

            date_dtype (Optional[pandas.Series.dtype, None]):
                If set, indicate a pandas ExtensionDtype (e.g.
                ``pandas.ArrowDtype(pyarrow.date32())``) to convert BigQuery Date
                type, instead of relying on the default ``db_dtypes.DateDtype()``.
                If you explicitly set the value to ``None``, then the data type will be
                ``numpy.dtype("datetime64[ns]")`` or ``object`` if out of bound. BigQuery
                Date type can be found at:
                https://cloud.google.com/bigquery/docs/reference/standard-sql/data-types#date_type

                .. versionadded:: 3.10.0

            datetime_dtype (Optional[pandas.Series.dtype, None]):
                If set, indicate a pandas ExtensionDtype (e.g.
                ``pandas.ArrowDtype(pyarrow.timestamp("us"))``) to convert BigQuery Datetime
                type, instead of relying on the default ``numpy.dtype("datetime64[ns]``.
                If you explicitly set the value to ``None``, then the data type will be
                ``numpy.dtype("datetime64[ns]")`` or ``object`` if out of bound. BigQuery
                Datetime type can be found at:
                https://cloud.google.com/bigquery/docs/reference/standard-sql/data-types#datetime_type

                .. versionadded:: 3.10.0

            time_dtype (Optional[pandas.Series.dtype, None]):
                If set, indicate a pandas ExtensionDtype (e.g.
                ``pandas.ArrowDtype(pyarrow.time64("us"))``) to convert BigQuery Time
                type, instead of relying on the default ``db_dtypes.TimeDtype()``.
                If you explicitly set the value to ``None``, then the data type will be
                ``numpy.dtype("object")``. BigQuery Time type can be found at:
                https://cloud.google.com/bigquery/docs/reference/standard-sql/data-types#time_type

                .. versionadded:: 3.10.0

            timestamp_dtype (Optional[pandas.Series.dtype, None]):
                If set, indicate a pandas ExtensionDtype (e.g.
                ``pandas.ArrowDtype(pyarrow.timestamp("us", tz="UTC"))``) to convert BigQuery Timestamp
                type, instead of relying on the default ``numpy.dtype("datetime64[ns, UTC]")``.
                If you explicitly set the value to ``None``, then the data type will be
                ``numpy.dtype("datetime64[ns, UTC]")`` or ``object`` if out of bound. BigQuery
                Datetime type can be found at:
                https://cloud.google.com/bigquery/docs/reference/standard-sql/data-types#timestamp_type

                .. versionadded:: 3.10.0

            range_date_dtype (Optional[pandas.Series.dtype, None]):
                If set, indicate a pandas ExtensionDtype, such as:

                .. code-block:: python

                    pandas.ArrowDtype(pyarrow.struct(
                        [("start", pyarrow.date32()), ("end", pyarrow.date32())]
                    ))

                to convert BigQuery RANGE<DATE> type, instead of relying on
                the default ``object``. If you explicitly set the value to
                ``None``, the data type will be ``object``. BigQuery Range type
                can be found at:
                https://cloud.google.com/bigquery/docs/reference/standard-sql/data-types#range_type

                .. versionadded:: 3.21.0

            range_datetime_dtype (Optional[pandas.Series.dtype, None]):
                If set, indicate a pandas ExtensionDtype, such as:

                .. code-block:: python

                    pandas.ArrowDtype(pyarrow.struct(
                        [
                            ("start", pyarrow.timestamp("us")),
                            ("end", pyarrow.timestamp("us")),
                        ]
                    ))

                to convert BigQuery RANGE<DATETIME> type, instead of relying on
                the default ``object``. If you explicitly set the value to
                ``None``, the data type will be ``object``. BigQuery Range type
                can be found at:
                https://cloud.google.com/bigquery/docs/reference/standard-sql/data-types#range_type

                .. versionadded:: 3.21.0

            range_timestamp_dtype (Optional[pandas.Series.dtype, None]):
                If set, indicate a pandas ExtensionDtype, such as:

                .. code-block:: python

                    pandas.ArrowDtype(pyarrow.struct(
                        [
                            ("start", pyarrow.timestamp("us", tz="UTC")),
                            ("end", pyarrow.timestamp("us", tz="UTC")),
                        ]
                    ))

                to convert BigQuery RANGE<TIMESTAMP> type, instead of relying
                on the default ``object``. If you explicitly set the value to
                ``None``, the data type will be ``object``. BigQuery Range type
                can be found at:
                https://cloud.google.com/bigquery/docs/reference/standard-sql/data-types#range_type

                .. versionadded:: 3.21.0

        Returns:
            pandas.DataFrame:
                A :class:`~pandas.DataFrame` populated with row data and column
                headers from the query results. The column headers are derived
                from the destination table's schema.

        Raises:
            ValueError:
                If the :mod:`pandas` library cannot be imported, or
                the :mod:`google.cloud.bigquery_storage_v1` module is
                required but cannot be imported.  Also if
                `geography_as_object` is `True`, but the
                :mod:`shapely` library cannot be imported. Also if
                `bool_dtype`, `int_dtype` or other dtype parameters
                is not supported dtype.

        """
        _pandas_helpers.verify_pandas_imports()

        if geography_as_object and shapely is None:
            raise ValueError(_NO_SHAPELY_ERROR)

        if bool_dtype is DefaultPandasDTypes.BOOL_DTYPE:
            bool_dtype = pandas.BooleanDtype()

        if int_dtype is DefaultPandasDTypes.INT_DTYPE:
            int_dtype = pandas.Int64Dtype()

        if time_dtype is DefaultPandasDTypes.TIME_DTYPE:
            time_dtype = db_dtypes.TimeDtype()

        if range_date_dtype is DefaultPandasDTypes.RANGE_DATE_DTYPE:
            if _versions_helpers.SUPPORTS_RANGE_PYARROW:
                range_date_dtype = pandas.ArrowDtype(
                    pyarrow.struct(
                        [("start", pyarrow.date32()), ("end", pyarrow.date32())]
                    )
                )
            else:
                warnings.warn(_RANGE_PYARROW_WARNING)
                range_date_dtype = None

        if range_datetime_dtype is DefaultPandasDTypes.RANGE_DATETIME_DTYPE:
            if _versions_helpers.SUPPORTS_RANGE_PYARROW:
                range_datetime_dtype = pandas.ArrowDtype(
                    pyarrow.struct(
                        [
                            ("start", pyarrow.timestamp("us")),
                            ("end", pyarrow.timestamp("us")),
                        ]
                    )
                )
            else:
                warnings.warn(_RANGE_PYARROW_WARNING)
                range_datetime_dtype = None

        if range_timestamp_dtype is DefaultPandasDTypes.RANGE_TIMESTAMP_DTYPE:
            if _versions_helpers.SUPPORTS_RANGE_PYARROW:
                range_timestamp_dtype = pandas.ArrowDtype(
                    pyarrow.struct(
                        [
                            ("start", pyarrow.timestamp("us", tz="UTC")),
                            ("end", pyarrow.timestamp("us", tz="UTC")),
                        ]
                    )
                )
            else:
                warnings.warn(_RANGE_PYARROW_WARNING)
                range_timestamp_dtype = None

        if bool_dtype is not None and not hasattr(bool_dtype, "__from_arrow__"):
            raise ValueError("bool_dtype", _NO_SUPPORTED_DTYPE)

        if int_dtype is not None and not hasattr(int_dtype, "__from_arrow__"):
            raise ValueError("int_dtype", _NO_SUPPORTED_DTYPE)

        if float_dtype is not None and not hasattr(float_dtype, "__from_arrow__"):
            raise ValueError("float_dtype", _NO_SUPPORTED_DTYPE)

        if string_dtype is not None and not hasattr(string_dtype, "__from_arrow__"):
            raise ValueError("string_dtype", _NO_SUPPORTED_DTYPE)

        if (
            date_dtype is not None
            and date_dtype is not DefaultPandasDTypes.DATE_DTYPE
            and not hasattr(date_dtype, "__from_arrow__")
        ):
            raise ValueError("date_dtype", _NO_SUPPORTED_DTYPE)

        if datetime_dtype is not None and not hasattr(datetime_dtype, "__from_arrow__"):
            raise ValueError("datetime_dtype", _NO_SUPPORTED_DTYPE)

        if time_dtype is not None and not hasattr(time_dtype, "__from_arrow__"):
            raise ValueError("time_dtype", _NO_SUPPORTED_DTYPE)

        if timestamp_dtype is not None and not hasattr(
            timestamp_dtype, "__from_arrow__"
        ):
            raise ValueError("timestamp_dtype", _NO_SUPPORTED_DTYPE)

        if dtypes is None:
            dtypes = {}

        self._maybe_warn_max_results(bqstorage_client)

        if not self._should_use_bqstorage(bqstorage_client, create_bqstorage_client):
            create_bqstorage_client = False
            bqstorage_client = None

        record_batch = self.to_arrow(
            progress_bar_type=progress_bar_type,
            bqstorage_client=bqstorage_client,
            create_bqstorage_client=create_bqstorage_client,
        )

        # Default date dtype is `db_dtypes.DateDtype()` that could cause out of bounds error,
        # when pyarrow converts date values to nanosecond precision. To avoid the error, we
        # set the date_as_object parameter to True, if necessary.
        date_as_object = False
        if date_dtype is DefaultPandasDTypes.DATE_DTYPE:
            date_dtype = db_dtypes.DateDtype()
            date_as_object = not all(
                self.__can_cast_timestamp_ns(col)
                for col in record_batch
                # Type can be date32 or date64 (plus units).
                # See: https://arrow.apache.org/docs/python/api/datatypes.html
                if pyarrow.types.is_date(col.type)
            )

        timestamp_as_object = False
        if datetime_dtype is None and timestamp_dtype is None:
            timestamp_as_object = not all(
                self.__can_cast_timestamp_ns(col)
                for col in record_batch
                # Type can be datetime and timestamp (plus units and time zone).
                # See: https://arrow.apache.org/docs/python/api/datatypes.html
                if pyarrow.types.is_timestamp(col.type)
            )

        if len(record_batch) > 0:
            df = record_batch.to_pandas(
                date_as_object=date_as_object,
                timestamp_as_object=timestamp_as_object,
                integer_object_nulls=True,
                types_mapper=_pandas_helpers.default_types_mapper(
                    date_as_object=date_as_object,
                    bool_dtype=bool_dtype,
                    int_dtype=int_dtype,
                    float_dtype=float_dtype,
                    string_dtype=string_dtype,
                    date_dtype=date_dtype,
                    datetime_dtype=datetime_dtype,
                    time_dtype=time_dtype,
                    timestamp_dtype=timestamp_dtype,
                    range_date_dtype=range_date_dtype,
                    range_datetime_dtype=range_datetime_dtype,
                    range_timestamp_dtype=range_timestamp_dtype,
                ),
            )
        else:
            # Avoid "ValueError: need at least one array to concatenate" on
            # older versions of pandas when converting empty RecordBatch to
            # DataFrame. See: https://github.com/pandas-dev/pandas/issues/41241
            df = pandas.DataFrame([], columns=record_batch.schema.names)

        for column in dtypes:
            df[column] = pandas.Series(df[column], dtype=dtypes[column], copy=False)

        if geography_as_object:
            for field in self.schema:
                if field.field_type.upper() == "GEOGRAPHY" and field.mode != "REPEATED":
                    df[field.name] = df[field.name].dropna().apply(_read_wkt)

        return df

    @staticmethod
    def __can_cast_timestamp_ns(column):
        try:
            column.cast("timestamp[ns]")
        except pyarrow.lib.ArrowInvalid:
            return False
        else:
            return True

    # If changing the signature of this method, make sure to apply the same
    # changes to job.QueryJob.to_geodataframe()
    def to_geodataframe(
        self,
        bqstorage_client: Optional["bigquery_storage.BigQueryReadClient"] = None,
        dtypes: Optional[Dict[str, Any]] = None,
        progress_bar_type: Optional[str] = None,
        create_bqstorage_client: bool = True,
        geography_column: Optional[str] = None,
    ) -> "geopandas.GeoDataFrame":
        """Create a GeoPandas GeoDataFrame by loading all pages of a query.

        Args:
            bqstorage_client (Optional[google.cloud.bigquery_storage_v1.BigQueryReadClient]):
                A BigQuery Storage API client. If supplied, use the faster
                BigQuery Storage API to fetch rows from BigQuery.

                This method requires the ``pyarrow`` and
                ``google-cloud-bigquery-storage`` libraries.

                This method only exposes a subset of the capabilities of the
                BigQuery Storage API. For full access to all features
                (projections, filters, snapshots) use the Storage API directly.

            dtypes (Optional[Map[str, Union[str, pandas.Series.dtype]]]):
                A dictionary of column names pandas ``dtype``s. The provided
                ``dtype`` is used when constructing the series for the column
                specified. Otherwise, the default pandas behavior is used.
            progress_bar_type (Optional[str]):
                If set, use the `tqdm <https://tqdm.github.io/>`_ library to
                display a progress bar while the data downloads. Install the
                ``tqdm`` package to use this feature.

                Possible values of ``progress_bar_type`` include:

                ``None``
                  No progress bar.
                ``'tqdm'``
                  Use the :func:`tqdm.tqdm` function to print a progress bar
                  to :data:`sys.stdout`.
                ``'tqdm_notebook'``
                  Use the :func:`tqdm.notebook.tqdm` function to display a
                  progress bar as a Jupyter notebook widget.
                ``'tqdm_gui'``
                  Use the :func:`tqdm.tqdm_gui` function to display a
                  progress bar as a graphical dialog box.

            create_bqstorage_client (Optional[bool]):
                If ``True`` (default), create a BigQuery Storage API client
                using the default API settings. The BigQuery Storage API
                is a faster way to fetch rows from BigQuery. See the
                ``bqstorage_client`` parameter for more information.

                This argument does nothing if ``bqstorage_client`` is supplied.

            geography_column (Optional[str]):
                If there are more than one GEOGRAPHY column,
                identifies which one to use to construct a geopandas
                GeoDataFrame.  This option can be ommitted if there's
                only one GEOGRAPHY column.

        Returns:
            geopandas.GeoDataFrame:
                A :class:`geopandas.GeoDataFrame` populated with row
                data and column headers from the query results. The
                column headers are derived from the destination
                table's schema.

        Raises:
            ValueError:
                If the :mod:`geopandas` library cannot be imported, or the
                :mod:`google.cloud.bigquery_storage_v1` module is
                required but cannot be imported.

        .. versionadded:: 2.24.0
        """
        if geopandas is None:
            raise ValueError(_NO_GEOPANDAS_ERROR)

        geography_columns = set(
            field.name
            for field in self.schema
            if field.field_type.upper() == "GEOGRAPHY"
        )
        if not geography_columns:
            raise TypeError(
                "There must be at least one GEOGRAPHY column"
                " to create a GeoDataFrame"
            )

        if geography_column:
            if geography_column not in geography_columns:
                raise ValueError(
                    f"The given geography column, {geography_column}, doesn't name"
                    f" a GEOGRAPHY column in the result."
                )
        elif len(geography_columns) == 1:
            [geography_column] = geography_columns
        else:
            raise ValueError(
                "There is more than one GEOGRAPHY column in the result. "
                "The geography_column argument must be used to specify which "
                "one to use to create a GeoDataFrame"
            )

        df = self.to_dataframe(
            bqstorage_client,
            dtypes,
            progress_bar_type,
            create_bqstorage_client,
            geography_as_object=True,
        )

        return geopandas.GeoDataFrame(
            df, crs=_COORDINATE_REFERENCE_SYSTEM, geometry=geography_column
        )


class _EmptyRowIterator(RowIterator):
    """An empty row iterator.

    This class prevents API requests when there are no rows to fetch or rows
    are impossible to fetch, such as with query results for DDL CREATE VIEW
    statements.
    """

    schema = ()
    pages = ()
    total_rows = 0

    def __init__(
        self, client=None, api_request=None, path=None, schema=(), *args, **kwargs
    ):
        super().__init__(
            client=client,
            api_request=api_request,
            path=path,
            schema=schema,
            *args,
            **kwargs,
        )

    def to_arrow(
        self,
        progress_bar_type=None,
        bqstorage_client=None,
        create_bqstorage_client=True,
    ) -> "pyarrow.Table":
        """[Beta] Create an empty class:`pyarrow.Table`.

        Args:
            progress_bar_type (str): Ignored. Added for compatibility with RowIterator.
            bqstorage_client (Any): Ignored. Added for compatibility with RowIterator.
            create_bqstorage_client (bool): Ignored. Added for compatibility with RowIterator.

        Returns:
            pyarrow.Table: An empty :class:`pyarrow.Table`.
        """
        if pyarrow is None:
            raise ValueError(_NO_PYARROW_ERROR)
        return pyarrow.Table.from_arrays(())

    def to_dataframe(
        self,
        bqstorage_client=None,
        dtypes=None,
        progress_bar_type=None,
        create_bqstorage_client=True,
        geography_as_object=False,
        bool_dtype=None,
        int_dtype=None,
        float_dtype=None,
        string_dtype=None,
        date_dtype=None,
        datetime_dtype=None,
        time_dtype=None,
        timestamp_dtype=None,
        range_date_dtype=None,
        range_datetime_dtype=None,
        range_timestamp_dtype=None,
    ) -> "pandas.DataFrame":
        """Create an empty dataframe.

        Args:
            bqstorage_client (Any): Ignored. Added for compatibility with RowIterator.
            dtypes (Any): Ignored. Added for compatibility with RowIterator.
            progress_bar_type (Any): Ignored. Added for compatibility with RowIterator.
            create_bqstorage_client (bool): Ignored. Added for compatibility with RowIterator.
            geography_as_object (bool): Ignored. Added for compatibility with RowIterator.
            bool_dtype (Any): Ignored. Added for compatibility with RowIterator.
            int_dtype (Any): Ignored. Added for compatibility with RowIterator.
            float_dtype (Any): Ignored. Added for compatibility with RowIterator.
            string_dtype (Any): Ignored. Added for compatibility with RowIterator.
            date_dtype (Any): Ignored. Added for compatibility with RowIterator.
            datetime_dtype (Any): Ignored. Added for compatibility with RowIterator.
            time_dtype (Any): Ignored. Added for compatibility with RowIterator.
            timestamp_dtype (Any): Ignored. Added for compatibility with RowIterator.
            range_date_dtype (Any): Ignored. Added for compatibility with RowIterator.
            range_datetime_dtype (Any): Ignored. Added for compatibility with RowIterator.
            range_timestamp_dtype (Any): Ignored. Added for compatibility with RowIterator.

        Returns:
            pandas.DataFrame: An empty :class:`~pandas.DataFrame`.
        """
        _pandas_helpers.verify_pandas_imports()
        return pandas.DataFrame()

    def to_geodataframe(
        self,
        bqstorage_client=None,
        dtypes=None,
        progress_bar_type=None,
        create_bqstorage_client=True,
        geography_column: Optional[str] = None,
    ) -> "pandas.DataFrame":
        """Create an empty dataframe.

        Args:
            bqstorage_client (Any): Ignored. Added for compatibility with RowIterator.
            dtypes (Any): Ignored. Added for compatibility with RowIterator.
            progress_bar_type (Any): Ignored. Added for compatibility with RowIterator.
            create_bqstorage_client (bool): Ignored. Added for compatibility with RowIterator.
            geography_column (str): Ignored. Added for compatibility with RowIterator.

        Returns:
            pandas.DataFrame: An empty :class:`~pandas.DataFrame`.
        """
        if geopandas is None:
            raise ValueError(_NO_GEOPANDAS_ERROR)

        # Since an empty GeoDataFrame has no geometry column, we do not CRS on it,
        # because that's deprecated.
        return geopandas.GeoDataFrame()

    def to_dataframe_iterable(
        self,
        bqstorage_client: Optional["bigquery_storage.BigQueryReadClient"] = None,
        dtypes: Optional[Dict[str, Any]] = None,
        max_queue_size: Optional[int] = None,
        max_stream_count: Optional[int] = None,
    ) -> Iterator["pandas.DataFrame"]:
        """Create an iterable of pandas DataFrames, to process the table as a stream.

        .. versionadded:: 2.21.0

        Args:
            bqstorage_client:
                Ignored. Added for compatibility with RowIterator.

            dtypes (Optional[Map[str, Union[str, pandas.Series.dtype]]]):
                Ignored. Added for compatibility with RowIterator.

            max_queue_size:
                Ignored. Added for compatibility with RowIterator.

            max_stream_count:
                Ignored. Added for compatibility with RowIterator.

        Returns:
            An iterator yielding a single empty :class:`~pandas.DataFrame`.

        Raises:
            ValueError:
                If the :mod:`pandas` library cannot be imported.
        """
        _pandas_helpers.verify_pandas_imports()
        return iter((pandas.DataFrame(),))

    def to_arrow_iterable(
        self,
        bqstorage_client: Optional["bigquery_storage.BigQueryReadClient"] = None,
        max_queue_size: Optional[int] = None,
        max_stream_count: Optional[int] = None,
    ) -> Iterator["pyarrow.RecordBatch"]:
        """Create an iterable of pandas DataFrames, to process the table as a stream.

        .. versionadded:: 2.31.0

        Args:
            bqstorage_client:
                Ignored. Added for compatibility with RowIterator.

            max_queue_size:
                Ignored. Added for compatibility with RowIterator.

            max_stream_count:
                Ignored. Added for compatibility with RowIterator.

        Returns:
            An iterator yielding a single empty :class:`~pyarrow.RecordBatch`.
        """
        return iter((pyarrow.record_batch([]),))

    def __iter__(self):
        return iter(())


class PartitionRange(object):
    """Definition of the ranges for range partitioning.

    .. note::
        **Beta**. The integer range partitioning feature is in a pre-release
        state and might change or have limited support.

    Args:
        start (Optional[int]):
            Sets the
            :attr:`~google.cloud.bigquery.table.PartitionRange.start`
            property.
        end (Optional[int]):
            Sets the
            :attr:`~google.cloud.bigquery.table.PartitionRange.end`
            property.
        interval (Optional[int]):
            Sets the
            :attr:`~google.cloud.bigquery.table.PartitionRange.interval`
            property.
        _properties (Optional[dict]):
            Private. Used to construct object from API resource.
    """

    def __init__(self, start=None, end=None, interval=None, _properties=None) -> None:
        if _properties is None:
            _properties = {}
        self._properties = _properties

        if start is not None:
            self.start = start
        if end is not None:
            self.end = end
        if interval is not None:
            self.interval = interval

    @property
    def start(self):
        """int: The start of range partitioning, inclusive."""
        return _helpers._int_or_none(self._properties.get("start"))

    @start.setter
    def start(self, value):
        self._properties["start"] = _helpers._str_or_none(value)

    @property
    def end(self):
        """int: The end of range partitioning, exclusive."""
        return _helpers._int_or_none(self._properties.get("end"))

    @end.setter
    def end(self, value):
        self._properties["end"] = _helpers._str_or_none(value)

    @property
    def interval(self):
        """int: The width of each interval."""
        return _helpers._int_or_none(self._properties.get("interval"))

    @interval.setter
    def interval(self, value):
        self._properties["interval"] = _helpers._str_or_none(value)

    def _key(self):
        return tuple(sorted(self._properties.items()))

    def __eq__(self, other):
        if not isinstance(other, PartitionRange):
            return NotImplemented
        return self._key() == other._key()

    def __ne__(self, other):
        return not self == other

    def __repr__(self):
        key_vals = ["{}={}".format(key, val) for key, val in self._key()]
        return "PartitionRange({})".format(", ".join(key_vals))


class RangePartitioning(object):
    """Range-based partitioning configuration for a table.

    .. note::
        **Beta**. The integer range partitioning feature is in a pre-release
        state and might change or have limited support.

    Args:
        range_ (Optional[google.cloud.bigquery.table.PartitionRange]):
            Sets the
            :attr:`google.cloud.bigquery.table.RangePartitioning.range_`
            property.
        field (Optional[str]):
            Sets the
            :attr:`google.cloud.bigquery.table.RangePartitioning.field`
            property.
        _properties (Optional[dict]):
            Private. Used to construct object from API resource.
    """

    def __init__(self, range_=None, field=None, _properties=None) -> None:
        if _properties is None:
            _properties = {}
        self._properties: Dict[str, Any] = _properties

        if range_ is not None:
            self.range_ = range_
        if field is not None:
            self.field = field

    # Trailing underscore to prevent conflict with built-in range() function.
    @property
    def range_(self):
        """google.cloud.bigquery.table.PartitionRange: Defines the
        ranges for range partitioning.

        Raises:
            ValueError:
                If the value is not a :class:`PartitionRange`.
        """
        range_properties = self._properties.setdefault("range", {})
        return PartitionRange(_properties=range_properties)

    @range_.setter
    def range_(self, value):
        if not isinstance(value, PartitionRange):
            raise ValueError("Expected a PartitionRange, but got {}.".format(value))
        self._properties["range"] = value._properties

    @property
    def field(self):
        """str: The table is partitioned by this field.

        The field must be a top-level ``NULLABLE`` / ``REQUIRED`` field. The
        only supported type is ``INTEGER`` / ``INT64``.
        """
        return self._properties.get("field")

    @field.setter
    def field(self, value):
        self._properties["field"] = value

    def _key(self):
        return (("field", self.field), ("range_", self.range_))

    def __eq__(self, other):
        if not isinstance(other, RangePartitioning):
            return NotImplemented
        return self._key() == other._key()

    def __ne__(self, other):
        return not self == other

    def __repr__(self):
        key_vals = ["{}={}".format(key, repr(val)) for key, val in self._key()]
        return "RangePartitioning({})".format(", ".join(key_vals))


class TimePartitioningType(object):
    """Specifies the type of time partitioning to perform."""

    DAY = "DAY"
    """str: Generates one partition per day."""

    HOUR = "HOUR"
    """str: Generates one partition per hour."""

    MONTH = "MONTH"
    """str: Generates one partition per month."""

    YEAR = "YEAR"
    """str: Generates one partition per year."""


class TimePartitioning(object):
    """Configures time-based partitioning for a table.

    Args:
        type_ (Optional[google.cloud.bigquery.table.TimePartitioningType]):
            Specifies the type of time partitioning to perform. Defaults to
            :attr:`~google.cloud.bigquery.table.TimePartitioningType.DAY`.

            Supported values are:

            * :attr:`~google.cloud.bigquery.table.TimePartitioningType.HOUR`
            * :attr:`~google.cloud.bigquery.table.TimePartitioningType.DAY`
            * :attr:`~google.cloud.bigquery.table.TimePartitioningType.MONTH`
            * :attr:`~google.cloud.bigquery.table.TimePartitioningType.YEAR`

        field (Optional[str]):
            If set, the table is partitioned by this field. If not set, the
            table is partitioned by pseudo column ``_PARTITIONTIME``. The field
            must be a top-level ``TIMESTAMP``, ``DATETIME``, or ``DATE``
            field. Its mode must be ``NULLABLE`` or ``REQUIRED``.

            See the `time-unit column-partitioned tables guide
            <https://cloud.google.com/bigquery/docs/creating-column-partitions>`_
            in the BigQuery documentation.
        expiration_ms(Optional[int]):
            Number of milliseconds for which to keep the storage for a
            partition.
        require_partition_filter (Optional[bool]):
            DEPRECATED: Use
            :attr:`~google.cloud.bigquery.table.Table.require_partition_filter`,
            instead.
    """

    def __init__(
        self, type_=None, field=None, expiration_ms=None, require_partition_filter=None
    ) -> None:
        self._properties: Dict[str, Any] = {}
        if type_ is None:
            self.type_ = TimePartitioningType.DAY
        else:
            self.type_ = type_
        if field is not None:
            self.field = field
        if expiration_ms is not None:
            self.expiration_ms = expiration_ms
        if require_partition_filter is not None:
            self.require_partition_filter = require_partition_filter

    @property
    def type_(self):
        """google.cloud.bigquery.table.TimePartitioningType: The type of time
        partitioning to use.
        """
        return self._properties.get("type")

    @type_.setter
    def type_(self, value):
        self._properties["type"] = value

    @property
    def field(self):
        """str: Field in the table to use for partitioning"""
        return self._properties.get("field")

    @field.setter
    def field(self, value):
        self._properties["field"] = value

    @property
    def expiration_ms(self):
        """int: Number of milliseconds to keep the storage for a partition."""
        return _helpers._int_or_none(self._properties.get("expirationMs"))

    @expiration_ms.setter
    def expiration_ms(self, value):
        if value is not None:
            # Allow explicitly setting the expiration to None.
            value = str(value)
        self._properties["expirationMs"] = value

    @property
    def require_partition_filter(self):
        """bool: Specifies whether partition filters are required for queries

        DEPRECATED: Use
        :attr:`~google.cloud.bigquery.table.Table.require_partition_filter`,
        instead.
        """
        warnings.warn(
            (
                "TimePartitioning.require_partition_filter will be removed in "
                "future versions. Please use Table.require_partition_filter "
                "instead."
            ),
            PendingDeprecationWarning,
            stacklevel=2,
        )
        return self._properties.get("requirePartitionFilter")

    @require_partition_filter.setter
    def require_partition_filter(self, value):
        warnings.warn(
            (
                "TimePartitioning.require_partition_filter will be removed in "
                "future versions. Please use Table.require_partition_filter "
                "instead."
            ),
            PendingDeprecationWarning,
            stacklevel=2,
        )
        self._properties["requirePartitionFilter"] = value

    @classmethod
    def from_api_repr(cls, api_repr: dict) -> "TimePartitioning":
        """Return a :class:`TimePartitioning` object deserialized from a dict.

        This method creates a new ``TimePartitioning`` instance that points to
        the ``api_repr`` parameter as its internal properties dict. This means
        that when a ``TimePartitioning`` instance is stored as a property of
        another object, any changes made at the higher level will also appear
        here::

            >>> time_partitioning = TimePartitioning()
            >>> table.time_partitioning = time_partitioning
            >>> table.time_partitioning.field = 'timecolumn'
            >>> time_partitioning.field
            'timecolumn'

        Args:
            api_repr (Mapping[str, str]):
                The serialized representation of the TimePartitioning, such as
                what is output by :meth:`to_api_repr`.

        Returns:
            google.cloud.bigquery.table.TimePartitioning:
                The ``TimePartitioning`` object.
        """
        instance = cls()
        instance._properties = api_repr
        return instance

    def to_api_repr(self) -> dict:
        """Return a dictionary representing this object.

        This method returns the properties dict of the ``TimePartitioning``
        instance rather than making a copy. This means that when a
        ``TimePartitioning`` instance is stored as a property of another
        object, any changes made at the higher level will also appear here.

        Returns:
            dict:
                A dictionary representing the TimePartitioning object in
                serialized form.
        """
        return self._properties

    def _key(self):
        # because we are only "renaming" top level keys shallow copy is sufficient here.
        properties = self._properties.copy()
        # calling repr for non built-in type objects.
        properties["type_"] = repr(properties.pop("type"))
        if "field" in properties:
            # calling repr for non built-in type objects.
            properties["field"] = repr(properties["field"])
        if "requirePartitionFilter" in properties:
            properties["require_partition_filter"] = properties.pop(
                "requirePartitionFilter"
            )
        if "expirationMs" in properties:
            properties["expiration_ms"] = properties.pop("expirationMs")
        return tuple(sorted(properties.items()))

    def __eq__(self, other):
        if not isinstance(other, TimePartitioning):
            return NotImplemented
        return self._key() == other._key()

    def __ne__(self, other):
        return not self == other

    def __hash__(self):
        return hash(self._key())

    def __repr__(self):
        key_vals = ["{}={}".format(key, val) for key, val in self._key()]
        return "TimePartitioning({})".format(",".join(key_vals))


class PrimaryKey:
    """Represents the primary key constraint on a table's columns.

    Args:
        columns: The columns that are composed of the primary key constraint.
    """

    def __init__(self, columns: List[str]):
        self.columns = columns

    def __eq__(self, other):
        if not isinstance(other, PrimaryKey):
            raise TypeError("The value provided is not a BigQuery PrimaryKey.")
        return self.columns == other.columns


class ColumnReference:
    """The pair of the foreign key column and primary key column.

    Args:
        referencing_column: The column that composes the foreign key.
        referenced_column: The column in the primary key that are referenced by the referencingColumn.
    """

    def __init__(self, referencing_column: str, referenced_column: str):
        self.referencing_column = referencing_column
        self.referenced_column = referenced_column

    def __eq__(self, other):
        if not isinstance(other, ColumnReference):
            raise TypeError("The value provided is not a BigQuery ColumnReference.")
        return (
            self.referencing_column == other.referencing_column
            and self.referenced_column == other.referenced_column
        )


class ForeignKey:
    """Represents a foreign key constraint on a table's columns.

    Args:
        name: Set only if the foreign key constraint is named.
        referenced_table: The table that holds the primary key and is referenced by this foreign key.
        column_references: The columns that compose the foreign key.
    """

    def __init__(
        self,
        name: str,
        referenced_table: TableReference,
        column_references: List[ColumnReference],
    ):
        self.name = name
        self.referenced_table = referenced_table
        self.column_references = column_references

    def __eq__(self, other):
        if not isinstance(other, ForeignKey):
            raise TypeError("The value provided is not a BigQuery ForeignKey.")
        return (
            self.name == other.name
            and self.referenced_table == other.referenced_table
            and self.column_references == other.column_references
        )

    @classmethod
    def from_api_repr(cls, api_repr: Dict[str, Any]) -> "ForeignKey":
        """Create an instance from API representation."""
        return cls(
            name=api_repr["name"],
            referenced_table=TableReference.from_api_repr(api_repr["referencedTable"]),
            column_references=[
                ColumnReference(
                    column_reference_resource["referencingColumn"],
                    column_reference_resource["referencedColumn"],
                )
                for column_reference_resource in api_repr["columnReferences"]
            ],
        )


class TableConstraints:
    """The TableConstraints defines the primary key and foreign key.

    Args:
        primary_key:
            Represents a primary key constraint on a table's columns. Present only if the table
            has a primary key. The primary key is not enforced.
        foreign_keys:
            Present only if the table has a foreign key. The foreign key is not enforced.

    """

    def __init__(
        self,
        primary_key: Optional[PrimaryKey],
        foreign_keys: Optional[List[ForeignKey]],
    ):
        self.primary_key = primary_key
        self.foreign_keys = foreign_keys

    @classmethod
    def from_api_repr(cls, resource: Dict[str, Any]) -> "TableConstraints":
        """Create an instance from API representation."""
        primary_key = None
        if "primaryKey" in resource:
            primary_key = PrimaryKey(resource["primaryKey"]["columns"])

        foreign_keys = None
        if "foreignKeys" in resource:
            foreign_keys = [
                ForeignKey.from_api_repr(foreign_key_resource)
                for foreign_key_resource in resource["foreignKeys"]
            ]
        return cls(primary_key, foreign_keys)


def _item_to_row(iterator, resource):
    """Convert a JSON row to the native object.

    .. note::

        This assumes that the ``schema`` attribute has been
        added to the iterator after being created, which
        should be done by the caller.

    Args:
        iterator (google.api_core.page_iterator.Iterator): The iterator that is currently in use.
        resource (Dict): An item to be converted to a row.

    Returns:
        google.cloud.bigquery.table.Row: The next row in the page.
    """
    return Row(
        _helpers._row_tuple_from_json(resource, iterator.schema),
        iterator._field_to_index,
    )


def _row_iterator_page_columns(schema, response):
    """Make a generator of all the columns in a page from tabledata.list.

    This enables creating a :class:`pandas.DataFrame` and other
    column-oriented data structures such as :class:`pyarrow.RecordBatch`
    """
    columns = []
    rows = response.get("rows", [])

    def get_column_data(field_index, field):
        for row in rows:
            yield _helpers._field_from_json(row["f"][field_index]["v"], field)

    for field_index, field in enumerate(schema):
        columns.append(get_column_data(field_index, field))

    return columns


# pylint: disable=unused-argument
def _rows_page_start(iterator, page, response):
    """Grab total rows when :class:`~google.cloud.iterator.Page` starts.

    Args:
        iterator (google.api_core.page_iterator.Iterator): The iterator that is currently in use.
        page (google.api_core.page_iterator.Page): The page that was just created.
        response (Dict): The JSON API response for a page of rows in a table.
    """
    # Make a (lazy) copy of the page in column-oriented format for use in data
    # science packages.
    page._columns = _row_iterator_page_columns(iterator._schema, response)

    total_rows = response.get("totalRows")
    # Don't reset total_rows if it's not present in the next API response.
    if total_rows is not None:
        iterator._total_rows = int(total_rows)


# pylint: enable=unused-argument


def _table_arg_to_table_ref(value, default_project=None) -> TableReference:
    """Helper to convert a string or Table to TableReference.

    This function keeps TableReference and other kinds of objects unchanged.
    """
    if isinstance(value, str):
        value = TableReference.from_string(value, default_project=default_project)
    if isinstance(value, (Table, TableListItem)):
        value = value.reference
    return value


def _table_arg_to_table(value, default_project=None) -> Table:
    """Helper to convert a string or TableReference to a Table.

    This function keeps Table and other kinds of objects unchanged.
    """
    if isinstance(value, str):
        value = TableReference.from_string(value, default_project=default_project)
    if isinstance(value, TableReference):
        value = Table(value)
    if isinstance(value, TableListItem):
        newvalue = Table(value.reference)
        newvalue._properties = value._properties
        value = newvalue

    return value<|MERGE_RESOLUTION|>--- conflicted
+++ resolved
@@ -409,11 +409,8 @@
         "view_query": "view",
         "require_partition_filter": "requirePartitionFilter",
         "table_constraints": "tableConstraints",
-<<<<<<< HEAD
         "external_catalog_table_options": "externalCatalogTableOptions",
-=======
         "max_staleness": "maxStaleness",
->>>>>>> 40529de9
     }
 
     def __init__(self, table_ref, schema=None) -> None:
