# Copyright 2016 Google LLC
#
# Licensed under the Apache License, Version 2.0 (the "License");
# you may not use this file except in compliance with the License.
# You may obtain a copy of the License at
#
#     http://www.apache.org/licenses/LICENSE-2.0
#
# Unless required by applicable law or agreed to in writing, software
# distributed under the License is distributed on an "AS IS" BASIS,
# WITHOUT WARRANTIES OR CONDITIONS OF ANY KIND, either express or implied.
# See the License for the specific language governing permissions and
# limitations under the License.

from __future__ import absolute_import

from functools import wraps
import pathlib
import os
import re
import shutil
import nox
import time


MYPY_VERSION = "mypy==1.6.1"
PYTYPE_VERSION = "pytype==2024.9.13"
BLACK_VERSION = "black==23.7.0"
BLACK_PATHS = (
    "benchmark",
    "docs",
    "google",
    "samples",
    "samples/tests",
    "tests",
    "noxfile.py",
    "setup.py",
)

DEFAULT_PYTHON_VERSION = "3.10"
SYSTEM_TEST_PYTHON_VERSIONS = ["3.9", "3.12", "3.13"]  # oldest, two most recent
UNIT_TEST_PYTHON_VERSIONS = ["3.9", "3.12", "3.13"]  # oldest, two most recent
CURRENT_DIRECTORY = pathlib.Path(__file__).parent.absolute()


def _calculate_duration(func):
    """This decorator prints the execution time for the decorated function."""

    @wraps(func)
    def wrapper(*args, **kwargs):
        start = time.monotonic()
        result = func(*args, **kwargs)
        end = time.monotonic()
        total_seconds = round(end - start)
        hours = total_seconds // 3600  # Integer division to get hours
        remaining_seconds = total_seconds % 3600  # Modulo to find remaining seconds
        minutes = remaining_seconds // 60
        seconds = remaining_seconds % 60
        human_time = f"{hours:}:{minutes:0>2}:{seconds:0>2}"
        print(f"Session ran in {total_seconds} seconds ({human_time})")
        return result

    return wrapper


# 'docfx' is excluded since it only needs to run in 'docs-presubmit'
nox.options.sessions = [
    "unit_noextras",
    "unit",
    "system",
    "snippets",
    "cover",
    "lint",
    "lint_setup_py",
    "blacken",
    "mypy",
    "mypy_samples",
    "pytype",
    "docs",
]


def default(session, install_extras=True):
    """Default unit test session.

    This is intended to be run **without** an interpreter set, so
    that the current ``python`` (on the ``PATH``) or the version of
    Python corresponding to the ``nox`` binary the ``PATH`` can
    run the tests.
    """

    constraints_path = str(
        CURRENT_DIRECTORY / "testing" / f"constraints-{session.python}.txt"
    )

    # Install all test dependencies, then install local packages in-place.
    session.install(
        "pytest",
        "google-cloud-testutils",
        "pytest-cov",
        "freezegun",
        "-c",
        constraints_path,
    )

    # Testing two highest versions with extras
    if install_extras and session.python in UNIT_TEST_PYTHON_VERSIONS[-2:]:
        install_target = ".[bqstorage,ipywidgets,pandas,tqdm,opentelemetry]"
    elif install_extras:
        install_target = ".[all]"
    else:
        install_target = "."
    session.install("-e", install_target, "-c", constraints_path)
    session.run("python", "-m", "pip", "freeze")

    # Run py.test against the unit tests.
    session.run(
        "py.test",
        "--quiet",
        "-W default::PendingDeprecationWarning",
        "--cov=google/cloud/bigquery",
        "--cov=tests/unit",
        "--cov-append",
        "--cov-config=.coveragerc",
        "--cov-report=",
        "--cov-fail-under=0",
        os.path.join("tests", "unit"),
        *session.posargs,
    )


@nox.session(python=UNIT_TEST_PYTHON_VERSIONS)
@_calculate_duration
def unit(session):
    """Run the unit test suite."""

    default(session)


# Testing lowest and highest with no extras
@nox.session(python=[UNIT_TEST_PYTHON_VERSIONS[0], UNIT_TEST_PYTHON_VERSIONS[-1]])
@_calculate_duration
def unit_noextras(session):
    """Run the unit test suite."""

    # Install optional dependencies that are out-of-date to see that
    # we fail gracefully.
    # https://github.com/googleapis/python-bigquery/issues/933
    #
    # We only install this extra package on one of the two Python versions
    # so that it continues to be an optional dependency.
    # https://github.com/googleapis/python-bigquery/issues/1877
    if session.python == UNIT_TEST_PYTHON_VERSIONS[0]:
        session.install("pyarrow==5.0.0")

    default(session, install_extras=False)


@nox.session(python=DEFAULT_PYTHON_VERSION)
@_calculate_duration
def mypy(session):
    """Run type checks with mypy."""

    session.install("-e", ".[all]")
    session.install(MYPY_VERSION)

    # Just install the dependencies' type info directly, since "mypy --install-types"
    # might require an additional pass.
    session.install(
        "types-protobuf",
        "types-python-dateutil",
        "types-requests",
        "types-setuptools",
    )
    session.run("mypy", "-p", "google", "--show-traceback")


@nox.session(python=DEFAULT_PYTHON_VERSION)
@_calculate_duration
def pytype(session):
    """Run type checks with pytype."""
    # An indirect dependecy attrs==21.1.0 breaks the check, and installing a less
    # recent version avoids the error until a possibly better fix is found.
    # https://github.com/googleapis/python-bigquery/issues/655

    session.install("attrs==20.3.0")
    session.install("-e", ".[all]")
    session.install(PYTYPE_VERSION)
    # See https://github.com/google/pytype/issues/464
    session.run("pytype", "-P", ".", "google/cloud/bigquery")


@nox.session(python=SYSTEM_TEST_PYTHON_VERSIONS)
@_calculate_duration
def system(session):
    """Run the system test suite."""

    constraints_path = str(
        CURRENT_DIRECTORY / "testing" / f"constraints-{session.python}.txt"
    )

    # Sanity check: Only run system tests if the environment variable is set.
    if not os.environ.get("GOOGLE_APPLICATION_CREDENTIALS", ""):
        session.skip("Credentials must be set via environment variable.")

    # Use pre-release gRPC for system tests.
    # Exclude version 1.49.0rc1 which has a known issue.
    # See https://github.com/grpc/grpc/pull/30642
    session.install("--pre", "grpcio!=1.49.0rc1", "-c", constraints_path)

    # Install all test dependencies, then install local packages in place.
    session.install(
        "pytest", "psutil", "google-cloud-testutils", "-c", constraints_path
    )
    if os.environ.get("GOOGLE_API_USE_CLIENT_CERTIFICATE", "") == "true":
        # mTLS test requires pyopenssl and latest google-cloud-storage
        session.install("google-cloud-storage", "pyopenssl")
    else:
        session.install("google-cloud-storage", "-c", constraints_path)

    # Data Catalog needed for the column ACL test with a real Policy Tag.
    session.install("google-cloud-datacatalog", "-c", constraints_path)

    # Resource Manager needed for test with a real Resource Tag.
    session.install("google-cloud-resource-manager", "-c", constraints_path)

<<<<<<< HEAD
    if session.python in ["3.12", "3.13"]:  # two most recent
=======
    if session.python in ["3.11", "3.12"]:
>>>>>>> d4070ca2
        extras = "[bqstorage,ipywidgets,pandas,tqdm,opentelemetry]"
    else:
        extras = "[all]"
    session.install("-e", f".{extras}", "-c", constraints_path)

    # print versions of all dependencies
    session.run("python", "-m", "pip", "freeze")

    # Run py.test against the system tests.
    session.run(
        "py.test",
        "--quiet",
        "-W default::PendingDeprecationWarning",
        os.path.join("tests", "system"),
        *session.posargs,
    )


@nox.session(python=DEFAULT_PYTHON_VERSION)
@_calculate_duration
def mypy_samples(session):
    """Run type checks with mypy."""

    session.install("pytest")
    for requirements_path in CURRENT_DIRECTORY.glob("samples/*/requirements.txt"):
        session.install("-r", str(requirements_path))
    session.install(MYPY_VERSION)

    # requirements.txt might include this package. Install from source so that
    # we can author samples with unreleased features.
    session.install("-e", ".[all]")

    # Just install the dependencies' type info directly, since "mypy --install-types"
    # might require an additional pass.
    session.install(
        "types-mock",
        "types-pytz",
        "types-protobuf!=4.24.0.20240106",  # This version causes an error: 'Module "google.oauth2" has no attribute "service_account"'
        "types-python-dateutil",
        "types-requests",
        "types-setuptools",
    )

    session.run(
        "mypy",
        "--config-file",
        str(CURRENT_DIRECTORY / "samples" / "mypy.ini"),
        "--no-incremental",  # Required by warn-unused-configs from mypy.ini to work
        "samples/",
    )


@nox.session(python=SYSTEM_TEST_PYTHON_VERSIONS)
@_calculate_duration
def snippets(session):
    """Run the snippets test suite."""

    constraints_path = str(
        CURRENT_DIRECTORY / "testing" / f"constraints-{session.python}.txt"
    )

    # Install all test dependencies, then install local packages in place.
    session.install("pytest", "google-cloud-testutils", "-c", constraints_path)
    session.install("google-cloud-storage", "-c", constraints_path)
    session.install("grpcio", "-c", constraints_path)

    # Testing snippets against two most recent versions
    if session.python in UNIT_TEST_PYTHON_VERSIONS[-2:]:
        extras = "[bqstorage,ipywidgets,pandas,tqdm,opentelemetry]"
    else:
        extras = "[all]"
    session.install("-e", f".{extras}", "-c", constraints_path)

    # Run py.test against the snippets tests.
    # Skip tests in samples/snippets, as those are run in a different session
    # using the nox config from that directory.
    session.run("py.test", os.path.join("docs", "snippets.py"), *session.posargs)
    session.run(
        "py.test",
        "samples",
        "-W default::PendingDeprecationWarning",
        "--ignore=samples/desktopapp",
        "--ignore=samples/magics",
        "--ignore=samples/geography",
        "--ignore=samples/notebooks",
        "--ignore=samples/snippets",
        *session.posargs,
    )


@nox.session(python=DEFAULT_PYTHON_VERSION)
@_calculate_duration
def cover(session):
    """Run the final coverage report.

    This outputs the coverage report aggregating coverage from the unit
    test runs (not system test runs), and then erases coverage data.
    """

    session.install("coverage", "pytest-cov")
    session.run("coverage", "report", "--show-missing", "--fail-under=100")
    session.run("coverage", "erase")


@nox.session(python=SYSTEM_TEST_PYTHON_VERSIONS)
@_calculate_duration
def prerelease_deps(session):
    """Run all tests with prerelease versions of dependencies installed.

    https://github.com/googleapis/python-bigquery/issues/95
    """
    # PyArrow prerelease packages are published to an alternative PyPI host.
    # https://arrow.apache.org/docs/python/install.html#installing-nightly-packages
    session.install(
        "--extra-index-url",
        "https://pypi.fury.io/arrow-nightlies/",
        "--prefer-binary",
        "--pre",
        "--upgrade",
        "pyarrow",
    )
    session.install(
        "--pre",
        "--upgrade",
        "IPython",
        "ipykernel",
        "ipywidgets",
        "tqdm",
        "git+https://github.com/pypa/packaging.git",
        "pandas",
    )

    session.install(
        "--pre",
        "--upgrade",
        "google-api-core",
        "google-cloud-bigquery-storage",
        "google-cloud-core",
        "google-resumable-media",
        # Exclude version 1.49.0rc1 which has a known issue. See https://github.com/grpc/grpc/pull/30642
        "grpcio!=1.49.0rc1",
    )
    session.install(
        "freezegun",
        "google-cloud-datacatalog",
        "google-cloud-resource-manager",
        "google-cloud-storage",
        "google-cloud-testutils",
        "psutil",
        "pytest",
        "pytest-cov",
    )

    # Because we test minimum dependency versions on the minimum Python
    # version, the first version we test with in the unit tests sessions has a
    # constraints file containing all dependencies and extras.
    with open(
        CURRENT_DIRECTORY
        / "testing"
        / f"constraints-{UNIT_TEST_PYTHON_VERSIONS[0]}.txt",
        encoding="utf-8",
    ) as constraints_file:
        constraints_text = constraints_file.read()

    # Ignore leading whitespace and comment lines.
    deps = [
        match.group(1)
        for match in re.finditer(
            r"^\s*(\S+)(?===\S+)", constraints_text, flags=re.MULTILINE
        )
    ]

    # We use --no-deps to ensure that pre-release versions aren't overwritten
    # by the version ranges in setup.py.
    session.install(*deps)
    session.install("--no-deps", "-e", ".[all]")

    # Print out prerelease package versions.
    session.run("python", "-c", "import grpc; print(grpc.__version__)")
    session.run("python", "-c", "import pandas; print(pandas.__version__)")
    session.run("python", "-c", "import pyarrow; print(pyarrow.__version__)")
    session.run("python", "-m", "pip", "freeze")

    # Run all tests, except a few samples tests which require extra dependencies.
    session.run(
        "py.test",
        "tests/unit",
        "-W default::PendingDeprecationWarning",
    )

    session.run(
        "py.test",
        "tests/system",
        "-W default::PendingDeprecationWarning",
    )

    session.run(
        "py.test",
        "samples/tests",
        "-W default::PendingDeprecationWarning",
    )


@nox.session(python=DEFAULT_PYTHON_VERSION)
@_calculate_duration
def lint(session):
    """Run linters.

    Returns a failure if the linters find linting errors or sufficiently
    serious code quality issues.
    """

    session.install("flake8", BLACK_VERSION)
    session.install("-e", ".")
    session.run("flake8", os.path.join("google", "cloud", "bigquery"))
    session.run("flake8", "tests")
    session.run("flake8", os.path.join("docs", "samples"))
    session.run("flake8", os.path.join("docs", "snippets.py"))
    session.run("flake8", "benchmark")
    session.run("black", "--check", *BLACK_PATHS)


@nox.session(python=DEFAULT_PYTHON_VERSION)
@_calculate_duration
def lint_setup_py(session):
    """Verify that setup.py is valid (including RST check)."""

    session.install("docutils", "Pygments")
    session.run("python", "setup.py", "check", "--restructuredtext", "--strict")


@nox.session(python=DEFAULT_PYTHON_VERSION)
@_calculate_duration
def blacken(session):
    """Run black.
    Format code to uniform standard.
    """

    session.install(BLACK_VERSION)
    session.run("black", *BLACK_PATHS)


@nox.session(python="3.10")
@_calculate_duration
def docs(session):
    """Build the docs."""

    session.install(
        # We need to pin to specific versions of the `sphinxcontrib-*` packages
        # which still support sphinx 4.x.
        # See https://github.com/googleapis/sphinx-docfx-yaml/issues/344
        # and https://github.com/googleapis/sphinx-docfx-yaml/issues/345.
        "sphinxcontrib-applehelp==1.0.4",
        "sphinxcontrib-devhelp==1.0.2",
        "sphinxcontrib-htmlhelp==2.0.1",
        "sphinxcontrib-qthelp==1.0.3",
        "sphinxcontrib-serializinghtml==1.1.5",
        "sphinx==4.5.0",
        "alabaster",
        "recommonmark",
    )
    session.install("google-cloud-storage")
    session.install("-e", ".[all]")

    shutil.rmtree(os.path.join("docs", "_build"), ignore_errors=True)
    session.run(
        "sphinx-build",
        "-W",  # warnings as errors
        "-T",  # show full traceback on exception
        "-N",  # no colors
        "-b",
        "html",
        "-d",
        os.path.join("docs", "_build", "doctrees", ""),
        os.path.join("docs", ""),
        os.path.join("docs", "_build", "html", ""),
    )


@nox.session(python="3.10")
@_calculate_duration
def docfx(session):
    """Build the docfx yaml files for this library."""

    session.install("-e", ".")
    session.install(
        # We need to pin to specific versions of the `sphinxcontrib-*` packages
        # which still support sphinx 4.x.
        # See https://github.com/googleapis/sphinx-docfx-yaml/issues/344
        # and https://github.com/googleapis/sphinx-docfx-yaml/issues/345.
        "sphinxcontrib-applehelp==1.0.4",
        "sphinxcontrib-devhelp==1.0.2",
        "sphinxcontrib-htmlhelp==2.0.1",
        "sphinxcontrib-qthelp==1.0.3",
        "sphinxcontrib-serializinghtml==1.1.5",
        "gcp-sphinx-docfx-yaml",
        "alabaster",
        "recommonmark",
    )

    shutil.rmtree(os.path.join("docs", "_build"), ignore_errors=True)
    session.run(
        "sphinx-build",
        "-T",  # show full traceback on exception
        "-N",  # no colors
        "-D",
        (
            "extensions=sphinx.ext.autodoc,"
            "sphinx.ext.autosummary,"
            "docfx_yaml.extension,"
            "sphinx.ext.intersphinx,"
            "sphinx.ext.coverage,"
            "sphinx.ext.napoleon,"
            "sphinx.ext.todo,"
            "sphinx.ext.viewcode,"
            "recommonmark"
        ),
        "-b",
        "html",
        "-d",
        os.path.join("docs", "_build", "doctrees", ""),
        os.path.join("docs", ""),
        os.path.join("docs", "_build", "html", ""),
    )<|MERGE_RESOLUTION|>--- conflicted
+++ resolved
@@ -224,11 +224,7 @@
     # Resource Manager needed for test with a real Resource Tag.
     session.install("google-cloud-resource-manager", "-c", constraints_path)
 
-<<<<<<< HEAD
-    if session.python in ["3.12", "3.13"]:  # two most recent
-=======
-    if session.python in ["3.11", "3.12"]:
->>>>>>> d4070ca2
+    if session.python in SYSTEM_TEST_PYTHON_VERSIONS[-2]:  # two most recent
         extras = "[bqstorage,ipywidgets,pandas,tqdm,opentelemetry]"
     else:
         extras = "[all]"
