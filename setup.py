--- conflicted
+++ resolved
@@ -22,15 +22,15 @@
 
 name = "google-cloud-bigquery"
 description = "Google BigQuery API client library"
-<<<<<<< HEAD
+
+
+package_root = os.path.abspath(os.path.dirname(__file__))
 
 version = {}
-with open("google/cloud/bigquery/version.py") as fp:
+with open(os.path.join(package_root, "google/cloud/bigquery/version.py")) as fp:
     exec(fp.read(), version)
 version = version["__version__"]
-=======
-version = "2.1.0"
->>>>>>> 1a4dc12e
+
 # Should be one of:
 # 'Development Status :: 3 - Alpha'
 # 'Development Status :: 4 - Beta'
