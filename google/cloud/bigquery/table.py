--- conflicted
+++ resolved
@@ -44,14 +44,6 @@
     shapely = None
 else:
     _read_wkt = shapely.geos.WKTReader(shapely.geos.lgeos).read
-<<<<<<< HEAD
-=======
-
-try:
-    import pyarrow
-except ImportError:  # pragma: NO COVER
-    pyarrow = None
->>>>>>> c6cf0f74
 
 import google.api_core.exceptions
 from google.api_core.page_iterator import HTTPIterator
@@ -71,10 +63,6 @@
     # they are not None, avoiding false "no attribute" errors.
     import pandas
     import geopandas
-<<<<<<< HEAD
-=======
-    import pyarrow
->>>>>>> c6cf0f74
     from google.cloud import bigquery_storage
     from google.cloud.bigquery.dataset import DatasetReference
 
@@ -90,13 +78,6 @@
 _NO_SHAPELY_ERROR = (
     "The shapely library is not installed, please install "
     "shapely to use the geography_as_object option."
-<<<<<<< HEAD
-=======
-)
-_NO_PYARROW_ERROR = (
-    "The pyarrow library is not installed, please install "
-    "pyarrow to use the to_arrow() function."
->>>>>>> c6cf0f74
 )
 
 _TABLE_HAS_NO_SCHEMA = 'Table has no schema:  call "client.get_table()"'
@@ -139,7 +120,6 @@
 
 class _TableBase:
     """Base class for Table-related classes with common functionality."""
-<<<<<<< HEAD
 
     _PROPERTY_TO_API_FIELD = {
         "dataset_id": ["tableReference", "datasetId"],
@@ -200,10 +180,8 @@
     https://cloud.google.com/bigquery/docs/reference/rest/v2/tables#tablereference
 
     Args:
-        dataset_ref:
-            A pointer to the dataset
-        table_id:
-            The ID of the table
+        dataset_ref: A pointer to the dataset
+        table_id: The ID of the table
     """
 
     _PROPERTY_TO_API_FIELD = {
@@ -215,81 +193,6 @@
     def __init__(self, dataset_ref: "DatasetReference", table_id: str):
         self._properties = {}
 
-=======
-
-    _PROPERTY_TO_API_FIELD = {
-        "dataset_id": ["tableReference", "datasetId"],
-        "project": ["tableReference", "projectId"],
-        "table_id": ["tableReference", "tableId"],
-    }
-
-    def __init__(self):
-        self._properties = {}
-
-    @property
-    def project(self) -> str:
-        """Project bound to the table."""
-        return _helpers._get_sub_prop(
-            self._properties, self._PROPERTY_TO_API_FIELD["project"]
-        )
-
-    @property
-    def dataset_id(self) -> str:
-        """ID of dataset containing the table."""
-        return _helpers._get_sub_prop(
-            self._properties, self._PROPERTY_TO_API_FIELD["dataset_id"]
-        )
-
-    @property
-    def table_id(self) -> str:
-        """The table ID."""
-        return _helpers._get_sub_prop(
-            self._properties, self._PROPERTY_TO_API_FIELD["table_id"]
-        )
-
-    @property
-    def path(self) -> str:
-        """URL path for the table's APIs."""
-        return (
-            f"/projects/{self.project}/datasets/{self.dataset_id}"
-            f"/tables/{self.table_id}"
-        )
-
-    def __eq__(self, other):
-        if isinstance(other, _TableBase):
-            return (
-                self.project == other.project
-                and self.dataset_id == other.dataset_id
-                and self.table_id == other.table_id
-            )
-        else:
-            return NotImplemented
-
-    def __hash__(self):
-        return hash((self.project, self.dataset_id, self.table_id))
-
-
-class TableReference(_TableBase):
-    """TableReferences are pointers to tables.
-
-    See
-    https://cloud.google.com/bigquery/docs/reference/rest/v2/tables#tablereference
-
-    Args:
-        dataset_ref: A pointer to the dataset
-        table_id: The ID of the table
-    """
-
-    _PROPERTY_TO_API_FIELD = {
-        "dataset_id": "datasetId",
-        "project": "projectId",
-        "table_id": "tableId",
-    }
-
-    def __init__(self, dataset_ref: "DatasetReference", table_id: str):
-        self._properties = {}
-
->>>>>>> c6cf0f74
         _helpers._set_sub_prop(
             self._properties,
             self._PROPERTY_TO_API_FIELD["project"],
@@ -1639,20 +1542,6 @@
             return False
 
         if self.max_results is not None:
-<<<<<<< HEAD
-=======
-            return False
-
-        try:
-            from google.cloud import bigquery_storage  # noqa: F401
-        except ImportError:
-            return False
-
-        try:
-            _helpers.BQ_STORAGE_VERSIONS.verify_version()
-        except LegacyBigQueryStorageError as exc:
-            warnings.warn(str(exc))
->>>>>>> c6cf0f74
             return False
 
         return True
