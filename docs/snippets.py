--- conflicted
+++ resolved
@@ -584,176 +584,6 @@
     # [END bigquery_grant_view_access]
 
 
-<<<<<<< HEAD
-=======
-def test_load_table_from_uri_autodetect(client, to_delete, capsys):
-    """Load table from a GCS URI using various formats and auto-detected schema
-    Each file format has its own tested load from URI sample. Because most of
-    the code is common for autodetect, append, and truncate, this sample
-    includes snippets for all supported formats but only calls a single load
-    job.
-    This code snippet is made up of shared code, then format-specific code,
-    followed by more shared code. Note that only the last format in the
-    format-specific code section will be tested in this test.
-    """
-    dataset_id = "load_table_from_uri_auto_{}".format(_millis())
-    project = client.project
-    dataset_ref = bigquery.DatasetReference(project, dataset_id)
-    dataset = bigquery.Dataset(dataset_ref)
-    client.create_dataset(dataset)
-    to_delete.append(dataset)
-
-    # Shared code
-    # [START bigquery_load_table_gcs_csv_autodetect]
-    # [START bigquery_load_table_gcs_json_autodetect]
-    # from google.cloud import bigquery
-    # client = bigquery.Client()
-    # dataset_id = 'my_dataset'
-
-    dataset_ref = bigquery.DatasetReference(project, dataset_id)
-    job_config = bigquery.LoadJobConfig()
-    job_config.autodetect = True
-    # [END bigquery_load_table_gcs_csv_autodetect]
-    # [END bigquery_load_table_gcs_json_autodetect]
-
-    # Format-specific code
-    # [START bigquery_load_table_gcs_csv_autodetect]
-    job_config.skip_leading_rows = 1
-    # The source format defaults to CSV, so the line below is optional.
-    job_config.source_format = bigquery.SourceFormat.CSV
-    uri = "gs://cloud-samples-data/bigquery/us-states/us-states.csv"
-    # [END bigquery_load_table_gcs_csv_autodetect]
-    # unset csv-specific attribute
-    del job_config._properties["load"]["skipLeadingRows"]
-
-    # [START bigquery_load_table_gcs_json_autodetect]
-    job_config.source_format = bigquery.SourceFormat.NEWLINE_DELIMITED_JSON
-    uri = "gs://cloud-samples-data/bigquery/us-states/us-states.json"
-    # [END bigquery_load_table_gcs_json_autodetect]
-
-    # Shared code
-    # [START bigquery_load_table_gcs_csv_autodetect]
-    # [START bigquery_load_table_gcs_json_autodetect]
-    load_job = client.load_table_from_uri(
-        uri, dataset_ref.table("us_states"), job_config=job_config
-    )  # API request
-    print("Starting job {}".format(load_job.job_id))
-
-    load_job.result()  # Waits for table load to complete.
-    print("Job finished.")
-
-    destination_table = client.get_table(dataset_ref.table("us_states"))
-    print("Loaded {} rows.".format(destination_table.num_rows))
-    # [END bigquery_load_table_gcs_csv_autodetect]
-    # [END bigquery_load_table_gcs_json_autodetect]
-
-    out, _ = capsys.readouterr()
-    assert "Loaded 50 rows." in out
-
-
-def test_load_table_from_uri_truncate(client, to_delete, capsys):
-    """Replaces table data with data from a GCS URI using various formats
-    Each file format has its own tested load from URI sample. Because most of
-    the code is common for autodetect, append, and truncate, this sample
-    includes snippets for all supported formats but only calls a single load
-    job.
-    This code snippet is made up of shared code, then format-specific code,
-    followed by more shared code. Note that only the last format in the
-    format-specific code section will be tested in this test.
-    """
-    dataset_id = "load_table_from_uri_trunc_{}".format(_millis())
-    project = client.project
-    dataset_ref = bigquery.DatasetReference(project, dataset_id)
-    dataset = bigquery.Dataset(dataset_ref)
-    client.create_dataset(dataset)
-    to_delete.append(dataset)
-
-    job_config = bigquery.LoadJobConfig()
-    job_config.schema = [
-        bigquery.SchemaField("name", "STRING"),
-        bigquery.SchemaField("post_abbr", "STRING"),
-    ]
-    table_ref = dataset.table("us_states")
-    body = six.BytesIO(b"Washington,WA")
-    client.load_table_from_file(body, table_ref, job_config=job_config).result()
-    previous_rows = client.get_table(table_ref).num_rows
-    assert previous_rows > 0
-
-    # Shared code
-    # [START bigquery_load_table_gcs_avro_truncate]
-    # [START bigquery_load_table_gcs_csv_truncate]
-    # [START bigquery_load_table_gcs_json_truncate]
-    # [START bigquery_load_table_gcs_parquet_truncate]
-    # [START bigquery_load_table_gcs_orc_truncate]
-    # from google.cloud import bigquery
-    # client = bigquery.Client()
-    # table_ref = client.dataset('my_dataset').table('existing_table')
-
-    job_config = bigquery.LoadJobConfig()
-    job_config.write_disposition = bigquery.WriteDisposition.WRITE_TRUNCATE
-    # [END bigquery_load_table_gcs_avro_truncate]
-    # [END bigquery_load_table_gcs_csv_truncate]
-    # [END bigquery_load_table_gcs_json_truncate]
-    # [END bigquery_load_table_gcs_parquet_truncate]
-    # [END bigquery_load_table_gcs_orc_truncate]
-
-    # Format-specific code
-    # [START bigquery_load_table_gcs_avro_truncate]
-    job_config.source_format = bigquery.SourceFormat.AVRO
-    uri = "gs://cloud-samples-data/bigquery/us-states/us-states.avro"
-    # [END bigquery_load_table_gcs_avro_truncate]
-
-    # [START bigquery_load_table_gcs_csv_truncate]
-    job_config.skip_leading_rows = 1
-    # The source format defaults to CSV, so the line below is optional.
-    job_config.source_format = bigquery.SourceFormat.CSV
-    uri = "gs://cloud-samples-data/bigquery/us-states/us-states.csv"
-    # [END bigquery_load_table_gcs_csv_truncate]
-    # unset csv-specific attribute
-    del job_config._properties["load"]["skipLeadingRows"]
-
-    # [START bigquery_load_table_gcs_json_truncate]
-    job_config.source_format = bigquery.SourceFormat.NEWLINE_DELIMITED_JSON
-    uri = "gs://cloud-samples-data/bigquery/us-states/us-states.json"
-    # [END bigquery_load_table_gcs_json_truncate]
-
-    # [START bigquery_load_table_gcs_parquet_truncate]
-    job_config.source_format = bigquery.SourceFormat.PARQUET
-    uri = "gs://cloud-samples-data/bigquery/us-states/us-states.parquet"
-    # [END bigquery_load_table_gcs_parquet_truncate]
-
-    # [START bigquery_load_table_gcs_orc_truncate]
-    job_config.source_format = bigquery.SourceFormat.ORC
-    uri = "gs://cloud-samples-data/bigquery/us-states/us-states.orc"
-    # [END bigquery_load_table_gcs_orc_truncate]
-
-    # Shared code
-    # [START bigquery_load_table_gcs_avro_truncate]
-    # [START bigquery_load_table_gcs_csv_truncate]
-    # [START bigquery_load_table_gcs_json_truncate]
-    # [START bigquery_load_table_gcs_parquet_truncate]
-    # [START bigquery_load_table_gcs_orc_truncate]
-    load_job = client.load_table_from_uri(
-        uri, table_ref, job_config=job_config
-    )  # API request
-    print("Starting job {}".format(load_job.job_id))
-
-    load_job.result()  # Waits for table load to complete.
-    print("Job finished.")
-
-    destination_table = client.get_table(table_ref)
-    print("Loaded {} rows.".format(destination_table.num_rows))
-    # [END bigquery_load_table_gcs_avro_truncate]
-    # [END bigquery_load_table_gcs_csv_truncate]
-    # [END bigquery_load_table_gcs_json_truncate]
-    # [END bigquery_load_table_gcs_parquet_truncate]
-    # [END bigquery_load_table_gcs_orc_truncate]
-
-    out, _ = capsys.readouterr()
-    assert "Loaded 50 rows." in out
-
-
->>>>>>> 5ba63972
 def test_load_table_add_column(client, to_delete):
     dataset_id = "load_table_add_column_{}".format(_millis())
     project = client.project
