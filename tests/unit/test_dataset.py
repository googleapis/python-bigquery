--- conflicted
+++ resolved
@@ -1681,9 +1681,6 @@
         with pytest.raises(
             ValueError, match="API representation missing required 'expression' field."
         ):
-<<<<<<< HEAD
-            Condition.from_api_repr(api_repr)
-=======
             Condition.from_api_repr(api_repr)
 
     def test___eq___equality(self, condition_1):
@@ -1721,5 +1718,4 @@
             title=None,
             description=None,
         )
-        assert hash(cond1) is not None
->>>>>>> 73016672
+        assert hash(cond1) is not None