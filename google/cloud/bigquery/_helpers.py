--- conflicted
+++ resolved
@@ -99,55 +99,10 @@
 
         return self._installed_version
 
-<<<<<<< HEAD
-=======
-    @property
-    def is_bad_version(self) -> bool:
-        return self.installed_version in self._PYARROW_BAD_VERSIONS
-
     @property
     def use_compliant_nested_type(self) -> bool:
         return self.installed_version.major >= 4
 
-    def try_import(self, raise_if_error: bool = False) -> Any:
-        """Verify that a recent enough version of pyarrow extra is
-        installed.
-
-        The function assumes that pyarrow extra is installed, and should thus
-        be used in places where this assumption holds.
-
-        Because `pip` can install an outdated version of this extra despite the
-        constraints in `setup.py`, the calling code can use this helper to
-        verify the version compatibility at runtime.
-
-        Returns:
-            The ``pyarrow`` module or ``None``.
-
-        Raises:
-            LegacyPyarrowError:
-                If the pyarrow package is outdated and ``raise_if_error`` is ``True``.
-        """
-        try:
-            import pyarrow
-        except ImportError as exc:  # pragma: NO COVER
-            if raise_if_error:
-                raise LegacyPyarrowError(
-                    f"pyarrow package not found. Install pyarrow version >= {_MIN_PYARROW_VERSION}."
-                ) from exc
-            return None
-
-        if self.installed_version < _MIN_PYARROW_VERSION:
-            if raise_if_error:
-                msg = (
-                    "Dependency pyarrow is outdated, please upgrade "
-                    f"it to version >= {_MIN_PYARROW_VERSION} (version found: {self.installed_version})."
-                )
-                raise LegacyPyarrowError(msg)
-            return None
-
-        return pyarrow
-
->>>>>>> ef3c0f8e
 
 BQ_STORAGE_VERSIONS = BQStorageVersions()
 PYARROW_VERSIONS = PyarrowVersions()
