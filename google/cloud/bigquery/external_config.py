# Copyright 2017 Google LLC
#
# Licensed under the Apache License, Version 2.0 (the "License");
# you may not use this file except in compliance with the License.
# You may obtain a copy of the License at
#
#     http://www.apache.org/licenses/LICENSE-2.0
#
# Unless required by applicable law or agreed to in writing, software
# distributed under the License is distributed on an "AS IS" BASIS,
# WITHOUT WARRANTIES OR CONDITIONS OF ANY KIND, either express or implied.
# See the License for the specific language governing permissions and
# limitations under the License.

"""Define classes that describe external data sources.

   These are used for both Table.externalDataConfiguration and
   Job.configuration.query.tableDefinitions.
"""

from __future__ import absolute_import, annotations

import base64
import copy
import typing
from typing import Any, Dict, FrozenSet, Iterable, Optional, Union

from google.cloud.bigquery._helpers import _to_bytes
from google.cloud.bigquery._helpers import _bytes_to_json
from google.cloud.bigquery._helpers import _int_or_none
from google.cloud.bigquery._helpers import _str_or_none
from google.cloud.bigquery import _helpers
from google.cloud.bigquery.format_options import AvroOptions, ParquetOptions
from google.cloud.bigquery import schema
from google.cloud.bigquery.schema import SchemaField


class ExternalSourceFormat(object):
    """The format for external data files.

    Note that the set of allowed values for external data sources is different
    than the set used for loading data (see
    :class:`~google.cloud.bigquery.job.SourceFormat`).
    """

    CSV = "CSV"
    """Specifies CSV format."""

    GOOGLE_SHEETS = "GOOGLE_SHEETS"
    """Specifies Google Sheets format."""

    NEWLINE_DELIMITED_JSON = "NEWLINE_DELIMITED_JSON"
    """Specifies newline delimited JSON format."""

    AVRO = "AVRO"
    """Specifies Avro format."""

    DATASTORE_BACKUP = "DATASTORE_BACKUP"
    """Specifies datastore backup format"""

    ORC = "ORC"
    """Specifies ORC format."""

    PARQUET = "PARQUET"
    """Specifies Parquet format."""

    BIGTABLE = "BIGTABLE"
    """Specifies Bigtable format."""


class BigtableColumn(object):
    """Options for a Bigtable column."""

    def __init__(self):
        self._properties = {}

    @property
    def encoding(self):
        """str: The encoding of the values when the type is not `STRING`

        See
        https://cloud.google.com/bigquery/docs/reference/rest/v2/tables#BigtableColumn.FIELDS.encoding
        """
        return self._properties.get("encoding")

    @encoding.setter
    def encoding(self, value):
        self._properties["encoding"] = value

    @property
    def field_name(self):
        """str: An identifier to use if the qualifier is not a valid BigQuery
        field identifier

        See
        https://cloud.google.com/bigquery/docs/reference/rest/v2/tables#BigtableColumn.FIELDS.field_name
        """
        return self._properties.get("fieldName")

    @field_name.setter
    def field_name(self, value):
        self._properties["fieldName"] = value

    @property
    def only_read_latest(self):
        """bool: If this is set, only the latest version of value in this
        column are exposed.

        See
        https://cloud.google.com/bigquery/docs/reference/rest/v2/tables#BigtableColumn.FIELDS.only_read_latest
        """
        return self._properties.get("onlyReadLatest")

    @only_read_latest.setter
    def only_read_latest(self, value):
        self._properties["onlyReadLatest"] = value

    @property
    def qualifier_encoded(self):
        """Union[str, bytes]: The qualifier encoded in binary.

        The type is ``str`` (Python 2.x) or ``bytes`` (Python 3.x). The module
        will handle base64 encoding for you.

        See
        https://cloud.google.com/bigquery/docs/reference/rest/v2/tables#BigtableColumn.FIELDS.qualifier_encoded
        """
        prop = self._properties.get("qualifierEncoded")
        if prop is None:
            return None
        return base64.standard_b64decode(_to_bytes(prop))

    @qualifier_encoded.setter
    def qualifier_encoded(self, value):
        self._properties["qualifierEncoded"] = _bytes_to_json(value)

    @property
    def qualifier_string(self):
        """str: A valid UTF-8 string qualifier

        See
        https://cloud.google.com/bigquery/docs/reference/rest/v2/tables#BigtableColumn.FIELDS.qualifier_string
        """
        return self._properties.get("qualifierString")

    @qualifier_string.setter
    def qualifier_string(self, value):
        self._properties["qualifierString"] = value

    @property
    def type_(self):
        """str: The type to convert the value in cells of this column.

        See
        https://cloud.google.com/bigquery/docs/reference/rest/v2/tables#BigtableColumn.FIELDS.type
        """
        return self._properties.get("type")

    @type_.setter
    def type_(self, value):
        self._properties["type"] = value

    def to_api_repr(self) -> dict:
        """Build an API representation of this object.

        Returns:
            Dict[str, Any]:
                A dictionary in the format used by the BigQuery API.
        """
        return copy.deepcopy(self._properties)

    @classmethod
    def from_api_repr(cls, resource: dict) -> "BigtableColumn":
        """Factory: construct a :class:`~.external_config.BigtableColumn`
        instance given its API representation.

        Args:
            resource (Dict[str, Any]):
                Definition of a :class:`~.external_config.BigtableColumn`
                instance in the same representation as is returned from the
                API.

        Returns:
            external_config.BigtableColumn: Configuration parsed from ``resource``.
        """
        config = cls()
        config._properties = copy.deepcopy(resource)
        return config


class BigtableColumnFamily(object):
    """Options for a Bigtable column family."""

    def __init__(self):
        self._properties = {}

    @property
    def encoding(self):
        """str: The encoding of the values when the type is not `STRING`

        See
        https://cloud.google.com/bigquery/docs/reference/rest/v2/tables#BigtableColumnFamily.FIELDS.encoding
        """
        return self._properties.get("encoding")

    @encoding.setter
    def encoding(self, value):
        self._properties["encoding"] = value

    @property
    def family_id(self):
        """str: Identifier of the column family.

        See
        https://cloud.google.com/bigquery/docs/reference/rest/v2/tables#BigtableColumnFamily.FIELDS.family_id
        """
        return self._properties.get("familyId")

    @family_id.setter
    def family_id(self, value):
        self._properties["familyId"] = value

    @property
    def only_read_latest(self):
        """bool: If this is set only the latest version of value are exposed
        for all columns in this column family.

        See
        https://cloud.google.com/bigquery/docs/reference/rest/v2/tables#BigtableColumnFamily.FIELDS.only_read_latest
        """
        return self._properties.get("onlyReadLatest")

    @only_read_latest.setter
    def only_read_latest(self, value):
        self._properties["onlyReadLatest"] = value

    @property
    def type_(self):
        """str: The type to convert the value in cells of this column family.

        See
        https://cloud.google.com/bigquery/docs/reference/rest/v2/tables#BigtableColumnFamily.FIELDS.type
        """
        return self._properties.get("type")

    @type_.setter
    def type_(self, value):
        self._properties["type"] = value

    @property
    def columns(self):
        """List[BigtableColumn]: Lists of columns
        that should be exposed as individual fields.

        See
        https://cloud.google.com/bigquery/docs/reference/rest/v2/tables#BigtableColumnFamily.FIELDS.columns
        """
        prop = self._properties.get("columns", [])
        return [BigtableColumn.from_api_repr(col) for col in prop]

    @columns.setter
    def columns(self, value):
        self._properties["columns"] = [col.to_api_repr() for col in value]

    def to_api_repr(self) -> dict:
        """Build an API representation of this object.

        Returns:
            Dict[str, Any]:
                A dictionary in the format used by the BigQuery API.
        """
        return copy.deepcopy(self._properties)

    @classmethod
    def from_api_repr(cls, resource: dict) -> "BigtableColumnFamily":
        """Factory: construct a :class:`~.external_config.BigtableColumnFamily`
        instance given its API representation.

        Args:
            resource (Dict[str, Any]):
                Definition of a :class:`~.external_config.BigtableColumnFamily`
                instance in the same representation as is returned from the
                API.

        Returns:
            :class:`~.external_config.BigtableColumnFamily`:
                Configuration parsed from ``resource``.
        """
        config = cls()
        config._properties = copy.deepcopy(resource)
        return config


class BigtableOptions(object):
    """Options that describe how to treat Bigtable tables as BigQuery tables."""

    _SOURCE_FORMAT = "BIGTABLE"
    _RESOURCE_NAME = "bigtableOptions"

    def __init__(self):
        self._properties = {}

    @property
    def ignore_unspecified_column_families(self):
        """bool: If :data:`True`, ignore columns not specified in
        :attr:`column_families` list. Defaults to :data:`False`.

        See
        https://cloud.google.com/bigquery/docs/reference/rest/v2/tables#BigtableOptions.FIELDS.ignore_unspecified_column_families
        """
        return self._properties.get("ignoreUnspecifiedColumnFamilies")

    @ignore_unspecified_column_families.setter
    def ignore_unspecified_column_families(self, value):
        self._properties["ignoreUnspecifiedColumnFamilies"] = value

    @property
    def read_rowkey_as_string(self):
        """bool: If :data:`True`, rowkey column families will be read and
        converted to string. Defaults to :data:`False`.

        See
        https://cloud.google.com/bigquery/docs/reference/rest/v2/tables#BigtableOptions.FIELDS.read_rowkey_as_string
        """
        return self._properties.get("readRowkeyAsString")

    @read_rowkey_as_string.setter
    def read_rowkey_as_string(self, value):
        self._properties["readRowkeyAsString"] = value

    @property
    def column_families(self):
        """List[:class:`~.external_config.BigtableColumnFamily`]: List of
        column families to expose in the table schema along with their types.

        See
        https://cloud.google.com/bigquery/docs/reference/rest/v2/tables#BigtableOptions.FIELDS.column_families
        """
        prop = self._properties.get("columnFamilies", [])
        return [BigtableColumnFamily.from_api_repr(cf) for cf in prop]

    @column_families.setter
    def column_families(self, value):
        self._properties["columnFamilies"] = [cf.to_api_repr() for cf in value]

    def to_api_repr(self) -> dict:
        """Build an API representation of this object.

        Returns:
            Dict[str, Any]:
                A dictionary in the format used by the BigQuery API.
        """
        return copy.deepcopy(self._properties)

    @classmethod
    def from_api_repr(cls, resource: dict) -> "BigtableOptions":
        """Factory: construct a :class:`~.external_config.BigtableOptions`
        instance given its API representation.

        Args:
            resource (Dict[str, Any]):
                Definition of a :class:`~.external_config.BigtableOptions`
                instance in the same representation as is returned from the
                API.

        Returns:
            BigtableOptions: Configuration parsed from ``resource``.
        """
        config = cls()
        config._properties = copy.deepcopy(resource)
        return config


class CSVOptions(object):
    """Options that describe how to treat CSV files as BigQuery tables."""

    _SOURCE_FORMAT = "CSV"
    _RESOURCE_NAME = "csvOptions"

    def __init__(self):
        self._properties = {}

    @property
    def allow_jagged_rows(self):
        """bool: If :data:`True`, BigQuery treats missing trailing columns as
        null values. Defaults to :data:`False`.

        See
        https://cloud.google.com/bigquery/docs/reference/rest/v2/tables#CsvOptions.FIELDS.allow_jagged_rows
        """
        return self._properties.get("allowJaggedRows")

    @allow_jagged_rows.setter
    def allow_jagged_rows(self, value):
        self._properties["allowJaggedRows"] = value

    @property
    def allow_quoted_newlines(self):
        """bool: If :data:`True`, quoted data sections that contain newline
        characters in a CSV file are allowed. Defaults to :data:`False`.

        See
        https://cloud.google.com/bigquery/docs/reference/rest/v2/tables#CsvOptions.FIELDS.allow_quoted_newlines
        """
        return self._properties.get("allowQuotedNewlines")

    @allow_quoted_newlines.setter
    def allow_quoted_newlines(self, value):
        self._properties["allowQuotedNewlines"] = value

    @property
    def encoding(self):
        """str: The character encoding of the data.

        See
        https://cloud.google.com/bigquery/docs/reference/rest/v2/tables#CsvOptions.FIELDS.encoding
        """
        return self._properties.get("encoding")

    @encoding.setter
    def encoding(self, value):
        self._properties["encoding"] = value

    @property
    def preserve_ascii_control_characters(self):
        """bool: Indicates if the embedded ASCII control characters
        (the first 32 characters in the ASCII-table, from '\x00' to '\x1F') are preserved.

        See
        https://cloud.google.com/bigquery/docs/reference/rest/v2/tables#CsvOptions.FIELDS.preserve_ascii_control_characters
        """
        return self._properties.get("preserveAsciiControlCharacters")

    @preserve_ascii_control_characters.setter
    def preserve_ascii_control_characters(self, value):
        self._properties["preserveAsciiControlCharacters"] = value

    @property
    def field_delimiter(self):
        """str: The separator for fields in a CSV file. Defaults to comma (',').

        See
        https://cloud.google.com/bigquery/docs/reference/rest/v2/tables#CsvOptions.FIELDS.field_delimiter
        """
        return self._properties.get("fieldDelimiter")

    @field_delimiter.setter
    def field_delimiter(self, value):
        self._properties["fieldDelimiter"] = value

    @property
    def quote_character(self):
        """str: The value that is used to quote data sections in a CSV file.

        See
        https://cloud.google.com/bigquery/docs/reference/rest/v2/tables#CsvOptions.FIELDS.quote
        """
        return self._properties.get("quote")

    @quote_character.setter
    def quote_character(self, value):
        self._properties["quote"] = value

    @property
    def skip_leading_rows(self):
        """int: The number of rows at the top of a CSV file.

        See
        https://cloud.google.com/bigquery/docs/reference/rest/v2/tables#CsvOptions.FIELDS.skip_leading_rows
        """
        return _int_or_none(self._properties.get("skipLeadingRows"))

    @skip_leading_rows.setter
    def skip_leading_rows(self, value):
        self._properties["skipLeadingRows"] = str(value)

    def to_api_repr(self) -> dict:
        """Build an API representation of this object.

        Returns:
            Dict[str, Any]: A dictionary in the format used by the BigQuery API.
        """
        return copy.deepcopy(self._properties)

    @classmethod
    def from_api_repr(cls, resource: dict) -> "CSVOptions":
        """Factory: construct a :class:`~.external_config.CSVOptions` instance
        given its API representation.

        Args:
            resource (Dict[str, Any]):
                Definition of a :class:`~.external_config.CSVOptions`
                instance in the same representation as is returned from the
                API.

        Returns:
            CSVOptions: Configuration parsed from ``resource``.
        """
        config = cls()
        config._properties = copy.deepcopy(resource)
        return config


class GoogleSheetsOptions(object):
    """Options that describe how to treat Google Sheets as BigQuery tables."""

    _SOURCE_FORMAT = "GOOGLE_SHEETS"
    _RESOURCE_NAME = "googleSheetsOptions"

    def __init__(self):
        self._properties = {}

    @property
    def skip_leading_rows(self):
        """int: The number of rows at the top of a sheet that BigQuery will
        skip when reading the data.

        See
        https://cloud.google.com/bigquery/docs/reference/rest/v2/tables#GoogleSheetsOptions.FIELDS.skip_leading_rows
        """
        return _int_or_none(self._properties.get("skipLeadingRows"))

    @skip_leading_rows.setter
    def skip_leading_rows(self, value):
        self._properties["skipLeadingRows"] = str(value)

    @property
    def range(self):
        """str: The range of a sheet that BigQuery will query from.

        See
        https://cloud.google.com/bigquery/docs/reference/rest/v2/tables#GoogleSheetsOptions.FIELDS.range
        """
        return _str_or_none(self._properties.get("range"))

    @range.setter
    def range(self, value):
        self._properties["range"] = value

    def to_api_repr(self) -> dict:
        """Build an API representation of this object.

        Returns:
            Dict[str, Any]: A dictionary in the format used by the BigQuery API.
        """
        return copy.deepcopy(self._properties)

    @classmethod
    def from_api_repr(cls, resource: dict) -> "GoogleSheetsOptions":
        """Factory: construct a :class:`~.external_config.GoogleSheetsOptions`
        instance given its API representation.

        Args:
            resource (Dict[str, Any]):
                Definition of a :class:`~.external_config.GoogleSheetsOptions`
                instance in the same representation as is returned from the
                API.

        Returns:
            GoogleSheetsOptions: Configuration parsed from ``resource``.
        """
        config = cls()
        config._properties = copy.deepcopy(resource)
        return config


_OPTION_CLASSES = (
    AvroOptions,
    BigtableOptions,
    CSVOptions,
    GoogleSheetsOptions,
    ParquetOptions,
)

OptionsType = Union[
    AvroOptions,
    BigtableOptions,
    CSVOptions,
    GoogleSheetsOptions,
    ParquetOptions,
]


class HivePartitioningOptions(object):
    """[Beta] Options that configure hive partitioning.

    .. note::
        **Experimental**. This feature is experimental and might change or
        have limited support.

    See
    https://cloud.google.com/bigquery/docs/reference/rest/v2/tables#HivePartitioningOptions
    """

    def __init__(self) -> None:
        self._properties: Dict[str, Any] = {}

    @property
    def mode(self):
        """Optional[str]: When set, what mode of hive partitioning to use when reading data.

        Two modes are supported: "AUTO" and "STRINGS".

        See
        https://cloud.google.com/bigquery/docs/reference/rest/v2/tables#HivePartitioningOptions.FIELDS.mode
        """
        return self._properties.get("mode")

    @mode.setter
    def mode(self, value):
        self._properties["mode"] = value

    @property
    def source_uri_prefix(self):
        """Optional[str]: When hive partition detection is requested, a common prefix for
        all source URIs is required.

        See
        https://cloud.google.com/bigquery/docs/reference/rest/v2/tables#HivePartitioningOptions.FIELDS.source_uri_prefix
        """
        return self._properties.get("sourceUriPrefix")

    @source_uri_prefix.setter
    def source_uri_prefix(self, value):
        self._properties["sourceUriPrefix"] = value

    @property
    def require_partition_filter(self):
        """Optional[bool]: If set to true, queries over the partitioned table require a
        partition filter that can be used for partition elimination to be
        specified.

        See
        https://cloud.google.com/bigquery/docs/reference/rest/v2/tables#HivePartitioningOptions.FIELDS.mode
        """
        return self._properties.get("requirePartitionFilter")

    @require_partition_filter.setter
    def require_partition_filter(self, value):
        self._properties["requirePartitionFilter"] = value

    def to_api_repr(self) -> dict:
        """Build an API representation of this object.

        Returns:
            Dict[str, Any]: A dictionary in the format used by the BigQuery API.
        """
        return copy.deepcopy(self._properties)

    @classmethod
    def from_api_repr(cls, resource: dict) -> "HivePartitioningOptions":
        """Factory: construct a :class:`~.external_config.HivePartitioningOptions`
        instance given its API representation.

        Args:
            resource (Dict[str, Any]):
                Definition of a :class:`~.external_config.HivePartitioningOptions`
                instance in the same representation as is returned from the
                API.

        Returns:
            HivePartitioningOptions: Configuration parsed from ``resource``.
        """
        config = cls()
        config._properties = copy.deepcopy(resource)
        return config


class ExternalConfig(object):
    """Description of an external data source.

    Args:
        source_format (ExternalSourceFormat):
            See :attr:`source_format`.
    """

    def __init__(self, source_format) -> None:
        self._properties = {"sourceFormat": source_format}

    @property
    def source_format(self):
        """:class:`~.external_config.ExternalSourceFormat`:
        Format of external source.

        See
        https://cloud.google.com/bigquery/docs/reference/rest/v2/tables#ExternalDataConfiguration.FIELDS.source_format
        """
        return self._properties["sourceFormat"]

    @property
    def options(self) -> Optional[OptionsType]:
        """Source-specific options."""
        for optcls in _OPTION_CLASSES:
            # The code below is too much magic for mypy to handle.
            if self.source_format == optcls._SOURCE_FORMAT:  # type: ignore
                options: OptionsType = optcls()  # type: ignore
                options._properties = self._properties.setdefault(
                    optcls._RESOURCE_NAME, {}  # type: ignore
                )
                return options

        # No matching source format found.
        return None

    @property
    def autodetect(self):
        """bool: If :data:`True`, try to detect schema and format options
        automatically.

        See
        https://cloud.google.com/bigquery/docs/reference/rest/v2/tables#ExternalDataConfiguration.FIELDS.autodetect
        """
        return self._properties.get("autodetect")

    @autodetect.setter
    def autodetect(self, value):
        self._properties["autodetect"] = value

    @property
    def compression(self):
        """str: The compression type of the data source.

        See
        https://cloud.google.com/bigquery/docs/reference/rest/v2/tables#ExternalDataConfiguration.FIELDS.compression
        """
        return self._properties.get("compression")

    @compression.setter
    def compression(self, value):
        self._properties["compression"] = value

    @property
    def decimal_target_types(self) -> Optional[FrozenSet[str]]:
        """Possible SQL data types to which the source decimal values are converted.

        See:
        https://cloud.google.com/bigquery/docs/reference/rest/v2/tables#ExternalDataConfiguration.FIELDS.decimal_target_types

        .. versionadded:: 2.21.0
        """
        prop = self._properties.get("decimalTargetTypes")
        if prop is not None:
            prop = frozenset(prop)
        return prop

    @decimal_target_types.setter
    def decimal_target_types(self, value: Optional[Iterable[str]]):
        if value is not None:
            self._properties["decimalTargetTypes"] = list(value)
        else:
            if "decimalTargetTypes" in self._properties:
                del self._properties["decimalTargetTypes"]

    @property
    def hive_partitioning(self):
        """Optional[:class:`~.external_config.HivePartitioningOptions`]: [Beta] When set, \
        it configures hive partitioning support.

        .. note::
            **Experimental**. This feature is experimental and might change or
            have limited support.

        See
        https://cloud.google.com/bigquery/docs/reference/rest/v2/tables#ExternalDataConfiguration.FIELDS.hive_partitioning_options
        """
        prop = self._properties.get("hivePartitioningOptions")
        if prop is None:
            return None
        return HivePartitioningOptions.from_api_repr(prop)

    @hive_partitioning.setter
    def hive_partitioning(self, value):
        prop = value.to_api_repr() if value is not None else None
        self._properties["hivePartitioningOptions"] = prop

    @property
    def reference_file_schema_uri(self):
        """Optional[str]:
        When creating an external table, the user can provide a reference file with the
        table schema. This is enabled for the following formats:

        AVRO, PARQUET, ORC
        """
        return self._properties.get("referenceFileSchemaUri")

    @reference_file_schema_uri.setter
    def reference_file_schema_uri(self, value):
        self._properties["referenceFileSchemaUri"] = value

    @property
    def ignore_unknown_values(self):
        """bool: If :data:`True`, extra values that are not represented in the
        table schema are ignored. Defaults to :data:`False`.

        See
        https://cloud.google.com/bigquery/docs/reference/rest/v2/tables#ExternalDataConfiguration.FIELDS.ignore_unknown_values
        """
        return self._properties.get("ignoreUnknownValues")

    @ignore_unknown_values.setter
    def ignore_unknown_values(self, value):
        self._properties["ignoreUnknownValues"] = value

    @property
    def max_bad_records(self):
        """int: The maximum number of bad records that BigQuery can ignore when
        reading data.

        See
        https://cloud.google.com/bigquery/docs/reference/rest/v2/tables#ExternalDataConfiguration.FIELDS.max_bad_records
        """
        return self._properties.get("maxBadRecords")

    @max_bad_records.setter
    def max_bad_records(self, value):
        self._properties["maxBadRecords"] = value

    @property
    def source_uris(self):
        """List[str]: URIs that point to your data in Google Cloud.

        See
        https://cloud.google.com/bigquery/docs/reference/rest/v2/tables#ExternalDataConfiguration.FIELDS.source_uris
        """
        return self._properties.get("sourceUris", [])

    @source_uris.setter
    def source_uris(self, value):
        self._properties["sourceUris"] = value

    @property
    def schema(self):
        """List[:class:`~google.cloud.bigquery.schema.SchemaField`]: The schema
        for the data.

        See
        https://cloud.google.com/bigquery/docs/reference/rest/v2/tables#ExternalDataConfiguration.FIELDS.schema
        """
        prop: Dict[str, Any] = typing.cast(
            Dict[str, Any], self._properties.get("schema", {})
        )
        return [SchemaField.from_api_repr(field) for field in prop.get("fields", [])]

    @schema.setter
    def schema(self, value):
        prop = value
        if value is not None:
            prop = {"fields": [field.to_api_repr() for field in value]}
        self._properties["schema"] = prop

    @property
<<<<<<< HEAD
    def date_format(self) -> Optional[str]:
        """Optional[str]: Format used to parse DATE values. Supports C-style and SQL-style values.

        See:
        https://cloud.google.com/bigquery/docs/reference/rest/v2/tables#ExternalDataConfiguration.FIELDS.date_format
        """
        result = self._properties.get("dateFormat")
        return typing.cast(str, result)

    @date_format.setter
    def date_format(self, value: Optional[str]):
        self._properties["dateFormat"] = value
=======
    def time_zone(self) -> Optional[str]:
        """Optional[str]: Time zone used when parsing timestamp values that do not
        have specific time zone information (e.g. 2024-04-20 12:34:56). The expected
        format is an IANA timezone string (e.g. America/Los_Angeles).

        See:
        https://cloud.google.com/bigquery/docs/reference/rest/v2/tables#ExternalDataConfiguration.FIELDS.time_zone
        """

        result = self._properties.get("timeZone")
        return typing.cast(str, result)

    @time_zone.setter
    def time_zone(self, value: Optional[str]):
        self._properties["timeZone"] = value
>>>>>>> b2300d03

    @property
    def connection_id(self):
        """Optional[str]: [Experimental] ID of a BigQuery Connection API
        resource.

        .. WARNING::

           This feature is experimental. Pre-GA features may have limited
           support, and changes to pre-GA features may not be compatible with
           other pre-GA versions.
        """
        return self._properties.get("connectionId")

    @connection_id.setter
    def connection_id(self, value):
        self._properties["connectionId"] = value

    @property
    def avro_options(self) -> Optional[AvroOptions]:
        """Additional properties to set if ``sourceFormat`` is set to AVRO.

        See:
        https://cloud.google.com/bigquery/docs/reference/rest/v2/tables#ExternalDataConfiguration.FIELDS.avro_options
        """
        if self.source_format == ExternalSourceFormat.AVRO:
            self._properties.setdefault(AvroOptions._RESOURCE_NAME, {})
        resource = self._properties.get(AvroOptions._RESOURCE_NAME)
        if resource is None:
            return None
        options = AvroOptions()
        options._properties = resource
        return options

    @avro_options.setter
    def avro_options(self, value):
        if self.source_format != ExternalSourceFormat.AVRO:
            msg = f"Cannot set Avro options, source format is {self.source_format}"
            raise TypeError(msg)
        self._properties[AvroOptions._RESOURCE_NAME] = value._properties

    @property
    def bigtable_options(self) -> Optional[BigtableOptions]:
        """Additional properties to set if ``sourceFormat`` is set to BIGTABLE.

        See:
        https://cloud.google.com/bigquery/docs/reference/rest/v2/tables#ExternalDataConfiguration.FIELDS.bigtable_options
        """
        if self.source_format == ExternalSourceFormat.BIGTABLE:
            self._properties.setdefault(BigtableOptions._RESOURCE_NAME, {})
        resource = self._properties.get(BigtableOptions._RESOURCE_NAME)
        if resource is None:
            return None
        options = BigtableOptions()
        options._properties = resource
        return options

    @bigtable_options.setter
    def bigtable_options(self, value):
        if self.source_format != ExternalSourceFormat.BIGTABLE:
            msg = f"Cannot set Bigtable options, source format is {self.source_format}"
            raise TypeError(msg)
        self._properties[BigtableOptions._RESOURCE_NAME] = value._properties

    @property
    def csv_options(self) -> Optional[CSVOptions]:
        """Additional properties to set if ``sourceFormat`` is set to CSV.

        See:
        https://cloud.google.com/bigquery/docs/reference/rest/v2/tables#ExternalDataConfiguration.FIELDS.csv_options
        """
        if self.source_format == ExternalSourceFormat.CSV:
            self._properties.setdefault(CSVOptions._RESOURCE_NAME, {})
        resource = self._properties.get(CSVOptions._RESOURCE_NAME)
        if resource is None:
            return None
        options = CSVOptions()
        options._properties = resource
        return options

    @csv_options.setter
    def csv_options(self, value):
        if self.source_format != ExternalSourceFormat.CSV:
            msg = f"Cannot set CSV options, source format is {self.source_format}"
            raise TypeError(msg)
        self._properties[CSVOptions._RESOURCE_NAME] = value._properties

    @property
    def google_sheets_options(self) -> Optional[GoogleSheetsOptions]:
        """Additional properties to set if ``sourceFormat`` is set to
        GOOGLE_SHEETS.

        See:
        https://cloud.google.com/bigquery/docs/reference/rest/v2/tables#ExternalDataConfiguration.FIELDS.google_sheets_options
        """
        if self.source_format == ExternalSourceFormat.GOOGLE_SHEETS:
            self._properties.setdefault(GoogleSheetsOptions._RESOURCE_NAME, {})
        resource = self._properties.get(GoogleSheetsOptions._RESOURCE_NAME)
        if resource is None:
            return None
        options = GoogleSheetsOptions()
        options._properties = resource
        return options

    @google_sheets_options.setter
    def google_sheets_options(self, value):
        if self.source_format != ExternalSourceFormat.GOOGLE_SHEETS:
            msg = f"Cannot set Google Sheets options, source format is {self.source_format}"
            raise TypeError(msg)
        self._properties[GoogleSheetsOptions._RESOURCE_NAME] = value._properties

    @property
    def parquet_options(self) -> Optional[ParquetOptions]:
        """Additional properties to set if ``sourceFormat`` is set to PARQUET.

        See:
        https://cloud.google.com/bigquery/docs/reference/rest/v2/tables#ExternalDataConfiguration.FIELDS.parquet_options
        """
        if self.source_format == ExternalSourceFormat.PARQUET:
            self._properties.setdefault(ParquetOptions._RESOURCE_NAME, {})
        resource = self._properties.get(ParquetOptions._RESOURCE_NAME)
        if resource is None:
            return None
        options = ParquetOptions()
        options._properties = resource
        return options

    @parquet_options.setter
    def parquet_options(self, value):
        if self.source_format != ExternalSourceFormat.PARQUET:
            msg = f"Cannot set Parquet options, source format is {self.source_format}"
            raise TypeError(msg)
        self._properties[ParquetOptions._RESOURCE_NAME] = value._properties

    def to_api_repr(self) -> dict:
        """Build an API representation of this object.

        Returns:
            Dict[str, Any]:
                A dictionary in the format used by the BigQuery API.
        """
        config = copy.deepcopy(self._properties)
        return config

    @classmethod
    def from_api_repr(cls, resource: dict) -> "ExternalConfig":
        """Factory: construct an :class:`~.external_config.ExternalConfig`
        instance given its API representation.

        Args:
            resource (Dict[str, Any]):
                Definition of an :class:`~.external_config.ExternalConfig`
                instance in the same representation as is returned from the
                API.

        Returns:
            ExternalConfig: Configuration parsed from ``resource``.
        """
        config = cls(resource["sourceFormat"])
        config._properties = copy.deepcopy(resource)
        return config


class ExternalCatalogDatasetOptions:
    """Options defining open source compatible datasets living in the BigQuery catalog.
    Contains metadata of open source database, schema or namespace represented
    by the current dataset.

    Args:
        default_storage_location_uri (Optional[str]): The storage location URI for all
            tables in the dataset. Equivalent to hive metastore's database
            locationUri. Maximum length of 1024 characters. (str)
        parameters (Optional[dict[str, Any]]): A map of key value pairs defining the parameters
            and properties of the open source schema. Maximum size of 2Mib.
    """

    def __init__(
        self,
        default_storage_location_uri: Optional[str] = None,
        parameters: Optional[Dict[str, Any]] = None,
    ):
        self._properties: Dict[str, Any] = {}
        self.default_storage_location_uri = default_storage_location_uri
        self.parameters = parameters

    @property
    def default_storage_location_uri(self) -> Optional[str]:
        """Optional. The storage location URI for all tables in the dataset.
        Equivalent to hive metastore's database locationUri. Maximum length of
        1024 characters."""

        return self._properties.get("defaultStorageLocationUri")

    @default_storage_location_uri.setter
    def default_storage_location_uri(self, value: Optional[str]):
        value = _helpers._isinstance_or_raise(value, str, none_allowed=True)
        self._properties["defaultStorageLocationUri"] = value

    @property
    def parameters(self) -> Optional[Dict[str, Any]]:
        """Optional. A map of key value pairs defining the parameters and
        properties of the open source schema. Maximum size of 2Mib."""

        return self._properties.get("parameters")

    @parameters.setter
    def parameters(self, value: Optional[Dict[str, Any]]):
        value = _helpers._isinstance_or_raise(value, dict, none_allowed=True)
        self._properties["parameters"] = value

    def to_api_repr(self) -> dict:
        """Build an API representation of this object.

        Returns:
            Dict[str, Any]:
                A dictionary in the format used by the BigQuery API.
        """
        return self._properties

    @classmethod
    def from_api_repr(cls, api_repr: dict) -> ExternalCatalogDatasetOptions:
        """Factory: constructs an instance of the class (cls)
        given its API representation.

        Args:
            api_repr (Dict[str, Any]):
                API representation of the object to be instantiated.

        Returns:
            An instance of the class initialized with data from 'resource'.
        """
        config = cls()
        config._properties = api_repr
        return config


class ExternalCatalogTableOptions:
    """Metadata about open source compatible table. The fields contained in these
    options correspond to hive metastore's table level properties.

    Args:
        connection_id  (Optional[str]): The connection specifying the credentials to be
            used to read external storage, such as Azure Blob, Cloud Storage, or
            S3. The connection is needed to read the open source table from
            BigQuery Engine. The connection_id can have the form `..` or
            `projects//locations//connections/`.
        parameters (Union[Dict[str, Any], None]): A map of key value pairs defining the parameters
            and properties of the open source table. Corresponds with hive meta
            store table parameters. Maximum size of 4Mib.
        storage_descriptor (Optional[StorageDescriptor]): A storage descriptor containing information
            about the physical storage of this table.
    """

    def __init__(
        self,
        connection_id: Optional[str] = None,
        parameters: Union[Dict[str, Any], None] = None,
        storage_descriptor: Optional[schema.StorageDescriptor] = None,
    ):
        self._properties: Dict[str, Any] = {}
        self.connection_id = connection_id
        self.parameters = parameters
        self.storage_descriptor = storage_descriptor

    @property
    def connection_id(self) -> Optional[str]:
        """Optional. The connection specifying the credentials to be
        used to read external storage, such as Azure Blob, Cloud Storage, or
        S3. The connection is needed to read the open source table from
        BigQuery Engine. The connection_id can have the form `..` or
        `projects//locations//connections/`.
        """

        return self._properties.get("connectionId")

    @connection_id.setter
    def connection_id(self, value: Optional[str]):
        value = _helpers._isinstance_or_raise(value, str, none_allowed=True)
        self._properties["connectionId"] = value

    @property
    def parameters(self) -> Union[Dict[str, Any], None]:
        """Optional. A map of key value pairs defining the parameters and
        properties of the open source table. Corresponds with hive meta
        store table parameters. Maximum size of 4Mib.
        """

        return self._properties.get("parameters")

    @parameters.setter
    def parameters(self, value: Union[Dict[str, Any], None]):
        value = _helpers._isinstance_or_raise(value, dict, none_allowed=True)
        self._properties["parameters"] = value

    @property
    def storage_descriptor(self) -> Any:
        """Optional. A storage descriptor containing information about the
        physical storage of this table."""

        prop = _helpers._get_sub_prop(self._properties, ["storageDescriptor"])

        if prop is not None:
            return schema.StorageDescriptor.from_api_repr(prop)
        return None

    @storage_descriptor.setter
    def storage_descriptor(self, value: Union[schema.StorageDescriptor, dict, None]):
        value = _helpers._isinstance_or_raise(
            value, (schema.StorageDescriptor, dict), none_allowed=True
        )
        if isinstance(value, schema.StorageDescriptor):
            self._properties["storageDescriptor"] = value.to_api_repr()
        else:
            self._properties["storageDescriptor"] = value

    def to_api_repr(self) -> dict:
        """Build an API representation of this object.

        Returns:
            Dict[str, Any]:
                A dictionary in the format used by the BigQuery API.
        """

        return self._properties

    @classmethod
    def from_api_repr(cls, api_repr: dict) -> ExternalCatalogTableOptions:
        """Factory: constructs an instance of the class (cls)
        given its API representation.

        Args:
            api_repr (Dict[str, Any]):
                API representation of the object to be instantiated.

        Returns:
            An instance of the class initialized with data from 'api_repr'.
        """
        config = cls()
        config._properties = api_repr
        return config<|MERGE_RESOLUTION|>--- conflicted
+++ resolved
@@ -849,7 +849,6 @@
         self._properties["schema"] = prop
 
     @property
-<<<<<<< HEAD
     def date_format(self) -> Optional[str]:
         """Optional[str]: Format used to parse DATE values. Supports C-style and SQL-style values.
 
@@ -862,7 +861,7 @@
     @date_format.setter
     def date_format(self, value: Optional[str]):
         self._properties["dateFormat"] = value
-=======
+
     def time_zone(self) -> Optional[str]:
         """Optional[str]: Time zone used when parsing timestamp values that do not
         have specific time zone information (e.g. 2024-04-20 12:34:56). The expected
@@ -878,7 +877,6 @@
     @time_zone.setter
     def time_zone(self, value: Optional[str]):
         self._properties["timeZone"] = value
->>>>>>> b2300d03
 
     @property
     def connection_id(self):
