--- conflicted
+++ resolved
@@ -325,15 +325,6 @@
     assert len(execution_updates) == 3  # one update per API response
     for line in execution_updates:
         assert re.match("Query executing: .*s", line)
-<<<<<<< HEAD
-    assert re.match("Query complete after .*s", updates[-1])
-    assert client_mock.call_count == 3
-    # assert not long_job_result == None # you have to set the query_job_mock result and thus run the query
-    assert "long_job" in ip.user_ns
-    long_job = ip.user_ns["long_job"]
-    assert not long_job == None # this only works if the query mock is executing
-=======
->>>>>>> c898546d
 
 
 def test__run_query_dry_run_without_errors_is_silent():
