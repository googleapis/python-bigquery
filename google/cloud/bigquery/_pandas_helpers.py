--- conflicted
+++ resolved
@@ -28,18 +28,13 @@
 else:
     import numpy
 
-<<<<<<< HEAD
-    from db_dtypes import DateDtype, TimeDtype
+    from db_dtypes import DateDtype, TimeDtype  # type: ignore
 
     date_dtype_name = DateDtype.name
     time_dtype_name = TimeDtype.name
 
-import pyarrow
-import pyarrow.parquet
-=======
 import pyarrow  # type: ignore
 import pyarrow.parquet  # type: ignore
->>>>>>> 42d3db6c
 
 try:
     # _BaseGeometry is used to detect shapely objevys in `bq_to_arrow_array`
