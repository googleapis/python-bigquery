--- conflicted
+++ resolved
@@ -92,8 +92,6 @@
 from google.cloud.bigquery.format_options import ParquetOptions
 from google.cloud.bigquery import _helpers
 
-pyarrow = _helpers.PYARROW_VERSIONS.try_import()
-
 
 _DEFAULT_CHUNKSIZE = 100 * 1024 * 1024  # 100 MB
 _MAX_MULTIPART_SIZE = 5 * 1024 * 1024
@@ -118,10 +116,6 @@
 # https://github.com/googleapis/python-bigquery/issues/438
 _MIN_GET_QUERY_RESULTS_TIMEOUT = 120
 
-<<<<<<< HEAD
-TIMEOUT_HEADER = "X-Server-Timeout"
-=======
->>>>>>> ef3c0f8e
 
 TIMEOUT_HEADER = "X-Server-Timeout"
 
@@ -2601,19 +2595,6 @@
         try:
 
             if job_config.source_format == job.SourceFormat.PARQUET:
-<<<<<<< HEAD
-=======
-                if _helpers.PYARROW_VERSIONS.is_bad_version:
-                    msg = (
-                        "Loading dataframe data in PARQUET format with pyarrow "
-                        f"{_helpers.PYARROW_VERSIONS.installed_version} can result in data "
-                        "corruption. It is therefore *strongly* advised to use a "
-                        "different pyarrow version or a different source format. "
-                        "See: https://github.com/googleapis/python-bigquery/issues/781"
-                    )
-                    warnings.warn(msg, category=RuntimeWarning)
-
->>>>>>> ef3c0f8e
                 if job_config.schema:
                     if parquet_compression == "snappy":  # adjust the default value
                         parquet_compression = parquet_compression.upper()
