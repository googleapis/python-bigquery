--- conflicted
+++ resolved
@@ -598,64 +598,6 @@
         return answer
 
 
-<<<<<<< HEAD
-=======
-class TableSchema:
-    """Schema of a table
-
-    Args:
-        fields (Optional[list]): Describes the fields in a table.
-        foreignTypeInfo (Optional[str]): Specifies metadata of the foreign data type
-            definition in field schema.
-    """
-
-    def __init__(
-        self, fields: Optional[list] = None, foreign_type_info: Optional[str] = None
-    ):
-        self._properties: Dict[str, Any] = {}
-        self.fields = fields
-        self.foreign_type_info = foreign_type_info
-
-    @property
-    def fields(self) -> Any:
-        """Describes the fields in a table."""
-
-        return self._properties.get("fields")
-
-    @fields.setter
-    def fields(self, value: list, dtype: str) -> None:
-        value = _isinstance_or_raise(value, list, none_allowed=True)
-        self._properties["fields"] = value
-
-    @property
-    def foreign_type_info(self) -> Any:
-        """Optional. Specifies metadata of the foreign data type definition in
-        field schema (TableFieldSchema.foreign_type_definition)."""
-
-        return self._properties.get("foreignTypeInfo")
-
-    @foreign_type_info.setter
-    def foreign_type_info(self, value: str, dtype: str) -> None:
-        if not isinstance(value, str):
-            raise ValueError(
-                f"Pass {value} as a '{repr(dtype)}'." f"Got {type(value)}."
-            )
-        self._properties["foreignTypeInfo"] = value
-
-    def to_api_repr(self) -> dict:
-        """Build an API representation of this object.
-
-        Returns:
-            Dict[str, Any]:
-                A dictionary in the format used by the BigQuery API.
-        """
-        return copy.deepcopy(self._properties)
-
-    def from_api_repr(self, resource):
-        return _from_api_repr(self, resource)
-
-
->>>>>>> 236455ce
 class ForeignTypeInfo:
     """Metadata about the foreign data type definition such as the system in which the
     type is defined.
