--- conflicted
+++ resolved
@@ -56,18 +56,9 @@
 from google.cloud import exceptions  # pytype: disable=import-error
 from google.cloud.client import ClientWithProject  # type: ignore  # pytype: disable=import-error
 
-<<<<<<< HEAD
 from google.cloud.bigquery_storage_v1.services.big_query_read.client import (
     DEFAULT_CLIENT_INFO as DEFAULT_BQSTORAGE_CLIENT_INFO,
 )
-=======
-try:
-    from google.cloud.bigquery_storage_v1.services.big_query_read.client import (
-        DEFAULT_CLIENT_INFO as DEFAULT_BQSTORAGE_CLIENT_INFO,
-    )
-except ImportError:
-    DEFAULT_BQSTORAGE_CLIENT_INFO = None  # type: ignore
->>>>>>> 66b3dd9f
 
 from google.cloud.bigquery._helpers import _get_sub_prop
 from google.cloud.bigquery._helpers import _record_field_to_json
@@ -112,16 +103,11 @@
 from google.cloud.bigquery.format_options import ParquetOptions
 from google.cloud.bigquery import _helpers
 
-<<<<<<< HEAD
-=======
-pyarrow = _helpers.PYARROW_VERSIONS.try_import()
-
 TimeoutType = Union[float, None]
 
 if typing.TYPE_CHECKING:  # pragma: NO COVER
     # os.PathLike is only subscriptable in Python 3.9+, thus shielding with a condition.
     PathType = Union[str, bytes, os.PathLike[str], os.PathLike[bytes]]
->>>>>>> 66b3dd9f
 
 _DEFAULT_CHUNKSIZE = 100 * 1024 * 1024  # 100 MB
 _MAX_MULTIPART_SIZE = 5 * 1024 * 1024
