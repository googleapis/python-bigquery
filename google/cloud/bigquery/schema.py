# Copyright 2015 Google LLC
#
# Licensed under the Apache License, Version 2.0 (the "License");
# you may not use this file except in compliance with the License.
# You may obtain a copy of the License at
#
#     http://www.apache.org/licenses/LICENSE-2.0
#
# Unless required by applicable law or agreed to in writing, software
# distributed under the License is distributed on an "AS IS" BASIS,
# WITHOUT WARRANTIES OR CONDITIONS OF ANY KIND, either express or implied.
# See the License for the specific language governing permissions and
# limitations under the License.

"""Schemas for BigQuery tables / queries."""

from __future__ import annotations

import collections
import copy
import enum
from typing import Any, cast, Dict, Iterable, Optional, Union

from google.cloud.bigquery import _helpers
from google.cloud.bigquery import standard_sql
from google.cloud.bigquery._helpers import (
    _isinstance_or_raise,
    _get_sub_prop,
)
from google.cloud.bigquery.enums import StandardSqlTypeNames, RoundingMode


_STRUCT_TYPES = ("RECORD", "STRUCT")

# SQL types reference:
# LEGACY SQL: https://cloud.google.com/bigquery/data-types#legacy_sql_data_types
# GoogleSQL: https://cloud.google.com/bigquery/docs/reference/standard-sql/data-types
LEGACY_TO_STANDARD_TYPES = {
    "STRING": StandardSqlTypeNames.STRING,
    "BYTES": StandardSqlTypeNames.BYTES,
    "INTEGER": StandardSqlTypeNames.INT64,
    "INT64": StandardSqlTypeNames.INT64,
    "FLOAT": StandardSqlTypeNames.FLOAT64,
    "FLOAT64": StandardSqlTypeNames.FLOAT64,
    "NUMERIC": StandardSqlTypeNames.NUMERIC,
    "BIGNUMERIC": StandardSqlTypeNames.BIGNUMERIC,
    "BOOLEAN": StandardSqlTypeNames.BOOL,
    "BOOL": StandardSqlTypeNames.BOOL,
    "GEOGRAPHY": StandardSqlTypeNames.GEOGRAPHY,
    "RECORD": StandardSqlTypeNames.STRUCT,
    "STRUCT": StandardSqlTypeNames.STRUCT,
    "TIMESTAMP": StandardSqlTypeNames.TIMESTAMP,
    "DATE": StandardSqlTypeNames.DATE,
    "TIME": StandardSqlTypeNames.TIME,
    "DATETIME": StandardSqlTypeNames.DATETIME,
    "FOREIGN": StandardSqlTypeNames.FOREIGN,
    # no direct conversion from ARRAY, the latter is represented by mode="REPEATED"
}
"""String names of the legacy SQL types to integer codes of Standard SQL standard_sql."""


class _DefaultSentinel(enum.Enum):
    """Object used as 'sentinel' indicating default value should be used.

    Uses enum so that pytype/mypy knows that this is the only possible value.
    https://stackoverflow.com/a/60605919/101923

    Literal[_DEFAULT_VALUE] is an alternative, but only added in Python 3.8.
    https://docs.python.org/3/library/typing.html#typing.Literal
    """

    DEFAULT_VALUE = object()


_DEFAULT_VALUE = _DefaultSentinel.DEFAULT_VALUE


class FieldElementType(object):
    """Represents the type of a field element.

    Args:
        element_type (str): The type of a field element.
    """

    def __init__(self, element_type: str):
        self._properties = {}
        self._properties["type"] = element_type.upper()

    @property
    def element_type(self):
        return self._properties.get("type")

    @classmethod
    def from_api_repr(cls, api_repr: Optional[dict]) -> Optional["FieldElementType"]:
        """Factory: construct a FieldElementType given its API representation.

        Args:
            api_repr (Dict[str, str]): field element type as returned from
            the API.

        Returns:
            google.cloud.bigquery.FieldElementType:
                Python object, as parsed from ``api_repr``.
        """
        if not api_repr:
            return None
        return cls(api_repr["type"].upper())

    def to_api_repr(self) -> dict:
        """Construct the API resource representation of this field element type.

        Returns:
            Dict[str, str]: Field element type represented as an API resource.
        """
        return self._properties


class SchemaField(object):
    """Describe a single field within a table schema.

    Args:
        name: The name of the field.

        field_type:
            The type of the field. See
            https://cloud.google.com/bigquery/docs/reference/rest/v2/tables#TableFieldSchema.FIELDS.type

        mode:
            Defaults to ``'NULLABLE'``. The mode of the field. See
            https://cloud.google.com/bigquery/docs/reference/rest/v2/tables#TableFieldSchema.FIELDS.mode

        description: Description for the field.

        fields: Subfields (requires ``field_type`` of 'RECORD').

        policy_tags: The policy tag list for the field.

        precision:
            Precison (number of digits) of fields with NUMERIC or BIGNUMERIC type.

        scale:
            Scale (digits after decimal) of fields with NUMERIC or BIGNUMERIC type.

        max_length: Maximum length of fields with STRING or BYTES type.

        default_value_expression: str, Optional
            Used to specify the default value of a field using a SQL expression. It can only be set for
            top level fields (columns).

            You can use a struct or array expression to specify default value for the entire struct or
            array. The valid SQL expressions are:

            - Literals for all data types, including STRUCT and ARRAY.

            - The following functions:

                `CURRENT_TIMESTAMP`
                `CURRENT_TIME`
                `CURRENT_DATE`
                `CURRENT_DATETIME`
                `GENERATE_UUID`
                `RAND`
                `SESSION_USER`
                `ST_GEOPOINT`

            - Struct or array composed with the above allowed functions, for example:

                "[CURRENT_DATE(), DATE '2020-01-01'"]

        range_element_type: FieldElementType, str, Optional
            The subtype of the RANGE, if the type of this field is RANGE. If
            the type is RANGE, this field is required. Possible values for the
            field element type of a RANGE include `DATE`, `DATETIME` and
            `TIMESTAMP`.

        rounding_mode: Union[RoundingMode, str, None]
            Specifies the rounding mode to be used when storing values of
            NUMERIC and BIGNUMERIC type.

            Unspecified will default to using ROUND_HALF_AWAY_FROM_ZERO.

            ROUND_HALF_AWAY_FROM_ZERO rounds half values away from zero
            when applying precision and scale upon writing of NUMERIC and BIGNUMERIC
            values.
            For Scale: 0
            1.1, 1.2, 1.3, 1.4 => 1
            1.5, 1.6, 1.7, 1.8, 1.9 => 2

            ROUND_HALF_EVEN rounds half values to the nearest even value
            when applying precision and scale upon writing of NUMERIC and BIGNUMERIC
            values.
            For Scale: 0
            1.1, 1.2, 1.3, 1.4 => 1
            1.5 => 2
            1.6, 1.7, 1.8, 1.9 => 2
            2.5 => 2

        foreign_type_definition: Optional[str]
            Definition of the foreign data type.

            Only valid for top-level schema fields (not nested fields).
            If the type is FOREIGN, this field is required.
    """

    def __init__(
        self,
        name: str,
        field_type: str,
        mode: str = "NULLABLE",
        default_value_expression: Optional[str] = None,
        description: Union[str, _DefaultSentinel] = _DEFAULT_VALUE,
        fields: Iterable["SchemaField"] = (),
        policy_tags: Union["PolicyTagList", None, _DefaultSentinel] = _DEFAULT_VALUE,
        precision: Union[int, _DefaultSentinel] = _DEFAULT_VALUE,
        scale: Union[int, _DefaultSentinel] = _DEFAULT_VALUE,
        max_length: Union[int, _DefaultSentinel] = _DEFAULT_VALUE,
        range_element_type: Union[FieldElementType, str, None] = None,
        rounding_mode: Union[RoundingMode, str, None] = None,
        foreign_type_definition: Optional[str] = None,
    ):
        self._properties: Dict[str, Any] = {}

        self._properties["name"] = name
        if mode is not None:
            self._properties["mode"] = mode.upper()
        if description is not _DEFAULT_VALUE:
            self._properties["description"] = description
        if default_value_expression is not None:
            self._properties["defaultValueExpression"] = default_value_expression
        if precision is not _DEFAULT_VALUE:
            self._properties["precision"] = precision
        if scale is not _DEFAULT_VALUE:
            self._properties["scale"] = scale
        if max_length is not _DEFAULT_VALUE:
            self._properties["maxLength"] = max_length
        if policy_tags is not _DEFAULT_VALUE:
            self._properties["policyTags"] = (
                policy_tags.to_api_repr() if policy_tags is not None else None
            )
        if isinstance(range_element_type, str):
            self._properties["rangeElementType"] = {"type": range_element_type}
        if isinstance(range_element_type, FieldElementType):
            self._properties["rangeElementType"] = range_element_type.to_api_repr()
<<<<<<< HEAD
        if isinstance(rounding_mode, RoundingMode):
            self._properties["roundingMode"] = rounding_mode.name
        if isinstance(rounding_mode, str):
            self._properties["roundingMode"] = rounding_mode
        if isinstance(foreign_type_definition, str):
            self._properties["foreignTypeDefinition"] = foreign_type_definition

        # The order of operations is important:
        # If field_type is FOREIGN, then foreign_type_definition must be set.
        if field_type != "FOREIGN":
            self._properties["type"] = field_type
        else:
            if self._properties.get("foreignTypeDefinition") is None:
                raise ValueError(
                    "If the 'field_type' is 'FOREIGN', then 'foreign_type_definition' is required."
                )
            self._properties["type"] = field_type

        self._fields = tuple(fields)

    @staticmethod
    def __get_int(api_repr, name):
        v = api_repr.get(name, _DEFAULT_VALUE)
        if v is not _DEFAULT_VALUE:
            v = int(v)
        return v
=======
        if fields:  # Don't set the property if it's not set.
            self._properties["fields"] = [field.to_api_repr() for field in fields]
>>>>>>> aaf1eb85

    @classmethod
    def from_api_repr(cls, api_repr: dict) -> "SchemaField":
        """Return a ``SchemaField`` object deserialized from a dictionary.

        Args:
            api_repr (Mapping[str, str]): The serialized representation
                of the SchemaField, such as what is output by
                :meth:`to_api_repr`.

        Returns:
            google.cloud.bigquery.schema.SchemaField: The ``SchemaField`` object.
        """
        placeholder = cls("this_will_be_replaced", "PLACEHOLDER")

        # Note: we don't make a copy of api_repr because this can cause
        # unnecessary slowdowns, especially on deeply nested STRUCT / RECORD
        # fields. See https://github.com/googleapis/python-bigquery/issues/6
        placeholder._properties = api_repr

<<<<<<< HEAD
        if policy_tags is not None and policy_tags is not _DEFAULT_VALUE:
            policy_tags = PolicyTagList.from_api_repr(policy_tags)

        if api_repr.get("rangeElementType"):
            range_element_type = cast(dict, api_repr.get("rangeElementType"))
            element_type = range_element_type.get("type")
        else:
            element_type = None

        rounding_mode = api_repr.get("roundingMode")
        foreign_type_definition = api_repr.get("foreignTypeDefinition")

        return cls(
            field_type=field_type,
            fields=[cls.from_api_repr(f) for f in fields],
            mode=mode.upper(),
            default_value_expression=default_value_expression,
            description=description,
            name=api_repr["name"],
            policy_tags=policy_tags,
            precision=cls.__get_int(api_repr, "precision"),
            scale=cls.__get_int(api_repr, "scale"),
            max_length=cls.__get_int(api_repr, "maxLength"),
            range_element_type=element_type,
            rounding_mode=rounding_mode,
            foreign_type_definition=foreign_type_definition,
        )
=======
        return placeholder
>>>>>>> aaf1eb85

    @property
    def name(self):
        """str: The name of the field."""
        return self._properties.get("name", "")

    @property
    def field_type(self):
        """str: The type of the field.

        See:
        https://cloud.google.com/bigquery/docs/reference/rest/v2/tables#TableFieldSchema.FIELDS.type
        """
        type_ = self._properties.get("type")
        if type_ is None:  # Shouldn't happen, but some unit tests do this.
            return None
        return cast(str, type_).upper()

    @property
    def mode(self):
        """Optional[str]: The mode of the field.

        See:
        https://cloud.google.com/bigquery/docs/reference/rest/v2/tables#TableFieldSchema.FIELDS.mode
        """
        return cast(str, self._properties.get("mode", "NULLABLE")).upper()

    @property
    def is_nullable(self):
        """bool: whether 'mode' is 'nullable'."""
        return self.mode == "NULLABLE"

    @property
    def default_value_expression(self):
        """Optional[str] default value of a field, using an SQL expression"""
        return self._properties.get("defaultValueExpression")

    @property
    def description(self):
        """Optional[str]: description for the field."""
        return self._properties.get("description")

    @property
    def precision(self):
        """Optional[int]: Precision (number of digits) for the NUMERIC field."""
        return _helpers._int_or_none(self._properties.get("precision"))

    @property
    def scale(self):
        """Optional[int]: Scale (digits after decimal) for the NUMERIC field."""
        return _helpers._int_or_none(self._properties.get("scale"))

    @property
    def max_length(self):
        """Optional[int]: Maximum length for the STRING or BYTES field."""
        return _helpers._int_or_none(self._properties.get("maxLength"))

    @property
    def range_element_type(self):
        """Optional[FieldElementType]: The subtype of the RANGE, if the
        type of this field is RANGE.

        Must be set when ``type`` is `"RANGE"`. Must be one of `"DATE"`,
        `"DATETIME"` or `"TIMESTAMP"`.
        """
        if self._properties.get("rangeElementType"):
            ret = self._properties.get("rangeElementType")
            return FieldElementType.from_api_repr(ret)

    @property
    def rounding_mode(self):
        """Enum that specifies the rounding mode to be used when storing values of
        NUMERIC and BIGNUMERIC type.
        """
        return self._properties.get("roundingMode")

    @property
    def foreign_type_definition(self):
        """Definition of the foreign data type.

        Only valid for top-level schema fields (not nested fields).
        If the type is FOREIGN, this field is required.
        """
        return self._properties.get("foreignTypeDefinition")

    @property
    def fields(self):
        """Optional[tuple]: Subfields contained in this field.

        Must be empty unset if ``field_type`` is not 'RECORD'.
        """
        return tuple(_to_schema_fields(self._properties.get("fields", [])))

    @property
    def policy_tags(self):
        """Optional[google.cloud.bigquery.schema.PolicyTagList]: Policy tag list
        definition for this field.
        """
        resource = self._properties.get("policyTags")
        return PolicyTagList.from_api_repr(resource) if resource is not None else None

    def to_api_repr(self) -> dict:
        """Return a dictionary representing this schema field.

        Returns:
            Dict: A dictionary representing the SchemaField in a serialized form.
        """
        # Note: we don't make a copy of _properties because this can cause
        # unnecessary slowdowns, especially on deeply nested STRUCT / RECORD
        # fields. See https://github.com/googleapis/python-bigquery/issues/6
        return self._properties

    def _key(self):
        """A tuple key that uniquely describes this field.

        Used to compute this instance's hashcode and evaluate equality.

        Returns:
            Tuple: The contents of this :class:`~google.cloud.bigquery.schema.SchemaField`.
        """
        field_type = self.field_type.upper() if self.field_type is not None else None

        # Type can temporarily be set to None if the code needs a SchemaField instance,
        # but has not determined the exact type of the field yet.
        if field_type is not None:
            if field_type == "STRING" or field_type == "BYTES":
                if self.max_length is not None:
                    field_type = f"{field_type}({self.max_length})"
            elif field_type.endswith("NUMERIC"):
                if self.precision is not None:
                    if self.scale is not None:
                        field_type = f"{field_type}({self.precision}, {self.scale})"
                    else:
                        field_type = f"{field_type}({self.precision})"

        policy_tags = (
            None if self.policy_tags is None else tuple(sorted(self.policy_tags.names))
        )

        return (
            self.name,
            field_type,
            # Mode is always str, if not given it defaults to a str value
            self.mode.upper(),  # pytype: disable=attribute-error
            self.default_value_expression,
            self.description,
            self.fields,
            policy_tags,
        )

    def to_standard_sql(self) -> standard_sql.StandardSqlField:
        """Return the field as the standard SQL field representation object."""
        sql_type = standard_sql.StandardSqlDataType()

        if self.mode == "REPEATED":
            sql_type.type_kind = StandardSqlTypeNames.ARRAY
        else:
            sql_type.type_kind = LEGACY_TO_STANDARD_TYPES.get(
                self.field_type,
                StandardSqlTypeNames.TYPE_KIND_UNSPECIFIED,
            )

        if sql_type.type_kind == StandardSqlTypeNames.ARRAY:  # noqa: E721
            array_element_type = LEGACY_TO_STANDARD_TYPES.get(
                self.field_type,
                StandardSqlTypeNames.TYPE_KIND_UNSPECIFIED,
            )
            sql_type.array_element_type = standard_sql.StandardSqlDataType(
                type_kind=array_element_type
            )

            # ARRAY cannot directly contain other arrays, only scalar types and STRUCTs
            # https://cloud.google.com/bigquery/docs/reference/standard-sql/data-types#array-type
            if array_element_type == StandardSqlTypeNames.STRUCT:  # noqa: E721
                sql_type.array_element_type.struct_type = (
                    standard_sql.StandardSqlStructType(
                        fields=(field.to_standard_sql() for field in self.fields)
                    )
                )
        elif sql_type.type_kind == StandardSqlTypeNames.STRUCT:  # noqa: E721
            sql_type.struct_type = standard_sql.StandardSqlStructType(
                fields=(field.to_standard_sql() for field in self.fields)
            )

        return standard_sql.StandardSqlField(name=self.name, type=sql_type)

    def __eq__(self, other):
        if not isinstance(other, SchemaField):
            return NotImplemented
        return self._key() == other._key()

    def __ne__(self, other):
        return not self == other

    def __hash__(self):
        return hash(self._key())

    def __repr__(self):
        key = self._key()
        policy_tags = key[-1]
        policy_tags_inst = None if policy_tags is None else PolicyTagList(policy_tags)
        adjusted_key = key[:-1] + (policy_tags_inst,)
        return f"{self.__class__.__name__}{adjusted_key}"


def _parse_schema_resource(info):
    """Parse a resource fragment into a schema field.

    Args:
        info: (Mapping[str, Dict]): should contain a "fields" key to be parsed

    Returns:
        Optional[Sequence[google.cloud.bigquery.schema.SchemaField`]:
            A list of parsed fields, or ``None`` if no "fields" key found.
    """
    return [SchemaField.from_api_repr(f) for f in info.get("fields", ())]


def _build_schema_resource(fields):
    """Generate a resource fragment for a schema.

    Args:
        fields (Sequence[google.cloud.bigquery.schema.SchemaField): schema to be dumped.

    Returns:
        Sequence[Dict]: Mappings describing the schema of the supplied fields.
    """
    return [field.to_api_repr() for field in fields]


def _to_schema_fields(schema):
    """Coerce `schema` to a list of schema field instances.

    Args:
        schema(Sequence[Union[ \
            :class:`~google.cloud.bigquery.schema.SchemaField`, \
            Mapping[str, Any] \
        ]]):
            Table schema to convert. If some items are passed as mappings,
            their content must be compatible with
            :meth:`~google.cloud.bigquery.schema.SchemaField.from_api_repr`.

    Returns:
        Sequence[:class:`~google.cloud.bigquery.schema.SchemaField`]

    Raises:
        Exception: If ``schema`` is not a sequence, or if any item in the
        sequence is not a :class:`~google.cloud.bigquery.schema.SchemaField`
        instance or a compatible mapping representation of the field.
    """

    for field in schema:
        if not isinstance(field, (SchemaField, collections.abc.Mapping)):
            raise ValueError(
                "Schema items must either be fields or compatible "
                "mapping representations."
            )

    return [
        field if isinstance(field, SchemaField) else SchemaField.from_api_repr(field)
        for field in schema
    ]


class PolicyTagList(object):
    """Define Policy Tags for a column.

    Args:
        names (
            Optional[Tuple[str]]): list of policy tags to associate with
            the column.  Policy tag identifiers are of the form
            `projects/*/locations/*/taxonomies/*/policyTags/*`.
    """

    def __init__(self, names: Iterable[str] = ()):
        self._properties = {}
        self._properties["names"] = tuple(names)

    @property
    def names(self):
        """Tuple[str]: Policy tags associated with this definition."""
        return self._properties.get("names", ())

    def _key(self):
        """A tuple key that uniquely describes this PolicyTagList.

        Used to compute this instance's hashcode and evaluate equality.

        Returns:
            Tuple: The contents of this :class:`~google.cloud.bigquery.schema.PolicyTagList`.
        """
        return tuple(sorted(self._properties.get("names", ())))

    def __eq__(self, other):
        if not isinstance(other, PolicyTagList):
            return NotImplemented
        return self._key() == other._key()

    def __ne__(self, other):
        return not self == other

    def __hash__(self):
        return hash(self._key())

    def __repr__(self):
        return f"{self.__class__.__name__}(names={self._key()})"

    @classmethod
    def from_api_repr(cls, api_repr: dict) -> "PolicyTagList":
        """Return a :class:`PolicyTagList` object deserialized from a dict.

        This method creates a new ``PolicyTagList`` instance that points to
        the ``api_repr`` parameter as its internal properties dict. This means
        that when a ``PolicyTagList`` instance is stored as a property of
        another object, any changes made at the higher level will also appear
        here.

        Args:
            api_repr (Mapping[str, str]):
                The serialized representation of the PolicyTagList, such as
                what is output by :meth:`to_api_repr`.

        Returns:
            Optional[google.cloud.bigquery.schema.PolicyTagList]:
                The ``PolicyTagList`` object or None.
        """
        if api_repr is None:
            return None
        names = api_repr.get("names", ())
        return cls(names=names)

    def to_api_repr(self) -> dict:
        """Return a dictionary representing this object.

        This method returns the properties dict of the ``PolicyTagList``
        instance rather than making a copy. This means that when a
        ``PolicyTagList`` instance is stored as a property of another
        object, any changes made at the higher level will also appear here.

        Returns:
            dict:
                A dictionary representing the PolicyTagList object in
                serialized form.
        """
        answer = {"names": list(self.names)}
        return answer


class ForeignTypeInfo:
    """Metadata about the foreign data type definition such as the system in which the
    type is defined.

    Args:
        typeSystem (str): Required. Specifies the system which defines the
            foreign data type.
    """

    def __init__(self, type_system="TYPE_SYSTEM_UNSPECIFIED"):
        self._properties = {}
        self.type_system = type_system

    @property
    def type_system(self):
        """Required. Specifies the system which defines the foreign data
        type."""

        return self._properties.get("typeSystem")

    @type_system.setter
    def type_system(self, value: str):
        value = _isinstance_or_raise(value, str, none_allowed=True)
        self._properties["typeSystem"] = value

    def to_api_repr(self) -> dict:
        """Build an API representation of this object.

        Returns:
            Dict[str, Any]:
                A dictionary in the format used by the BigQuery API.
        """
        return copy.deepcopy(self._properties)

    @classmethod
    def from_api_repr(cls, resource):
        """Factory: constructs an instance of the class (cls)
        given its API representation.

        Args:
            resource (Dict[str, Any]):
                API representation of the object to be instantiated.

        Returns:
            An instance of the class initialized with data from 'resource'.
        """
        config = cls()
        config._properties = copy.deepcopy(resource)
        return config


class StorageDescriptor:
    """Contains information about how a table's data is stored and accessed by open
    source query engines.

    Args:
        inputFormat (Optional[str]): Specifies the fully qualified class name of
            the InputFormat (e.g.
            "org.apache.hadoop.hive.ql.io.orc.OrcInputFormat"). The maximum
            length is 128 characters.
        locationUri (Optional[str]): The physical location of the table (e.g.
            'gs://spark-dataproc-data/pangea-data/case_sensitive/' or
            'gs://spark-dataproc-data/pangea-data/'). The maximum length is
            2056 bytes.
        outputFormat (Optional[str]): Specifies the fully qualified class name
            of the OutputFormat (e.g.
            "org.apache.hadoop.hive.ql.io.orc.OrcOutputFormat"). The maximum
            length is 128 characters.
        serdeInfo (Optional[Any]): Serializer and deserializer information.
    """

    def __init__(
        self,
        input_format: Optional[str] = None,
        location_uri: Optional[str] = None,
        output_format: Optional[str] = None,
        serde_info: Optional[SerDeInfo] = None,
    ):
        self._properties: Dict[str, Any] = {}
        self.input_format = input_format
        self.location_uri = location_uri
        self.output_format = output_format
        self.serde_info = serde_info

    @property
    def input_format(self) -> Any:
        """Optional. Specifies the fully qualified class name of the InputFormat
        (e.g. "org.apache.hadoop.hive.ql.io.orc.OrcInputFormat"). The maximum
        length is 128 characters."""

        return self._properties.get("inputFormat")

    @input_format.setter
    def input_format(self, value: Optional[str]):
        value = _isinstance_or_raise(value, str, none_allowed=True)
        self._properties["inputFormat"] = value

    @property
    def location_uri(self) -> Any:
        """Optional. The physical location of the table (e.g. 'gs://spark-
        dataproc-data/pangea-data/case_sensitive/' or 'gs://spark-dataproc-
        data/pangea-data/'). The maximum length is 2056 bytes."""

        return self._properties.get("locationUri")

    @location_uri.setter
    def location_uri(self, value: Optional[str]):
        value = _isinstance_or_raise(value, str, none_allowed=True)
        self._properties["locationUri"] = value

    @property
    def output_format(self) -> Any:
        """Optional. Specifies the fully qualified class name of the
        OutputFormat (e.g. "org.apache.hadoop.hive.ql.io.orc.OrcOutputFormat").
        The maximum length is 128 characters."""

        return self._properties.get("outputFormat")

    @output_format.setter
    def output_format(self, value: Optional[str]):
        value = _isinstance_or_raise(value, str, none_allowed=True)
        self._properties["outputFormat"] = value

    @property
    def serde_info(self) -> Any:
        """Optional. Serializer and deserializer information."""

        prop = _get_sub_prop(self._properties, ["serDeInfo"])
        if prop is not None:
            prop = StorageDescriptor().from_api_repr(prop)
            print(f"DINOSAUR prop: {prop}")

        return prop

    @serde_info.setter
    def serde_info(self, value):
        value = _isinstance_or_raise(value, SerDeInfo, none_allowed=True)
        if value is not None:
            self._properties["serDeInfo"] = value.to_api_repr()
        else:
            self._properties["serDeInfo"] = value

    def to_api_repr(self) -> dict:
        """Build an API representation of this object.

        Returns:
            Dict[str, Any]:
                A dictionary in the format used by the BigQuery API.
        """
        return copy.deepcopy(self._properties)

    @classmethod
    def from_api_repr(cls, resource: dict) -> StorageDescriptor:
        """Factory: constructs an instance of the class (cls)
        given its API representation.

        Args:
            resource (Dict[str, Any]):
                API representation of the object to be instantiated.

        Returns:
            An instance of the class initialized with data from 'resource'.
        """
        config = cls()
        config._properties = copy.deepcopy(resource)
        return config


class SerDeInfo:
    """Serializer and deserializer information.

    Args:
        serializationLibrary (str): Required. Specifies a fully-qualified class
            name of the serialization library that is responsible for the
            translation of data between table representation and the underlying
            low-level input and output format structures. The maximum length is
            256 characters.
        name (Optional[str]): Name of the SerDe. The maximum length is 256
            characters.
        parameters: (Optional[dict[str, str]]): Key-value pairs that define the initialization
            parameters for the serialization library. Maximum size 10 Kib.
    """

    def __init__(
        self,
        serialization_library: str,
        name: Optional[str] = None,
        parameters: Optional[dict[str, str]] = None,
    ):
        self._properties: Dict[str, Any] = {}
        self.serialization_library = serialization_library
        self.name = name
        self.parameters = parameters

    @property
    def serialization_library(self) -> Any:
        """Required. Specifies a fully-qualified class name of the serialization
        library that is responsible for the translation of data between table
        representation and the underlying low-level input and output format
        structures. The maximum length is 256 characters."""

        return self._properties.get("serializationLibrary")

    @serialization_library.setter
    def serialization_library(self, value: str):
        value = _isinstance_or_raise(value, str, none_allowed=False)
        self._properties["serializationLibrary"] = value

    @property
    def name(self) -> Any:
        """Optional. Name of the SerDe. The maximum length is 256 characters."""

        return self._properties.get("name")

    @name.setter
    def name(self, value: Optional[str] = None):
        value = _isinstance_or_raise(value, str, none_allowed=True)
        self._properties["name"] = value

    @property
    def parameters(self) -> Any:
        """Optional. Key-value pairs that define the initialization parameters
        for the serialization library. Maximum size 10 Kib."""

        return self._properties.get("parameters")

    @parameters.setter
    def parameters(self, value: Optional[dict[str, str]] = None):
        value = _isinstance_or_raise(value, dict, none_allowed=True)
        self._properties["parameters"] = value

    def to_api_repr(self) -> dict:
        """Build an API representation of this object.

        Returns:
            Dict[str, Any]:
                A dictionary in the format used by the BigQuery API.
        """
        return copy.deepcopy(self._properties)

    @classmethod
    def from_api_repr(cls, resource: dict) -> SerDeInfo:
        """Factory: constructs an instance of the class (cls)
        given its API representation.

        Args:
            resource (Dict[str, Any]):
                API representation of the object to be instantiated.

        Returns:
            An instance of the class initialized with data from 'resource'.
        """
        config = cls("")
        config._properties = copy.deepcopy(resource)
        return config<|MERGE_RESOLUTION|>--- conflicted
+++ resolved
@@ -241,37 +241,9 @@
             self._properties["rangeElementType"] = {"type": range_element_type}
         if isinstance(range_element_type, FieldElementType):
             self._properties["rangeElementType"] = range_element_type.to_api_repr()
-<<<<<<< HEAD
-        if isinstance(rounding_mode, RoundingMode):
-            self._properties["roundingMode"] = rounding_mode.name
-        if isinstance(rounding_mode, str):
-            self._properties["roundingMode"] = rounding_mode
-        if isinstance(foreign_type_definition, str):
-            self._properties["foreignTypeDefinition"] = foreign_type_definition
-
-        # The order of operations is important:
-        # If field_type is FOREIGN, then foreign_type_definition must be set.
-        if field_type != "FOREIGN":
-            self._properties["type"] = field_type
-        else:
-            if self._properties.get("foreignTypeDefinition") is None:
-                raise ValueError(
-                    "If the 'field_type' is 'FOREIGN', then 'foreign_type_definition' is required."
-                )
-            self._properties["type"] = field_type
-
-        self._fields = tuple(fields)
-
-    @staticmethod
-    def __get_int(api_repr, name):
-        v = api_repr.get(name, _DEFAULT_VALUE)
-        if v is not _DEFAULT_VALUE:
-            v = int(v)
-        return v
-=======
         if fields:  # Don't set the property if it's not set.
             self._properties["fields"] = [field.to_api_repr() for field in fields]
->>>>>>> aaf1eb85
+
 
     @classmethod
     def from_api_repr(cls, api_repr: dict) -> "SchemaField":
@@ -292,37 +264,7 @@
         # fields. See https://github.com/googleapis/python-bigquery/issues/6
         placeholder._properties = api_repr
 
-<<<<<<< HEAD
-        if policy_tags is not None and policy_tags is not _DEFAULT_VALUE:
-            policy_tags = PolicyTagList.from_api_repr(policy_tags)
-
-        if api_repr.get("rangeElementType"):
-            range_element_type = cast(dict, api_repr.get("rangeElementType"))
-            element_type = range_element_type.get("type")
-        else:
-            element_type = None
-
-        rounding_mode = api_repr.get("roundingMode")
-        foreign_type_definition = api_repr.get("foreignTypeDefinition")
-
-        return cls(
-            field_type=field_type,
-            fields=[cls.from_api_repr(f) for f in fields],
-            mode=mode.upper(),
-            default_value_expression=default_value_expression,
-            description=description,
-            name=api_repr["name"],
-            policy_tags=policy_tags,
-            precision=cls.__get_int(api_repr, "precision"),
-            scale=cls.__get_int(api_repr, "scale"),
-            max_length=cls.__get_int(api_repr, "maxLength"),
-            range_element_type=element_type,
-            rounding_mode=rounding_mode,
-            foreign_type_definition=foreign_type_definition,
-        )
-=======
         return placeholder
->>>>>>> aaf1eb85
 
     @property
     def name(self):
