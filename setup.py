# Copyright 2018 Google LLC
#
# Licensed under the Apache License, Version 2.0 (the "License");
# you may not use this file except in compliance with the License.
# You may obtain a copy of the License at
#
#     http://www.apache.org/licenses/LICENSE-2.0
#
# Unless required by applicable law or agreed to in writing, software
# distributed under the License is distributed on an "AS IS" BASIS,
# WITHOUT WARRANTIES OR CONDITIONS OF ANY KIND, either express or implied.
# See the License for the specific language governing permissions and
# limitations under the License.

import io
import os

import setuptools


# Package metadata.

name = "google-cloud-bigquery"
description = "Google BigQuery API client library"
version = "1.24.0"
# Should be one of:
# 'Development Status :: 3 - Alpha'
# 'Development Status :: 4 - Beta'
# 'Development Status :: 5 - Production/Stable'
release_status = "Development Status :: 5 - Production/Stable"
dependencies = [
    'enum34; python_version < "3.4"',
    "google-auth >= 1.9.0, < 2.0dev",
    "google-api-core >= 1.15.0, < 2.0dev",
    "google-cloud-core >= 1.1.0, < 2.0dev",
    "google-resumable-media >= 0.5.0, < 0.6dev",
    "protobuf >= 3.6.0",
    "six >=1.13.0,< 2.0.0dev",
]
extras = {
    "bqstorage": [
<<<<<<< HEAD
        "google-cloud-bigquery-storage >= 0.8.0, <2.0.0dev",
=======
        "google-cloud-bigquery-storage >= 0.6.0, <2.0.0dev",
        # Due to an issue in pip's dependency resolver, the `grpc` extra is not
        # installed, even though `google-cloud-bigquery-storage` specifies it
        # as `google-api-core[grpc]`. We thus need to explicitly specify it here.
        # See: https://github.com/googleapis/python-bigquery/issues/83
        "grpcio >= 1.8.2, < 2.0dev",
>>>>>>> e2ddc2e7
        "pyarrow>=0.16.0, < 2.0dev",
    ],
    "pandas": ["pandas>=0.17.1"],
    # Exclude PyArrow dependency from Windows Python 2.7.
    'pyarrow: platform_system != "Windows" or python_version >= "3.4"': [
        # Bad Linux release for 0.14.0.
        # https://issues.apache.org/jira/browse/ARROW-5868
        "pyarrow>=0.4.1, != 0.14.0"
    ],
    "tqdm": ["tqdm >= 4.0.0, <5.0.0dev"],
    "fastparquet": [
        "fastparquet",
        "python-snappy",
        # llvmlite >= 0.32.0 cannot be installed on Python 3.5 and below
        # (building the wheel fails), thus needs to be restricted.
        # See: https://github.com/googleapis/python-bigquery/issues/78
        "llvmlite <= 0.31.0",
    ],
}

all_extras = []

for extra in extras:
    if extra == "fastparquet":
        # Skip fastparquet from "all" because it is redundant with pyarrow and
        # creates a dependency on pre-release versions of numpy. See:
        # https://github.com/googleapis/google-cloud-python/issues/8549
        continue
    all_extras.extend(extras[extra])

extras["all"] = all_extras

# Setup boilerplate below this line.

package_root = os.path.abspath(os.path.dirname(__file__))

readme_filename = os.path.join(package_root, "README.rst")
with io.open(readme_filename, encoding="utf-8") as readme_file:
    readme = readme_file.read()

# Only include packages under the 'google' namespace. Do not include tests,
# benchmarks, etc.
packages = [
    package for package in setuptools.find_packages() if package.startswith("google")
]

# Determine which namespaces are needed.
namespaces = ["google"]
if "google.cloud" in packages:
    namespaces.append("google.cloud")


setuptools.setup(
    name=name,
    version=version,
    description=description,
    long_description=readme,
    author="Google LLC",
    author_email="googleapis-packages@google.com",
    license="Apache 2.0",
    url="https://github.com/googleapis/python-bigquery",
    classifiers=[
        release_status,
        "Intended Audience :: Developers",
        "License :: OSI Approved :: Apache Software License",
        "Programming Language :: Python",
        "Programming Language :: Python :: 2",
        "Programming Language :: Python :: 2.7",
        "Programming Language :: Python :: 3",
        "Programming Language :: Python :: 3.5",
        "Programming Language :: Python :: 3.6",
        "Programming Language :: Python :: 3.7",
        "Programming Language :: Python :: 3.8",
        "Operating System :: OS Independent",
        "Topic :: Internet",
    ],
    platforms="Posix; MacOS X; Windows",
    packages=packages,
    namespace_packages=namespaces,
    install_requires=dependencies,
    extras_require=extras,
    python_requires=">=2.7,!=3.0.*,!=3.1.*,!=3.2.*,!=3.3.*",
    include_package_data=True,
    zip_safe=False,
)<|MERGE_RESOLUTION|>--- conflicted
+++ resolved
@@ -39,16 +39,12 @@
 ]
 extras = {
     "bqstorage": [
-<<<<<<< HEAD
         "google-cloud-bigquery-storage >= 0.8.0, <2.0.0dev",
-=======
-        "google-cloud-bigquery-storage >= 0.6.0, <2.0.0dev",
         # Due to an issue in pip's dependency resolver, the `grpc` extra is not
         # installed, even though `google-cloud-bigquery-storage` specifies it
         # as `google-api-core[grpc]`. We thus need to explicitly specify it here.
         # See: https://github.com/googleapis/python-bigquery/issues/83
         "grpcio >= 1.8.2, < 2.0dev",
->>>>>>> e2ddc2e7
         "pyarrow>=0.16.0, < 2.0dev",
     ],
     "pandas": ["pandas>=0.17.1"],
