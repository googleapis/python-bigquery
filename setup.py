--- conflicted
+++ resolved
@@ -34,12 +34,7 @@
     # Until this issue is closed
     # https://github.com/googleapis/google-cloud-python/issues/10566
     "google-api-core[grpc] >= 1.31.5, <3.0.0dev,!=2.0.*,!=2.1.*,!=2.2.*,!=2.3.0",
-<<<<<<< HEAD
     "proto-plus >= 1.15.0, <2.0.0dev",
-=======
-    "google-cloud-bigquery-storage >= 2.0.0, <3.0.0dev",
-    "proto-plus >= 1.22.0, <2.0.0dev",
->>>>>>> 15948120
     # NOTE: Maintainers, please do not require google-cloud-core>=2.x.x
     # Until this issue is closed
     # https://github.com/googleapis/google-cloud-python/issues/10566
@@ -48,10 +43,6 @@
     "packaging >= 14.3, <22.0.0dev",
     "protobuf >= 3.19.0, <5.0.0dev",  # For the legacy proto-based types.
     "python-dateutil >= 2.7.2, <3.0dev",
-<<<<<<< HEAD
-=======
-    "pyarrow >= 3.0.0, < 10.0dev",
->>>>>>> 15948120
     "requests >= 2.18.0, < 3.0.0dev",
 ]
 extras = {
