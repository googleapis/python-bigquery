# Copyright 2020 Google LLC
#
# Licensed under the Apache License, Version 2.0 (the "License");
# you may not use this file except in compliance with the License.
# You may obtain a copy of the License at
#
#     http://www.apache.org/licenses/LICENSE-2.0
#
# Unless required by applicable law or agreed to in writing, software
# distributed under the License is distributed on an "AS IS" BASIS,
# WITHOUT WARRANTIES OR CONDITIONS OF ANY KIND, either express or implied.
# See the License for the specific language governing permissions and
# limitations under the License.

<<<<<<< HEAD
__version__ = "2.24.0"
=======
__version__ = "2.26.0"
>>>>>>> c9068e41
<|MERGE_RESOLUTION|>--- conflicted
+++ resolved
@@ -12,8 +12,4 @@
 # See the License for the specific language governing permissions and
 # limitations under the License.
 
-<<<<<<< HEAD
-__version__ = "2.24.0"
-=======
-__version__ = "2.26.0"
->>>>>>> c9068e41
+__version__ = "2.26.0"