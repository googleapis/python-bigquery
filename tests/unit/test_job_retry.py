--- conflicted
+++ resolved
@@ -157,10 +157,6 @@
     assert len(sleep.mock_calls) == 0
 
 
-<<<<<<< HEAD
-@mock.patch("google.api_core.datetime_helpers")
-=======
->>>>>>> c3b89fdd
 @mock.patch("time.sleep")
 def test_retry_failed_jobs_after_retry_failed(sleep, client):
     """
