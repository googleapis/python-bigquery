--- conflicted
+++ resolved
@@ -20,12 +20,7 @@
 import datetime
 from typing import Any, Dict, Optional, Sequence, Union
 
-<<<<<<< HEAD
-import google.cloud._helpers
-=======
 import google.cloud._helpers  # type: ignore
-from google.api_core import datetime_helpers  # type: ignore
->>>>>>> 66b3dd9f
 from google.cloud.bigquery import _helpers
 from google.cloud.bigquery import standard_sql
 from google.cloud.bigquery.encryption_configuration import EncryptionConfiguration
