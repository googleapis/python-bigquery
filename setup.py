# Copyright 2018 Google LLC
#
# Licensed under the Apache License, Version 2.0 (the "License");
# you may not use this file except in compliance with the License.
# You may obtain a copy of the License at
#
#     http://www.apache.org/licenses/LICENSE-2.0
#
# Unless required by applicable law or agreed to in writing, software
# distributed under the License is distributed on an "AS IS" BASIS,
# WITHOUT WARRANTIES OR CONDITIONS OF ANY KIND, either express or implied.
# See the License for the specific language governing permissions and
# limitations under the License.

import io
import os

import setuptools


# Package metadata.

name = "google-cloud-bigquery"
description = "Google BigQuery API client library"

# Should be one of:
# 'Development Status :: 3 - Alpha'
# 'Development Status :: 4 - Beta'
# 'Development Status :: 5 - Production/Stable'
release_status = "Development Status :: 5 - Production/Stable"
pyarrow_dep = ["pyarrow >= 3.0.0, < 7.0dev"]
dependencies = [
    "grpcio >= 1.38.1, < 2.0dev",  # https://github.com/googleapis/python-bigquery/issues/695
    # NOTE: Maintainers, please do not require google-api-core>=2.x.x
    # Until this issue is closed
    # https://github.com/googleapis/google-cloud-python/issues/10566
    "google-api-core[grpc] >= 1.29.0, <3.0.0dev",
    "proto-plus >= 1.10.0",
    # NOTE: Maintainers, please do not require google-cloud-core>=2.x.x
    # Until this issue is closed
    # https://github.com/googleapis/google-cloud-python/issues/10566
    "google-cloud-core >= 1.4.1, <3.0.0dev",
    "google-resumable-media >= 0.6.0, < 3.0dev",
    "packaging >= 14.3",
    "protobuf >= 3.12.0",
    "python-dateutil >= 2.7.2, <3.0dev",
    "requests >= 2.18.0, < 3.0.0dev",
]
extras = {
    "bqstorage": [
        "google-cloud-bigquery-storage >= 2.0.0, <3.0.0dev",
        # Due to an issue in pip's dependency resolver, the `grpc` extra is not
        # installed, even though `google-cloud-bigquery-storage` specifies it
        # as `google-api-core[grpc]`. We thus need to explicitly specify it here.
        # See: https://github.com/googleapis/python-bigquery/issues/83 The
        # grpc.Channel.close() method isn't added until 1.32.0.
        # https://github.com/grpc/grpc/pull/15254
        "grpcio >= 1.38.1, < 2.0dev",
    ]
    + pyarrow_dep,
    "geopandas": ["geopandas>=0.9.0, <1.0dev", "Shapely>=1.6.0, <2.0dev"],
    "pandas": ["pandas>=0.24.2"] + pyarrow_dep,
    "bignumeric_type": pyarrow_dep,
    "tqdm": ["tqdm >= 4.7.4, <5.0.0dev"],
    "opentelemetry": [
<<<<<<< HEAD
        # The Opentelemetry API was changed in v0.15b, we need to bound the version.
        # https://github.com/open-telemetry/opentelemetry-python/commit/f3cdfa2cdb9cb1c442189e2ead3788f45d92352d#diff-ebe3b7e2373ce704ff49dcab7a82d2270aa35c624337325cd0233e60e7a95a39R35
        "opentelemetry-api >= 0.11b0, <0.15b0",
        "opentelemetry-sdk >= 0.11b0, <0.15b0",
        "opentelemetry-instrumentation >= 0.11b0, <0.15b0",
=======
        "opentelemetry-api >= 1.1.0",
        "opentelemetry-sdk >= 1.1.0",
        "opentelemetry-instrumentation >= 0.20b0",
>>>>>>> 4616cd58
    ],
}

all_extras = []

for extra in extras:
    # Exclude this extra from all to avoid overly strict dependencies on core
    # libraries such as pyarrow.
    # https://github.com/googleapis/python-bigquery/issues/563
    if extra in {"bignumeric_type"}:
        continue
    all_extras.extend(extras[extra])

extras["all"] = all_extras

# Setup boilerplate below this line.

package_root = os.path.abspath(os.path.dirname(__file__))

readme_filename = os.path.join(package_root, "README.rst")
with io.open(readme_filename, encoding="utf-8") as readme_file:
    readme = readme_file.read()

version = {}
with open(os.path.join(package_root, "google/cloud/bigquery/version.py")) as fp:
    exec(fp.read(), version)
version = version["__version__"]

# Only include packages under the 'google' namespace. Do not include tests,
# benchmarks, etc.
packages = [
    package
    for package in setuptools.PEP420PackageFinder.find()
    if package.startswith("google")
]

# Determine which namespaces are needed.
namespaces = ["google"]
if "google.cloud" in packages:
    namespaces.append("google.cloud")


setuptools.setup(
    name=name,
    version=version,
    description=description,
    long_description=readme,
    author="Google LLC",
    author_email="googleapis-packages@google.com",
    license="Apache 2.0",
    url="https://github.com/googleapis/python-bigquery",
    classifiers=[
        release_status,
        "Intended Audience :: Developers",
        "License :: OSI Approved :: Apache Software License",
        "Programming Language :: Python",
        "Programming Language :: Python :: 3",
        "Programming Language :: Python :: 3.6",
        "Programming Language :: Python :: 3.7",
        "Programming Language :: Python :: 3.8",
        "Programming Language :: Python :: 3.9",
        "Programming Language :: Python :: 3.10",
        "Operating System :: OS Independent",
        "Topic :: Internet",
    ],
    platforms="Posix; MacOS X; Windows",
    packages=packages,
    namespace_packages=namespaces,
    install_requires=dependencies,
    extras_require=extras,
    python_requires=">=3.6, <3.11",
    include_package_data=True,
    zip_safe=False,
)<|MERGE_RESOLUTION|>--- conflicted
+++ resolved
@@ -63,17 +63,9 @@
     "bignumeric_type": pyarrow_dep,
     "tqdm": ["tqdm >= 4.7.4, <5.0.0dev"],
     "opentelemetry": [
-<<<<<<< HEAD
-        # The Opentelemetry API was changed in v0.15b, we need to bound the version.
-        # https://github.com/open-telemetry/opentelemetry-python/commit/f3cdfa2cdb9cb1c442189e2ead3788f45d92352d#diff-ebe3b7e2373ce704ff49dcab7a82d2270aa35c624337325cd0233e60e7a95a39R35
-        "opentelemetry-api >= 0.11b0, <0.15b0",
-        "opentelemetry-sdk >= 0.11b0, <0.15b0",
-        "opentelemetry-instrumentation >= 0.11b0, <0.15b0",
-=======
         "opentelemetry-api >= 1.1.0",
         "opentelemetry-sdk >= 1.1.0",
         "opentelemetry-instrumentation >= 0.20b0",
->>>>>>> 4616cd58
     ],
 }
 
