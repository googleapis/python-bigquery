--- conflicted
+++ resolved
@@ -53,13 +53,9 @@
             "google.cloud.bigquery.client._add_server_timeout_header",
             noop_add_server_timeout_header,
         ):
-<<<<<<< HEAD
-            yield
-=======
             yield
 
 
 def pytest_configure(config):
     # Explicitly register custom test markers to avoid warnings.
-    config.addinivalue_line("markers", "enable_add_server_timeout_header")
->>>>>>> a789d00c
+    config.addinivalue_line("markers", "enable_add_server_timeout_header")