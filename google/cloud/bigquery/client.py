--- conflicted
+++ resolved
@@ -75,15 +75,11 @@
 from google.cloud.bigquery.model import ModelReference
 from google.cloud.bigquery.model import _model_arg_to_model_ref
 from google.cloud.bigquery.query import _QueryResults
-<<<<<<< HEAD
-from google.cloud.bigquery.retry import DEFAULT_RETRY, DEFAULT_JOB_RETRY
-=======
 from google.cloud.bigquery.retry import (
     DEFAULT_JOB_RETRY,
     DEFAULT_RETRY,
     DEFAULT_TIMEOUT,
 )
->>>>>>> c9068e41
 from google.cloud.bigquery.routine import Routine
 from google.cloud.bigquery.routine import RoutineReference
 from google.cloud.bigquery.schema import SchemaField
@@ -118,14 +114,8 @@
 # https://github.com/googleapis/python-bigquery/issues/438
 _MIN_GET_QUERY_RESULTS_TIMEOUT = 120
 
-<<<<<<< HEAD
-=======
-# https://github.com/googleapis/python-bigquery/issues/781#issuecomment-883497414
-_PYARROW_BAD_VERSIONS = frozenset([packaging.version.Version("2.0.0")])
-
 TIMEOUT_HEADER = "X-Server-Timeout"
 
->>>>>>> c9068e41
 
 class Project(object):
     """Wrapper for resource describing a BigQuery project.
@@ -3129,11 +3119,7 @@
         location: str = None,
         project: str = None,
         retry: retries.Retry = DEFAULT_RETRY,
-<<<<<<< HEAD
-        timeout: float = None,
-=======
         timeout: float = DEFAULT_TIMEOUT,
->>>>>>> c9068e41
         job_retry: retries.Retry = DEFAULT_JOB_RETRY,
     ) -> job.QueryJob:
         """Run a SQL query.
