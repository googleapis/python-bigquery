--- conflicted
+++ resolved
@@ -3972,27 +3972,6 @@
     return (project, location, job_id)
 
 
-<<<<<<< HEAD
-=======
-def _make_job_id(job_id: Optional[str], prefix: Optional[str] = None) -> str:
-    """Construct an ID for a new job.
-
-    Args:
-        job_id: the user-provided job ID.
-        prefix: the user-provided prefix for a job ID.
-
-    Returns:
-        str: A job ID
-    """
-    if job_id is not None:
-        return job_id
-    elif prefix is not None:
-        return str(prefix) + str(uuid.uuid4())
-    else:
-        return str(uuid.uuid4())
-
-
->>>>>>> 9fd8eb9b
 def _check_mode(stream):
     """Check that a stream was opened in read-binary mode.
 
