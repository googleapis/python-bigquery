--- conflicted
+++ resolved
@@ -260,10 +260,7 @@
             if "attributes" in item:
                 item["attributes"].sort(key=lambda x: x["name"])
 
-<<<<<<< HEAD
         assert extracted == expected_analyzed_classes
-=======
-        assert extracted == expected_structure
 
 
 # --- Mock Types ---
@@ -511,4 +508,3 @@
 
         assert extracted_args == expected_args
         assert method_info.get("return_type") == expected_return
->>>>>>> 66504db3
