# Copyright 2019 Google LLC
#
# Licensed under the Apache License, Version 2.0 (the "License");
# you may not use this file except in compliance with the License.
# You may obtain a copy of the License at
#
#     http://www.apache.org/licenses/LICENSE-2.0
#
# Unless required by applicable law or agreed to in writing, software
# distributed under the License is distributed on an "AS IS" BASIS,
# WITHOUT WARRANTIES OR CONDITIONS OF ANY KIND, either express or implied.
# See the License for the specific language governing permissions and
# limitations under the License.

"""Shared helper functions for connecting BigQuery and pandas.

NOTE: This module is DEPRECATED. Please make updates in the pandas-gbq package,
instead. See: go/pandas-gbq-and-bigframes-redundancy and
https://github.com/googleapis/python-bigquery-pandas/blob/main/pandas_gbq/schema/pandas_to_bigquery.py
"""

import concurrent.futures
from datetime import datetime
import functools
from itertools import islice
import logging
import queue
import warnings
from typing import Any, Union, Optional, Callable, Generator, List


from google.cloud.bigquery import _pyarrow_helpers
from google.cloud.bigquery import _versions_helpers
from google.cloud.bigquery import schema


try:
    import pandas  # type: ignore

    pandas_import_exception = None
except ImportError as exc:
    pandas = None
    pandas_import_exception = exc
else:
    import numpy


try:
    import pandas_gbq.schema.pandas_to_bigquery  # type: ignore

    pandas_gbq_import_exception = None
except ImportError as exc:
    pandas_gbq = None
    pandas_gbq_import_exception = exc


try:
    import db_dtypes  # type: ignore

    date_dtype_name = db_dtypes.DateDtype.name
    time_dtype_name = db_dtypes.TimeDtype.name
    db_dtypes_import_exception = None
except ImportError as exc:
    db_dtypes = None
    db_dtypes_import_exception = exc
    date_dtype_name = time_dtype_name = ""  # Use '' rather than None because pytype

pyarrow = _versions_helpers.PYARROW_VERSIONS.try_import()

try:
    # _BaseGeometry is used to detect shapely objevys in `bq_to_arrow_array`
    from shapely.geometry.base import BaseGeometry as _BaseGeometry  # type: ignore
except ImportError:
    # No shapely, use NoneType for _BaseGeometry as a placeholder.
    _BaseGeometry = type(None)
else:
    # We don't have any unit test sessions that install shapely but not pandas.
    if pandas is not None:  # pragma: NO COVER

        def _to_wkb():
            from shapely import wkb  # type: ignore

            write = wkb.dumps
            notnull = pandas.notnull

            def _to_wkb(v):
                return write(v) if notnull(v) else v

            return _to_wkb

        _to_wkb = _to_wkb()

try:
    from google.cloud.bigquery_storage_v1.types import ArrowSerializationOptions
except ImportError:
    _ARROW_COMPRESSION_SUPPORT = False
else:
    # Having BQ Storage available implies that pyarrow >=1.0.0 is available, too.
    _ARROW_COMPRESSION_SUPPORT = True

_LOGGER = logging.getLogger(__name__)

_PROGRESS_INTERVAL = 0.2  # Maximum time between download status checks, in seconds.

_MAX_QUEUE_SIZE_DEFAULT = object()  # max queue size sentinel for BQ Storage downloads

_NO_PANDAS_ERROR = "Please install the 'pandas' package to use this function."
_NO_DB_TYPES_ERROR = "Please install the 'db-dtypes' package to use this function."

_PANDAS_DTYPE_TO_BQ = {
    "bool": "BOOLEAN",
    "datetime64[ns, UTC]": "TIMESTAMP",
    "datetime64[ns]": "DATETIME",
    "float32": "FLOAT",
    "float64": "FLOAT",
    "int8": "INTEGER",
    "int16": "INTEGER",
    "int32": "INTEGER",
    "int64": "INTEGER",
    "uint8": "INTEGER",
    "uint16": "INTEGER",
    "uint32": "INTEGER",
    "geometry": "GEOGRAPHY",
    date_dtype_name: "DATE",
    time_dtype_name: "TIME",
}


class _DownloadState(object):
    """Flag to indicate that a thread should exit early."""

    def __init__(self):
        # No need for a lock because reading/replacing a variable is defined to
        # be an atomic operation in the Python language definition (enforced by
        # the global interpreter lock).
        self.done = False


BQ_FIELD_TYPE_TO_ARROW_FIELD_METADATA = {
    "GEOGRAPHY": {
        b"ARROW:extension:name": b"google:sqlType:geography",
        b"ARROW:extension:metadata": b'{"encoding": "WKT"}',
    },
    "DATETIME": {b"ARROW:extension:name": b"google:sqlType:datetime"},
}


def bq_to_arrow_struct_data_type(field):
    arrow_fields = []
    for subfield in field.fields:
        arrow_subfield = bq_to_arrow_field(subfield)
        if arrow_subfield:
            arrow_fields.append(arrow_subfield)
        else:
            # Could not determine a subfield type. Fallback to type
            # inference.
            return None
    return pyarrow.struct(arrow_fields)


def bq_to_arrow_range_data_type(field):
    if field is None:
        raise ValueError(
            "Range element type cannot be None, must be one of "
            "DATE, DATETIME, or TIMESTAMP"
        )
    element_type = field.element_type.upper()
    arrow_element_type = _pyarrow_helpers.bq_to_arrow_scalars(element_type)()
    return pyarrow.struct([("start", arrow_element_type), ("end", arrow_element_type)])


def bq_to_arrow_data_type(field):
    """Return the Arrow data type, corresponding to a given BigQuery column.

    Returns:
        None: if default Arrow type inspection should be used.
    """
    if field.mode is not None and field.mode.upper() == "REPEATED":
        inner_type = bq_to_arrow_data_type(
            schema.SchemaField(field.name, field.field_type, fields=field.fields)
        )
        if inner_type:
            return pyarrow.list_(inner_type)
        return None

    field_type_upper = field.field_type.upper() if field.field_type else ""
    if field_type_upper in schema._STRUCT_TYPES:
        return bq_to_arrow_struct_data_type(field)

    if field_type_upper == "RANGE":
        return bq_to_arrow_range_data_type(field.range_element_type)

    data_type_constructor = _pyarrow_helpers.bq_to_arrow_scalars(field_type_upper)
    if data_type_constructor is None:
        return None
    return data_type_constructor()


def bq_to_arrow_field(bq_field, array_type=None):
    """Return the Arrow field, corresponding to a given BigQuery column.

    Returns:
        None: if the Arrow type cannot be determined.
    """
    arrow_type = bq_to_arrow_data_type(bq_field)
    if arrow_type is not None:
        if array_type is not None:
            arrow_type = array_type  # For GEOGRAPHY, at least initially
        metadata = BQ_FIELD_TYPE_TO_ARROW_FIELD_METADATA.get(
            bq_field.field_type.upper() if bq_field.field_type else ""
        )
        return pyarrow.field(
            bq_field.name,
            arrow_type,
            # Even if the remote schema is REQUIRED, there's a chance there's
            # local NULL values. Arrow will gladly interpret these NULL values
            # as non-NULL and give you an arbitrary value. See:
            # https://github.com/googleapis/python-bigquery/issues/1692
            nullable=False if bq_field.mode.upper() == "REPEATED" else True,
            metadata=metadata,
        )

    warnings.warn(
        "Unable to determine Arrow type for field '{}'.".format(bq_field.name)
    )
    return None


def bq_to_arrow_schema(bq_schema):
    """Return the Arrow schema, corresponding to a given BigQuery schema.

    Returns:
        None: if any Arrow type cannot be determined.
    """
    arrow_fields = []
    for bq_field in bq_schema:
        arrow_field = bq_to_arrow_field(bq_field)
        if arrow_field is None:
            # Auto-detect the schema if there is an unknown field type.
            return None
        arrow_fields.append(arrow_field)
    return pyarrow.schema(arrow_fields)


def default_types_mapper(
    date_as_object: bool = False,
    bool_dtype: Union[Any, None] = None,
    int_dtype: Union[Any, None] = None,
    float_dtype: Union[Any, None] = None,
    string_dtype: Union[Any, None] = None,
    date_dtype: Union[Any, None] = None,
    datetime_dtype: Union[Any, None] = None,
    time_dtype: Union[Any, None] = None,
    timestamp_dtype: Union[Any, None] = None,
    range_date_dtype: Union[Any, None] = None,
    range_datetime_dtype: Union[Any, None] = None,
    range_timestamp_dtype: Union[Any, None] = None,
):
    """Create a mapping from pyarrow types to pandas types.

    This overrides the pandas defaults to use null-safe extension types where
    available.

    See: https://arrow.apache.org/docs/python/api/datatypes.html for a list of
    data types. See:
    tests/unit/test__pandas_helpers.py::test_bq_to_arrow_data_type for
    BigQuery to Arrow type mapping.

    Note to google-cloud-bigquery developers: If you update the default dtypes,
    also update the docs at docs/usage/pandas.rst.
    """

    def types_mapper(arrow_data_type):
        if bool_dtype is not None and pyarrow.types.is_boolean(arrow_data_type):
            return bool_dtype

        elif int_dtype is not None and pyarrow.types.is_integer(arrow_data_type):
            return int_dtype

        elif float_dtype is not None and pyarrow.types.is_floating(arrow_data_type):
            return float_dtype

        elif string_dtype is not None and pyarrow.types.is_string(arrow_data_type):
            return string_dtype

        elif (
            # If date_as_object is True, we know some DATE columns are
            # out-of-bounds of what is supported by pandas.
            date_dtype is not None
            and not date_as_object
            and pyarrow.types.is_date(arrow_data_type)
        ):
            return date_dtype

        elif (
            datetime_dtype is not None
            and pyarrow.types.is_timestamp(arrow_data_type)
            and arrow_data_type.tz is None
        ):
            return datetime_dtype

        elif (
            timestamp_dtype is not None
            and pyarrow.types.is_timestamp(arrow_data_type)
            and arrow_data_type.tz is not None
        ):
            return timestamp_dtype

        elif time_dtype is not None and pyarrow.types.is_time(arrow_data_type):
            return time_dtype

        elif pyarrow.types.is_struct(arrow_data_type):
            if range_datetime_dtype is not None and arrow_data_type.equals(
                range_datetime_dtype.pyarrow_dtype
            ):
                return range_datetime_dtype

            elif range_date_dtype is not None and arrow_data_type.equals(
                range_date_dtype.pyarrow_dtype
            ):
                return range_date_dtype

            elif range_timestamp_dtype is not None and arrow_data_type.equals(
                range_timestamp_dtype.pyarrow_dtype
            ):
                return range_timestamp_dtype

    return types_mapper


def bq_to_arrow_array(series, bq_field):
    if bq_field.field_type.upper() == "GEOGRAPHY":
        arrow_type = None
        first = _first_valid(series)
        if first is not None:
            if series.dtype.name == "geometry" or isinstance(first, _BaseGeometry):
                arrow_type = pyarrow.binary()
                # Convert shapey geometry to WKB binary format:
                series = series.apply(_to_wkb)
            elif isinstance(first, bytes):
                arrow_type = pyarrow.binary()
        elif series.dtype.name == "geometry":
            # We have a GeoSeries containing all nulls, convert it to a pandas series
            series = pandas.Series(numpy.array(series))

        if arrow_type is None:
            arrow_type = bq_to_arrow_data_type(bq_field)
    else:
        arrow_type = bq_to_arrow_data_type(bq_field)

    field_type_upper = bq_field.field_type.upper() if bq_field.field_type else ""

    try:
        if bq_field.mode.upper() == "REPEATED":
            return pyarrow.ListArray.from_pandas(series, type=arrow_type)
        if field_type_upper in schema._STRUCT_TYPES:
            return pyarrow.StructArray.from_pandas(series, type=arrow_type)
        return pyarrow.Array.from_pandas(series, type=arrow_type)
    except pyarrow.ArrowTypeError:
        msg = f"""Error converting Pandas column with name: "{series.name}" and datatype: "{series.dtype}" to an appropriate pyarrow datatype: Array, ListArray, or StructArray"""
        _LOGGER.error(msg)
        raise pyarrow.ArrowTypeError(msg)


def get_column_or_index(dataframe, name):
    """Return a column or index as a pandas series."""
    if name in dataframe.columns:
        return dataframe[name].reset_index(drop=True)

    if isinstance(dataframe.index, pandas.MultiIndex):
        if name in dataframe.index.names:
            return (
                dataframe.index.get_level_values(name)
                .to_series()
                .reset_index(drop=True)
            )
    else:
        if name == dataframe.index.name:
            return dataframe.index.to_series().reset_index(drop=True)

    raise ValueError("column or index '{}' not found.".format(name))


def list_columns_and_indexes(dataframe):
    """Return all index and column names with dtypes.

    Returns:
        Sequence[Tuple[str, dtype]]:
            Returns a sorted list of indexes and column names with
            corresponding dtypes. If an index is missing a name or has the
            same name as a column, the index is omitted.
    """
    column_names = frozenset(dataframe.columns)
    columns_and_indexes = []
    if isinstance(dataframe.index, pandas.MultiIndex):
        for name in dataframe.index.names:
            if name and name not in column_names:
                values = dataframe.index.get_level_values(name)
                columns_and_indexes.append((name, values.dtype))
    else:
        if dataframe.index.name and dataframe.index.name not in column_names:
            columns_and_indexes.append((dataframe.index.name, dataframe.index.dtype))

    columns_and_indexes += zip(dataframe.columns, dataframe.dtypes)
    return columns_and_indexes


def _first_valid(series):
    first_valid_index = series.first_valid_index()
    if first_valid_index is not None:
        return series.at[first_valid_index]


def _first_array_valid(series):
    """Return the first "meaningful" element from the array series.

    Here, "meaningful" means the first non-None element in one of the arrays that can
    be used for type detextion.
    """
    first_valid_index = series.first_valid_index()
    if first_valid_index is None:
        return None

    valid_array = series.at[first_valid_index]
    valid_item = next((item for item in valid_array if not pandas.isna(item)), None)

    if valid_item is not None:
        return valid_item

    # Valid item is None because all items in the "valid" array are invalid. Try
    # to find a true valid array manually.
    for array in islice(series, first_valid_index + 1, None):
        try:
            array_iter = iter(array)
        except TypeError:
            continue  # Not an array, apparently, e.g. None, thus skip.
        valid_item = next((item for item in array_iter if not pandas.isna(item)), None)
        if valid_item is not None:
            break

    return valid_item


def dataframe_to_bq_schema(dataframe, bq_schema):
    """Convert a pandas DataFrame schema to a BigQuery schema.

    DEPRECATED: Use
    pandas_gbq.schema.pandas_to_bigquery.dataframe_to_bigquery_fields(),
    instead. See: go/pandas-gbq-and-bigframes-redundancy.

    Args:
        dataframe (pandas.DataFrame):
            DataFrame for which the client determines the BigQuery schema.
        bq_schema (Sequence[Union[ \
            :class:`~google.cloud.bigquery.schema.SchemaField`, \
            Mapping[str, Any] \
        ]]):
            A BigQuery schema. Use this argument to override the autodetected
            type for some or all of the DataFrame columns.

    Returns:
        Optional[Sequence[google.cloud.bigquery.schema.SchemaField]]:
            The automatically determined schema. Returns None if the type of
            any column cannot be determined.
    """
    if pandas_gbq is None:
        warnings.warn(
            "Loading pandas DataFrame into BigQuery will require pandas-gbq "
<<<<<<< HEAD
            "package version 0.26.0 or greater in future. "
=======
            "package version 0.26.1 or greater in the future. "
>>>>>>> 155528c2
            f"Tried to import pandas-gbq and got: {pandas_gbq_import_exception}",
            category=FutureWarning,
        )
    else:
        return pandas_gbq.schema.pandas_to_bigquery.dataframe_to_bigquery_fields(
            dataframe,
            override_bigquery_fields=bq_schema,
            index=True,
        )

    if bq_schema:
        bq_schema = schema._to_schema_fields(bq_schema)
        bq_schema_index = {field.name: field for field in bq_schema}
        bq_schema_unused = set(bq_schema_index.keys())
    else:
        bq_schema_index = {}
        bq_schema_unused = set()

    bq_schema_out = []
    unknown_type_fields = []

    for column, dtype in list_columns_and_indexes(dataframe):
        # Use provided type from schema, if present.
        bq_field = bq_schema_index.get(column)
        if bq_field:
            bq_schema_out.append(bq_field)
            bq_schema_unused.discard(bq_field.name)
            continue

        # Otherwise, try to automatically determine the type based on the
        # pandas dtype.
        bq_type = _PANDAS_DTYPE_TO_BQ.get(dtype.name)
        if bq_type is None:
            sample_data = _first_valid(dataframe.reset_index()[column])
            if (
                isinstance(sample_data, _BaseGeometry)
                and sample_data is not None  # Paranoia
            ):
                bq_type = "GEOGRAPHY"
        bq_field = schema.SchemaField(column, bq_type)
        bq_schema_out.append(bq_field)

        if bq_field.field_type is None:
            unknown_type_fields.append(bq_field)

    # Catch any schema mismatch. The developer explicitly asked to serialize a
    # column, but it was not found.
    if bq_schema_unused:
        raise ValueError(
            "bq_schema contains fields not present in dataframe: {}".format(
                bq_schema_unused
            )
        )

    # If schema detection was not successful for all columns, also try with
    # pyarrow, if available.
    if unknown_type_fields:
        if not pyarrow:
            msg = "Could not determine the type of columns: {}".format(
                ", ".join(field.name for field in unknown_type_fields)
            )
            warnings.warn(msg)
            return None  # We cannot detect the schema in full.

        # The augment_schema() helper itself will also issue unknown type
        # warnings if detection still fails for any of the fields.
        bq_schema_out = augment_schema(dataframe, bq_schema_out)

    return tuple(bq_schema_out) if bq_schema_out else None


def augment_schema(dataframe, current_bq_schema):
    """Try to deduce the unknown field types and return an improved schema.

    This function requires ``pyarrow`` to run. If all the missing types still
    cannot be detected, ``None`` is returned. If all types are already known,
    a shallow copy of the given schema is returned.

    Args:
        dataframe (pandas.DataFrame):
            DataFrame for which some of the field types are still unknown.
        current_bq_schema (Sequence[google.cloud.bigquery.schema.SchemaField]):
            A BigQuery schema for ``dataframe``. The types of some or all of
            the fields may be ``None``.
    Returns:
        Optional[Sequence[google.cloud.bigquery.schema.SchemaField]]
    """
    # pytype: disable=attribute-error
    augmented_schema = []
    unknown_type_fields = []
    for field in current_bq_schema:
        if field.field_type is not None:
            augmented_schema.append(field)
            continue

        arrow_table = pyarrow.array(dataframe.reset_index()[field.name])

        if pyarrow.types.is_list(arrow_table.type):
            # `pyarrow.ListType`
            detected_mode = "REPEATED"
            detected_type = _pyarrow_helpers.arrow_scalar_ids_to_bq(
                arrow_table.values.type.id
            )

            # For timezone-naive datetimes, pyarrow assumes the UTC timezone and adds
            # it to such datetimes, causing them to be recognized as TIMESTAMP type.
            # We thus additionally check the actual data to see if we need to overrule
            # that and choose DATETIME instead.
            # Note that this should only be needed for datetime values inside a list,
            # since scalar datetime values have a proper Pandas dtype that allows
            # distinguishing between timezone-naive and timezone-aware values before
            # even requiring the additional schema augment logic in this method.
            if detected_type == "TIMESTAMP":
                valid_item = _first_array_valid(dataframe[field.name])
                if isinstance(valid_item, datetime) and valid_item.tzinfo is None:
                    detected_type = "DATETIME"
        else:
            detected_mode = field.mode
            detected_type = _pyarrow_helpers.arrow_scalar_ids_to_bq(arrow_table.type.id)
            if detected_type == "NUMERIC" and arrow_table.type.scale > 9:
                detected_type = "BIGNUMERIC"

        if detected_type is None:
            unknown_type_fields.append(field)
            continue

        new_field = schema.SchemaField(
            name=field.name,
            field_type=detected_type,
            mode=detected_mode,
            description=field.description,
            fields=field.fields,
        )
        augmented_schema.append(new_field)

    if unknown_type_fields:
        warnings.warn(
            "Pyarrow could not determine the type of columns: {}.".format(
                ", ".join(field.name for field in unknown_type_fields)
            )
        )
        return None

    return augmented_schema
    # pytype: enable=attribute-error


def dataframe_to_arrow(dataframe, bq_schema):
    """Convert pandas dataframe to Arrow table, using BigQuery schema.

    Args:
        dataframe (pandas.DataFrame):
            DataFrame to convert to Arrow table.
        bq_schema (Sequence[Union[ \
            :class:`~google.cloud.bigquery.schema.SchemaField`, \
            Mapping[str, Any] \
        ]]):
            Desired BigQuery schema. The number of columns must match the
            number of columns in the DataFrame.

    Returns:
        pyarrow.Table:
            Table containing dataframe data, with schema derived from
            BigQuery schema.
    """
    column_names = set(dataframe.columns)
    column_and_index_names = set(
        name for name, _ in list_columns_and_indexes(dataframe)
    )

    bq_schema = schema._to_schema_fields(bq_schema)
    bq_field_names = set(field.name for field in bq_schema)

    extra_fields = bq_field_names - column_and_index_names
    if extra_fields:
        raise ValueError(
            "bq_schema contains fields not present in dataframe: {}".format(
                extra_fields
            )
        )

    # It's okay for indexes to be missing from bq_schema, but it's not okay to
    # be missing columns.
    missing_fields = column_names - bq_field_names
    if missing_fields:
        raise ValueError(
            "bq_schema is missing fields from dataframe: {}".format(missing_fields)
        )

    arrow_arrays = []
    arrow_names = []
    arrow_fields = []
    for bq_field in bq_schema:
        arrow_names.append(bq_field.name)
        arrow_arrays.append(
            bq_to_arrow_array(get_column_or_index(dataframe, bq_field.name), bq_field)
        )
        arrow_fields.append(bq_to_arrow_field(bq_field, arrow_arrays[-1].type))

    if all((field is not None for field in arrow_fields)):
        return pyarrow.Table.from_arrays(
            arrow_arrays, schema=pyarrow.schema(arrow_fields)
        )
    return pyarrow.Table.from_arrays(arrow_arrays, names=arrow_names)


def dataframe_to_parquet(
    dataframe,
    bq_schema,
    filepath,
    parquet_compression="SNAPPY",
    parquet_use_compliant_nested_type=True,
):
    """Write dataframe as a Parquet file, according to the desired BQ schema.

    This function requires the :mod:`pyarrow` package. Arrow is used as an
    intermediate format.

    Args:
        dataframe (pandas.DataFrame):
            DataFrame to convert to Parquet file.
        bq_schema (Sequence[Union[ \
            :class:`~google.cloud.bigquery.schema.SchemaField`, \
            Mapping[str, Any] \
        ]]):
            Desired BigQuery schema. Number of columns must match number of
            columns in the DataFrame.
        filepath (str):
            Path to write Parquet file to.
        parquet_compression (Optional[str]):
            The compression codec to use by the the ``pyarrow.parquet.write_table``
            serializing method. Defaults to "SNAPPY".
            https://arrow.apache.org/docs/python/generated/pyarrow.parquet.write_table.html#pyarrow-parquet-write-table
        parquet_use_compliant_nested_type (bool):
            Whether the ``pyarrow.parquet.write_table`` serializing method should write
            compliant Parquet nested type (lists). Defaults to ``True``.
            https://github.com/apache/parquet-format/blob/master/LogicalTypes.md#nested-types
            https://arrow.apache.org/docs/python/generated/pyarrow.parquet.write_table.html#pyarrow-parquet-write-table

            This argument is ignored for ``pyarrow`` versions earlier than ``4.0.0``.
    """
    pyarrow = _versions_helpers.PYARROW_VERSIONS.try_import(raise_if_error=True)

    import pyarrow.parquet  # type: ignore

    kwargs = (
        {"use_compliant_nested_type": parquet_use_compliant_nested_type}
        if _versions_helpers.PYARROW_VERSIONS.use_compliant_nested_type
        else {}
    )

    bq_schema = schema._to_schema_fields(bq_schema)
    arrow_table = dataframe_to_arrow(dataframe, bq_schema)
    pyarrow.parquet.write_table(
        arrow_table,
        filepath,
        compression=parquet_compression,
        **kwargs,
    )


def _row_iterator_page_to_arrow(page, column_names, arrow_types):
    # Iterate over the page to force the API request to get the page data.
    try:
        next(iter(page))
    except StopIteration:
        pass

    arrays = []
    for column_index, arrow_type in enumerate(arrow_types):
        arrays.append(pyarrow.array(page._columns[column_index], type=arrow_type))

    if isinstance(column_names, pyarrow.Schema):
        return pyarrow.RecordBatch.from_arrays(arrays, schema=column_names)
    return pyarrow.RecordBatch.from_arrays(arrays, names=column_names)


def download_arrow_row_iterator(pages, bq_schema):
    """Use HTTP JSON RowIterator to construct an iterable of RecordBatches.

    Args:
        pages (Iterator[:class:`google.api_core.page_iterator.Page`]):
            An iterator over the result pages.
        bq_schema (Sequence[Union[ \
            :class:`~google.cloud.bigquery.schema.SchemaField`, \
            Mapping[str, Any] \
        ]]):
            A decription of the fields in result pages.
    Yields:
        :class:`pyarrow.RecordBatch`
        The next page of records as a ``pyarrow`` record batch.
    """
    bq_schema = schema._to_schema_fields(bq_schema)
    column_names = bq_to_arrow_schema(bq_schema) or [field.name for field in bq_schema]
    arrow_types = [bq_to_arrow_data_type(field) for field in bq_schema]

    for page in pages:
        yield _row_iterator_page_to_arrow(page, column_names, arrow_types)


def _row_iterator_page_to_dataframe(page, column_names, dtypes):
    # Iterate over the page to force the API request to get the page data.
    try:
        next(iter(page))
    except StopIteration:
        pass

    columns = {}
    for column_index, column_name in enumerate(column_names):
        dtype = dtypes.get(column_name)
        columns[column_name] = pandas.Series(page._columns[column_index], dtype=dtype)

    return pandas.DataFrame(columns, columns=column_names)


def download_dataframe_row_iterator(pages, bq_schema, dtypes):
    """Use HTTP JSON RowIterator to construct a DataFrame.

    Args:
        pages (Iterator[:class:`google.api_core.page_iterator.Page`]):
            An iterator over the result pages.
        bq_schema (Sequence[Union[ \
            :class:`~google.cloud.bigquery.schema.SchemaField`, \
            Mapping[str, Any] \
        ]]):
            A decription of the fields in result pages.
        dtypes(Mapping[str, numpy.dtype]):
            The types of columns in result data to hint construction of the
            resulting DataFrame. Not all column types have to be specified.
    Yields:
        :class:`pandas.DataFrame`
        The next page of records as a ``pandas.DataFrame`` record batch.
    """
    bq_schema = schema._to_schema_fields(bq_schema)
    column_names = [field.name for field in bq_schema]
    for page in pages:
        yield _row_iterator_page_to_dataframe(page, column_names, dtypes)


def _bqstorage_page_to_arrow(page):
    return page.to_arrow()


def _bqstorage_page_to_dataframe(column_names, dtypes, page):
    # page.to_dataframe() does not preserve column order in some versions
    # of google-cloud-bigquery-storage. Access by column name to rearrange.
    return page.to_dataframe(dtypes=dtypes)[column_names]


def _download_table_bqstorage_stream(
    download_state, bqstorage_client, session, stream, worker_queue, page_to_item
):
    reader = bqstorage_client.read_rows(stream.name)

    # Avoid deprecation warnings for passing in unnecessary read session.
    # https://github.com/googleapis/python-bigquery-storage/issues/229
    if _versions_helpers.BQ_STORAGE_VERSIONS.is_read_session_optional:
        rowstream = reader.rows()
    else:
        rowstream = reader.rows(session)

    for page in rowstream.pages:
        item = page_to_item(page)
        while True:
            if download_state.done:
                return
            try:
                worker_queue.put(item, timeout=_PROGRESS_INTERVAL)
                break
            except queue.Full:  # pragma: NO COVER
                continue


def _nowait(futures):
    """Separate finished and unfinished threads, much like
    :func:`concurrent.futures.wait`, but don't wait.
    """
    done = []
    not_done = []
    for future in futures:
        if future.done():
            done.append(future)
        else:
            not_done.append(future)
    return done, not_done


def _download_table_bqstorage(
    project_id: str,
    table: Any,
    bqstorage_client: Any,
    preserve_order: bool = False,
    selected_fields: Optional[List[Any]] = None,
    page_to_item: Optional[Callable] = None,
    max_queue_size: Any = _MAX_QUEUE_SIZE_DEFAULT,
    max_stream_count: Optional[int] = None,
) -> Generator[Any, None, None]:
    """Downloads a BigQuery table using the BigQuery Storage API.

    This method uses the faster, but potentially more expensive, BigQuery
    Storage API to download a table as a Pandas DataFrame. It supports
    parallel downloads and optional data transformations.

    Args:
        project_id (str): The ID of the Google Cloud project containing
            the table.
        table (Any): The BigQuery table to download.
        bqstorage_client (Any): An
            authenticated BigQuery Storage API client.
        preserve_order (bool, optional): Whether to preserve the order
            of the rows as they are read from BigQuery. If True this limits
            the number of streams to one and overrides `max_stream_count`.
            Defaults to False.
        selected_fields (Optional[List[SchemaField]]):
            A list of BigQuery schema fields to select for download. If None,
            all fields are downloaded. Defaults to None.
        page_to_item (Optional[Callable]): An optional callable
            function that takes a page of data from the BigQuery Storage API
        max_stream_count (Optional[int]): The maximum number of
            concurrent streams to use for downloading data. If `preserve_order`
            is True, the requested streams are limited to 1 regardless of the
            `max_stream_count` value. If 0 or None, then the number of
            requested streams will be unbounded. Defaults to None.

    Yields:
        pandas.DataFrame: Pandas DataFrames, one for each chunk of data
            downloaded from BigQuery.

    Raises:
        ValueError: If attempting to read from a specific partition or snapshot.

    Note:
        This method requires the `google-cloud-bigquery-storage` library
        to be installed.
    """

    from google.cloud import bigquery_storage

    if "$" in table.table_id:
        raise ValueError(
            "Reading from a specific partition is not currently supported."
        )
    if "@" in table.table_id:
        raise ValueError("Reading from a specific snapshot is not currently supported.")

    requested_streams = determine_requested_streams(preserve_order, max_stream_count)

    requested_session = bigquery_storage.types.stream.ReadSession(
        table=table.to_bqstorage(),
        data_format=bigquery_storage.types.stream.DataFormat.ARROW,
    )
    if selected_fields is not None:
        for field in selected_fields:
            requested_session.read_options.selected_fields.append(field.name)

    if _ARROW_COMPRESSION_SUPPORT:
        requested_session.read_options.arrow_serialization_options.buffer_compression = (
            # CompressionCodec(1) -> LZ4_FRAME
            ArrowSerializationOptions.CompressionCodec(1)
        )

    session = bqstorage_client.create_read_session(
        parent="projects/{}".format(project_id),
        read_session=requested_session,
        max_stream_count=requested_streams,
    )

    _LOGGER.debug(
        "Started reading table '{}.{}.{}' with BQ Storage API session '{}'.".format(
            table.project, table.dataset_id, table.table_id, session.name
        )
    )

    # Avoid reading rows from an empty table.
    if not session.streams:
        return

    total_streams = len(session.streams)

    # Use _DownloadState to notify worker threads when to quit.
    # See: https://stackoverflow.com/a/29237343/101923
    download_state = _DownloadState()

    # Create a queue to collect frames as they are created in each thread.
    #
    # The queue needs to be bounded by default, because if the user code processes the
    # fetched result pages too slowly, while at the same time new pages are rapidly being
    # fetched from the server, the queue can grow to the point where the process runs
    # out of memory.
    if max_queue_size is _MAX_QUEUE_SIZE_DEFAULT:
        max_queue_size = total_streams
    elif max_queue_size is None:
        max_queue_size = 0  # unbounded

    worker_queue: queue.Queue[int] = queue.Queue(maxsize=max_queue_size)

    with concurrent.futures.ThreadPoolExecutor(max_workers=total_streams) as pool:
        try:
            # Manually submit jobs and wait for download to complete rather
            # than using pool.map because pool.map continues running in the
            # background even if there is an exception on the main thread.
            # See: https://github.com/googleapis/google-cloud-python/pull/7698
            not_done = [
                pool.submit(
                    _download_table_bqstorage_stream,
                    download_state,
                    bqstorage_client,
                    session,
                    stream,
                    worker_queue,
                    page_to_item,
                )
                for stream in session.streams
            ]

            while not_done:
                # Don't block on the worker threads. For performance reasons,
                # we want to block on the queue's get method, instead. This
                # prevents the queue from filling up, because the main thread
                # has smaller gaps in time between calls to the queue's get
                # method. For a detailed explanation, see:
                # https://friendliness.dev/2019/06/18/python-nowait/
                done, not_done = _nowait(not_done)
                for future in done:
                    # Call result() on any finished threads to raise any
                    # exceptions encountered.
                    future.result()

                try:
                    frame = worker_queue.get(timeout=_PROGRESS_INTERVAL)
                    yield frame
                except queue.Empty:  # pragma: NO COVER
                    continue

            # Return any remaining values after the workers finished.
            while True:  # pragma: NO COVER
                try:
                    frame = worker_queue.get_nowait()
                    yield frame
                except queue.Empty:  # pragma: NO COVER
                    break
        finally:
            # No need for a lock because reading/replacing a variable is
            # defined to be an atomic operation in the Python language
            # definition (enforced by the global interpreter lock).
            download_state.done = True

            # Shutdown all background threads, now that they should know to
            # exit early.
            pool.shutdown(wait=True)


def download_arrow_bqstorage(
    project_id,
    table,
    bqstorage_client,
    preserve_order=False,
    selected_fields=None,
    max_queue_size=_MAX_QUEUE_SIZE_DEFAULT,
    max_stream_count=None,
):
    return _download_table_bqstorage(
        project_id,
        table,
        bqstorage_client,
        preserve_order=preserve_order,
        selected_fields=selected_fields,
        page_to_item=_bqstorage_page_to_arrow,
        max_queue_size=max_queue_size,
        max_stream_count=max_stream_count,
    )


def download_dataframe_bqstorage(
    project_id,
    table,
    bqstorage_client,
    column_names,
    dtypes,
    preserve_order=False,
    selected_fields=None,
    max_queue_size=_MAX_QUEUE_SIZE_DEFAULT,
    max_stream_count=None,
):
    page_to_item = functools.partial(_bqstorage_page_to_dataframe, column_names, dtypes)
    return _download_table_bqstorage(
        project_id,
        table,
        bqstorage_client,
        preserve_order=preserve_order,
        selected_fields=selected_fields,
        page_to_item=page_to_item,
        max_queue_size=max_queue_size,
        max_stream_count=max_stream_count,
    )


def dataframe_to_json_generator(dataframe):
    for row in dataframe.itertuples(index=False, name=None):
        output = {}
        for column, value in zip(dataframe.columns, row):
            # Omit NaN values.
            is_nan = pandas.isna(value)

            # isna() can also return an array-like of bools, but the latter's boolean
            # value is ambiguous, hence an extra check. An array-like value is *not*
            # considered a NaN, however.
            if isinstance(is_nan, bool) and is_nan:
                continue

            # Convert numpy types to corresponding Python types.
            # https://stackoverflow.com/a/60441783/101923
            if isinstance(value, numpy.bool_):
                value = bool(value)
            elif isinstance(
                value,
                (
                    numpy.int64,
                    numpy.int32,
                    numpy.int16,
                    numpy.int8,
                    numpy.uint64,
                    numpy.uint32,
                    numpy.uint16,
                    numpy.uint8,
                ),
            ):
                value = int(value)
            output[column] = value

        yield output


def verify_pandas_imports():
    if pandas is None:
        raise ValueError(_NO_PANDAS_ERROR) from pandas_import_exception
    if db_dtypes is None:
        raise ValueError(_NO_DB_TYPES_ERROR) from db_dtypes_import_exception


def determine_requested_streams(
    preserve_order: bool,
    max_stream_count: Union[int, None],
) -> int:
    """Determines the value of requested_streams based on the values of
    `preserve_order` and `max_stream_count`.

    Args:
        preserve_order (bool): Whether to preserve the order of streams. If True,
            this limits the number of streams to one. `preserve_order` takes
            precedence over `max_stream_count`.
        max_stream_count (Union[int, None]]): The maximum number of streams
            allowed. Must be a non-negative number or None, where None indicates
            the value is unset. NOTE: if `preserve_order` is also set, it takes
            precedence over `max_stream_count`, thus to ensure that `max_stream_count`
            is used, ensure that `preserve_order` is None.

    Returns:
        (int) The appropriate value for requested_streams.
    """

    if preserve_order:
        # If preserve order is set, it takes precendence.
        # Limit the requested streams to 1, to ensure that order
        # is preserved)
        return 1

    elif max_stream_count is not None:
        # If preserve_order is not set, only then do we consider max_stream_count
        if max_stream_count <= -1:
            raise ValueError("max_stream_count must be non-negative OR None")
        return max_stream_count

    # Default to zero requested streams (unbounded).
    return 0<|MERGE_RESOLUTION|>--- conflicted
+++ resolved
@@ -466,11 +466,7 @@
     if pandas_gbq is None:
         warnings.warn(
             "Loading pandas DataFrame into BigQuery will require pandas-gbq "
-<<<<<<< HEAD
-            "package version 0.26.0 or greater in future. "
-=======
             "package version 0.26.1 or greater in the future. "
->>>>>>> 155528c2
             f"Tried to import pandas-gbq and got: {pandas_gbq_import_exception}",
             category=FutureWarning,
         )
