# Copyright 2018 Google LLC
#
# Licensed under the Apache License, Version 2.0 (the "License");
# you may not use this file except in compliance with the License.
# You may obtain a copy of the License at
#
#     http://www.apache.org/licenses/LICENSE-2.0
#
# Unless required by applicable law or agreed to in writing, software
# distributed under the License is distributed on an "AS IS" BASIS,
# WITHOUT WARRANTIES OR CONDITIONS OF ANY KIND, either express or implied.
# See the License for the specific language governing permissions and
# limitations under the License.

"""IPython Magics

.. function:: %%bigquery

    IPython cell magic to run a query and display the result as a DataFrame

    .. code-block:: python

        %%bigquery [<destination_var>] [--project <project>] [--use_legacy_sql]
                   [--verbose] [--params <params>]
        <query>

    Parameters:

    * ``<destination_var>`` (Optional[line argument]):
        variable to store the query results. The results are not displayed if
        this parameter is used. If an error occurs during the query execution,
        the corresponding ``QueryJob`` instance (if available) is stored in
        the variable instead.
    * ``--destination_table`` (Optional[line argument]):
        A dataset and table to store the query results. If table does not exists,
        it will be created. If table already exists, its data will be overwritten.
        Variable should be in a format <dataset_id>.<table_id>.
    * ``--no_query_cache`` (Optional[line argument]):
        Do not use cached query results.
    * ``--project <project>`` (Optional[line argument]):
        Project to use for running the query. Defaults to the context
        :attr:`~google.cloud.bigquery.magics.Context.project`.
    * ``--use_bqstorage_api`` (Optional[line argument]):
        [Deprecated] Not used anymore, as BigQuery Storage API is used by default.
    * ``--use_rest_api`` (Optional[line argument]):
        Use the BigQuery REST API instead of the Storage API.
    * ``--use_legacy_sql`` (Optional[line argument]):
        Runs the query using Legacy SQL syntax. Defaults to Standard SQL if
        this argument not used.
    * ``--verbose`` (Optional[line argument]):
        If this flag is used, information including the query job ID and the
        amount of time for the query to complete will not be cleared after the
        query is finished. By default, this information will be displayed but
        will be cleared after the query is finished.
    * ``--params <params>`` (Optional[line argument]):
        If present, the argument following the ``--params`` flag must be
        either:

        * :class:`str` - A JSON string representation of a dictionary in the
          format ``{"param_name": "param_value"}`` (ex. ``{"num": 17}``). Use
          of the parameter in the query should be indicated with
          ``@param_name``. See ``In[5]`` in the Examples section below.

        * :class:`dict` reference - A reference to a ``dict`` in the format
          ``{"param_name": "param_value"}``, where the value types must be JSON
          serializable. The variable reference is indicated by a ``$`` before
          the variable name (ex. ``$my_dict_var``). See ``In[6]`` and ``In[7]``
          in the Examples section below.

    * ``<query>`` (required, cell argument):
        SQL query to run. If the query does not contain any whitespace (aside
        from leading and trailing whitespace), it is assumed to represent a
        fully-qualified table ID, and the latter's data will be fetched.

    Returns:
        A :class:`pandas.DataFrame` with the query results.

    .. note::
        All queries run using this magic will run using the context
        :attr:`~google.cloud.bigquery.magics.Context.credentials`.
"""

from __future__ import print_function

import re
import ast
import copy
import functools
import sys
import time
import warnings

import threading
from concurrent import futures

try:
    import IPython  # type: ignore
    from IPython.display import display, HTML, clear_output  # type: ignore
    from IPython.core import magic_arguments  # type: ignore
except ImportError:  # pragma: NO COVER
    raise ImportError("This module can only be loaded in IPython.")
try:
    import ipywidgets as widgets  # type: ignore
except ImportError:  # pragma: NO COVER
    raise ImportError(
        "This module can only be loaded in IPython with ipywidgets installed."
    )


from google.api_core import client_info
from google.api_core import client_options
from google.api_core.exceptions import NotFound
import google.auth  # type: ignore
from google.cloud import bigquery
import google.cloud.bigquery.dataset
from google.cloud.bigquery.dbapi import _helpers
from google.cloud.bigquery.magics import line_arg_parser as lap


IPYTHON_USER_AGENT = "ipython-{}".format(IPython.__version__)


class Context(object):
    """Storage for objects to be used throughout an IPython notebook session.

    A Context object is initialized when the ``magics`` module is imported,
    and can be found at ``google.cloud.bigquery.magics.context``.
    """

    def __init__(self):
        self._credentials = None
        self._project = None
        self._connection = None
        self._default_query_job_config = bigquery.QueryJobConfig()
        self._bigquery_client_options = client_options.ClientOptions()
        self._bqstorage_client_options = client_options.ClientOptions()
        self._progress_bar_type = "tqdm_notebook"

    @property
    def credentials(self):
        """google.auth.credentials.Credentials: Credentials to use for queries
        performed through IPython magics.

        Note:
            These credentials do not need to be explicitly defined if you are
            using Application Default Credentials. If you are not using
            Application Default Credentials, manually construct a
            :class:`google.auth.credentials.Credentials` object and set it as
            the context credentials as demonstrated in the example below. See
            `auth docs`_ for more information on obtaining credentials.

        Example:
            Manually setting the context credentials:

            >>> from google.cloud.bigquery import magics
            >>> from google.oauth2 import service_account
            >>> credentials = (service_account
            ...     .Credentials.from_service_account_file(
            ...         '/path/to/key.json'))
            >>> magics.context.credentials = credentials


        .. _auth docs: http://google-auth.readthedocs.io
            /en/latest/user-guide.html#obtaining-credentials
        """
        if self._credentials is None:
            self._credentials, _ = google.auth.default()
        return self._credentials

    @credentials.setter
    def credentials(self, value):
        self._credentials = value

    @property
    def project(self):
        """str: Default project to use for queries performed through IPython
        magics.

        Note:
            The project does not need to be explicitly defined if you have an
            environment default project set. If you do not have a default
            project set in your environment, manually assign the project as
            demonstrated in the example below.

        Example:
            Manually setting the context project:

            >>> from google.cloud.bigquery import magics
            >>> magics.context.project = 'my-project'
        """
        if self._project is None:
            _, self._project = google.auth.default()
        return self._project

    @project.setter
    def project(self, value):
        self._project = value

    @property
    def bigquery_client_options(self):
        """google.api_core.client_options.ClientOptions: client options to be
        used through IPython magics.

        Note::
            The client options do not need to be explicitly defined if no
            special network connections are required. Normally you would be
            using the https://bigquery.googleapis.com/ end point.

        Example:
            Manually setting the endpoint:

            >>> from google.cloud.bigquery import magics
            >>> client_options = {}
            >>> client_options['api_endpoint'] = "https://some.special.url"
            >>> magics.context.bigquery_client_options = client_options
        """
        return self._bigquery_client_options

    @bigquery_client_options.setter
    def bigquery_client_options(self, value):
        self._bigquery_client_options = value

    @property
    def bqstorage_client_options(self):
        """google.api_core.client_options.ClientOptions: client options to be
        used through IPython magics for the storage client.

        Note::
            The client options do not need to be explicitly defined if no
            special network connections are required. Normally you would be
            using the https://bigquerystorage.googleapis.com/ end point.

        Example:
            Manually setting the endpoint:

            >>> from google.cloud.bigquery import magics
            >>> client_options = {}
            >>> client_options['api_endpoint'] = "https://some.special.url"
            >>> magics.context.bqstorage_client_options = client_options
        """
        return self._bqstorage_client_options

    @bqstorage_client_options.setter
    def bqstorage_client_options(self, value):
        self._bqstorage_client_options = value

    @property
    def default_query_job_config(self):
        """google.cloud.bigquery.job.QueryJobConfig: Default job
        configuration for queries.

        The context's :class:`~google.cloud.bigquery.job.QueryJobConfig` is
        used for queries. Some properties can be overridden with arguments to
        the magics.

        Example:
            Manually setting the default value for ``maximum_bytes_billed``
            to 100 MB:

            >>> from google.cloud.bigquery import magics
            >>> magics.context.default_query_job_config.maximum_bytes_billed = 100000000
        """
        return self._default_query_job_config

    @default_query_job_config.setter
    def default_query_job_config(self, value):
        self._default_query_job_config = value

    @property
    def progress_bar_type(self):
        """str: Default progress bar type to use to display progress bar while
        executing queries through IPython magics.

        Note::
            Install the ``tqdm`` package to use this feature.

        Example:
            Manually setting the progress_bar_type:

            >>> from google.cloud.bigquery import magics
            >>> magics.context.progress_bar_type = "tqdm_notebook"
        """
        return self._progress_bar_type

    @progress_bar_type.setter
    def progress_bar_type(self, value):
        self._progress_bar_type = value


context = Context()


def _handle_error(error, destination_var=None):
    """Process a query execution error.

    Args:
        error (Exception):
            An exception that ocurred during the query execution.
        destination_var (Optional[str]):
            The name of the IPython session variable to store the query job.
    """
    if destination_var:
        query_job = getattr(error, "query_job", None)

        if query_job is not None:
            IPython.get_ipython().push({destination_var: query_job})
        else:
            # this is the case when previewing table rows by providing just
            # table ID to cell magic
            print(
                "Could not save output to variable '{}'.".format(destination_var),
                file=sys.stderr,
            )

    print("\nERROR:\n", str(error), file=sys.stderr)


def _thread_func(query_job, out, time_sec):
    # needs note
    new_line = "\n"
    tab = "\t"
    job_state = query_job.state
    job_status = f"Job {query_job.job_id} status is {job_state}{new_line}"
    out.append_display_data(HTML(f"{job_status}"))
    while query_job.state != "DONE":
        if query_job.state != job_state:
            out.append_display_data(HTML(f"Job is {query_job.state}{tab}"))
            job_state = query_job.state
            time.sleep(time_sec)
            query_job.reload()
        else:
            result = query_job.to_dataframe()
            out.append_stdout(f"{result}")
            out.append_display_data(HTML("<em>Job complete!</em>"))


def _run_query(client, query, args=None, job_config=None):
    """Runs a query while printing status updates

    Args:
        client (google.cloud.bigquery.client.Client):
            Client to bundle configuration needed for API requests.
        query (str):
            SQL query to be executed. Defaults to the standard SQL dialect.
            Use the ``job_config`` parameter to change dialects.
        job_config (Optional[google.cloud.bigquery.job.QueryJobConfig]):
            Extra configuration options for the job.
        args (Any):
            Allows you to vary query execution behavior based on specific magics arguments.

    Returns:
        google.cloud.bigquery.job.QueryJob: the query job created

    Example:
        >>> client = bigquery.Client()
        >>> _run_query(client, "SELECT 17")
        Executing query with job ID: bf633912-af2c-4780-b568-5d868058632b
        Query executing: 1.66s
        Query complete after 2.07s
        'bf633912-af2c-4780-b568-5d868058632b'
    """
    start_time = time.perf_counter()
    query_job = client.query(query, job_config=job_config)

    if job_config and job_config.dry_run:
        return query_job

    if args and args.send_long_job:
        out = widgets.Output()
        time_sec = 10.0

        display(out)

        thread = threading.Thread(target=_thread_func, args=(query_job, out, time_sec))
        thread.start()

<<<<<<< HEAD
    print("Executing query with job ID: {}".format(query_job.job_id))
=======
    print(f"Executing query with job ID: {query_job.job_id}")
>>>>>> main
>>>>>>> fdd10425

    while True:
        print(
            f"\rQuery executing: {time.perf_counter() - start_time:.2f}s".format(),
            end="",
        )
        try:
            query_job.result(timeout=0.5)
            break
        except futures.TimeoutError:
            continue
    print(f"\nJob ID {query_job.job_id} successfully executed")
    return query_job


def _create_dataset_if_necessary(client, dataset_id):
    """Create a dataset in the current project if it doesn't exist.

    Args:
        client (google.cloud.bigquery.client.Client):
            Client to bundle configuration needed for API requests.
        dataset_id (str):
            Dataset id.
    """
    dataset_reference = bigquery.dataset.DatasetReference(client.project, dataset_id)
    try:
        dataset = client.get_dataset(dataset_reference)
        return
    except NotFound:
        pass
    dataset = bigquery.Dataset(dataset_reference)
    dataset.location = client.location
    print(f"Creating dataset: {dataset_id}")
    dataset = client.create_dataset(dataset)


@magic_arguments.magic_arguments()
@magic_arguments.argument(
    "destination_var",
    nargs="?",
    help=("If provided, save the output to this variable instead of displaying it."),
)
@magic_arguments.argument(
    "--destination_table",
    type=str,
    default=None,
    help=(
        "If provided, save the output of the query to a new BigQuery table. "
        "Variable should be in a format <dataset_id>.<table_id>. "
        "If table does not exists, it will be created. "
        "If table already exists, its data will be overwritten."
    ),
)
@magic_arguments.argument(
    "--project",
    type=str,
    default=None,
    help=("Project to use for executing this query. Defaults to the context project."),
)
@magic_arguments.argument(
    "--max_results",
    default=None,
    help=(
        "Maximum number of rows in dataframe returned from executing the query."
        "Defaults to returning all rows."
    ),
)
@magic_arguments.argument(
    "--maximum_bytes_billed",
    default=None,
    help=(
        "maximum_bytes_billed to use for executing this query. Defaults to "
        "the context default_query_job_config.maximum_bytes_billed."
    ),
)
@magic_arguments.argument(
    "--dry_run",
    action="store_true",
    default=False,
    help=(
        "Sets query to be a dry run to estimate costs. "
        "Defaults to executing the query instead of dry run if this argument is not used."
    ),
)
@magic_arguments.argument(
    "--use_legacy_sql",
    action="store_true",
    default=False,
    help=(
        "Sets query to use Legacy SQL instead of Standard SQL. Defaults to "
        "Standard SQL if this argument is not used."
    ),
)
@magic_arguments.argument(
    "--bigquery_api_endpoint",
    type=str,
    default=None,
    help=(
        "The desired API endpoint, e.g., bigquery.googlepis.com. Defaults to this "
        "option's value in the context bigquery_client_options."
    ),
)
@magic_arguments.argument(
    "--bqstorage_api_endpoint",
    type=str,
    default=None,
    help=(
        "The desired API endpoint, e.g., bigquerystorage.googlepis.com. Defaults to "
        "this option's value in the context bqstorage_client_options."
    ),
)
@magic_arguments.argument(
    "--no_query_cache",
    action="store_true",
    default=False,
    help=("Do not use cached query results."),
)
@magic_arguments.argument(
    "--use_bqstorage_api",
    action="store_true",
    default=None,
    help=(
        "[Deprecated] The BigQuery Storage API is already used by default to "
        "download large query results, and this option has no effect. "
        "If you want to switch to the classic REST API instead, use the "
        "--use_rest_api option."
    ),
)
@magic_arguments.argument(
    "--use_rest_api",
    action="store_true",
    default=False,
    help=(
        "Use the classic REST API instead of the BigQuery Storage API to "
        "download query results."
    ),
)
@magic_arguments.argument(
    "--verbose",
    action="store_true",
    default=False,
    help=(
        "If set, print verbose output, including the query job ID and the "
        "amount of time for the query to finish. By default, this "
        "information will be displayed as the query runs, but will be "
        "cleared after the query is finished."
    ),
)
@magic_arguments.argument(
    "--params",
    nargs="+",
    default=None,
    help=(
        "Parameters to format the query string. If present, the --params "
        "flag should be followed by a string representation of a dictionary "
        "in the format {'param_name': 'param_value'} (ex. {\"num\": 17}), "
        "or a reference to a dictionary in the same format. The dictionary "
        "reference can be made by including a '$' before the variable "
        "name (ex. $my_dict_var)."
    ),
)
@magic_arguments.argument(
    "--progress_bar_type",
    type=str,
    default=None,
    help=(
        "Sets progress bar type to display a progress bar while executing the query."
        "Defaults to use tqdm_notebook. Install the ``tqdm`` package to use this feature."
    ),
)
@magic_arguments.argument(
    "--send_long_job",
    action="store_true",
    default=False,
    help=(
        "Shows current status of a job in a widget and does not block the execution of the next cell."
        "For use with longer-running jobs such as BQML queries."
    ),
)
def _cell_magic(line, query):
    """Underlying function for bigquery cell magic

    Note:
        This function contains the underlying logic for the 'bigquery' cell
        magic. This function is not meant to be called directly.

    Args:
        line (str): "%%bigquery" followed by arguments as required
        cell_body (str): SQL query or other command to run TODO

    Returns:
        pandas.DataFrame: the query results.
    """
    # The built-in parser does not recognize Python structures such as dicts, thus
    # we extract the "--params" option and inteprpret it separately.
    try:
        params_option_value, rest_of_args = _split_args_line(line)
    except lap.exceptions.QueryParamsParseError as exc:
        rebranded_error = SyntaxError(
            "--params is not a correctly formatted JSON string or a JSON "
            "serializable dictionary"
        )
        raise rebranded_error from exc
    except lap.exceptions.DuplicateQueryParamsError as exc:
        rebranded_error = ValueError("Duplicate --params option.")
        raise rebranded_error from exc
    except lap.exceptions.ParseError as exc:
        rebranded_error = ValueError(
            "Unrecognized input, are option values correct? "
            "Error details: {}".format(exc.args[0])
        )
        raise rebranded_error from exc

    args = magic_arguments.parse_argstring(_cell_magic, rest_of_args)

    if args.use_bqstorage_api is not None:
        warnings.warn(
            "Deprecated option --use_bqstorage_api, the BigQuery "
            "Storage API is already used by default.",
            category=DeprecationWarning,
        )
    use_bqstorage_api = not args.use_rest_api

    params = []
    if params_option_value:
        # A non-existing params variable is not expanded and ends up in the input
        # in its raw form, e.g. "$query_params".
        if params_option_value.startswith("$"):
            msg = 'Parameter expansion failed, undefined variable "{}".'.format(
                params_option_value[1:]
            )
            raise NameError(msg)

        params = _helpers.to_query_parameters(ast.literal_eval(params_option_value), {})

    project = args.project or context.project

    bigquery_client_options = copy.deepcopy(context.bigquery_client_options)
    if args.bigquery_api_endpoint:
        if isinstance(bigquery_client_options, dict):
            bigquery_client_options["api_endpoint"] = args.bigquery_api_endpoint
        else:
            bigquery_client_options.api_endpoint = args.bigquery_api_endpoint

    client = bigquery.Client(
        project=project,
        credentials=context.credentials,
        default_query_job_config=context.default_query_job_config,
        client_info=client_info.ClientInfo(user_agent=IPYTHON_USER_AGENT),
        client_options=bigquery_client_options,
    )
    if context._connection:
        client._connection = context._connection

    bqstorage_client_options = copy.deepcopy(context.bqstorage_client_options)
    if args.bqstorage_api_endpoint:
        if isinstance(bqstorage_client_options, dict):
            bqstorage_client_options["api_endpoint"] = args.bqstorage_api_endpoint
        else:
            bqstorage_client_options.api_endpoint = args.bqstorage_api_endpoint

    bqstorage_client = _make_bqstorage_client(
        client,
        use_bqstorage_api,
        bqstorage_client_options,
    )

    close_transports = functools.partial(_close_transports, client, bqstorage_client)

    try:
        if args.max_results:
            max_results = int(args.max_results)
        else:
            max_results = None

        query = query.strip()

        if not query:
            error = ValueError("Query is missing.")
            _handle_error(error, args.destination_var)
            return

        # Check if query is given as a reference to a variable.
        if query.startswith("$"):
            query_var_name = query[1:]

            if not query_var_name:
                missing_msg = 'Missing query variable name, empty "$" is not allowed.'
                raise NameError(missing_msg)

            if query_var_name.isidentifier():
                ip = IPython.get_ipython()
                query = ip.user_ns.get(query_var_name, ip)  # ip serves as a sentinel

                if query is ip:
                    raise NameError(
                        f"Unknown query, variable {query_var_name} does not exist."
                    )
                else:
                    if not isinstance(query, (str, bytes)):
                        raise TypeError(
                            f"Query variable {query_var_name} must be a string "
                            "or a bytes-like value."
                        )

        # Any query that does not contain whitespace (aside from leading and trailing whitespace)
        # is assumed to be a table id
        if not re.search(r"\s", query):
            try:
                rows = client.list_rows(query, max_results=max_results)
            except Exception as ex:
                _handle_error(ex, args.destination_var)
                return

            result = rows.to_dataframe(
                bqstorage_client=bqstorage_client,
                create_bqstorage_client=False,
            )
            if args.destination_var:
                IPython.get_ipython().push({args.destination_var: result})
                return
            else:
                return result

        job_config = bigquery.job.QueryJobConfig()
        job_config.query_parameters = params
        job_config.use_legacy_sql = args.use_legacy_sql
        job_config.dry_run = args.dry_run

        # Don't override context job config unless --no_query_cache is explicitly set.
        if args.no_query_cache:
            job_config.use_query_cache = False

        if args.destination_table:
            split = args.destination_table.split(".")
            if len(split) != 2:
                raise ValueError(
                    "--destination_table should be in a <dataset_id>.<table_id> format."
                )
            dataset_id, table_id = split
            job_config.allow_large_results = True
            dataset_ref = bigquery.dataset.DatasetReference(client.project, dataset_id)
            destination_table_ref = dataset_ref.table(table_id)
            job_config.destination = destination_table_ref
            job_config.create_disposition = "CREATE_IF_NEEDED"
            job_config.write_disposition = "WRITE_TRUNCATE"
            _create_dataset_if_necessary(client, dataset_id)

        if args.maximum_bytes_billed == "None":
            job_config.maximum_bytes_billed = 0
        elif args.maximum_bytes_billed is not None:
            value = int(args.maximum_bytes_billed)
            job_config.maximum_bytes_billed = value

        try:
            query_job = _run_query(client, query, args=args, job_config=job_config)
        except Exception as ex:
            _handle_error(ex, args.destination_var)
            return

        if not args.verbose:
            clear_output()

        if args.send_long_job:
            if args.destination_var:
                IPython.get_ipython().push({args.destination_var: query_job})
            return

        if args.dry_run and args.destination_var:
            IPython.get_ipython().push({args.destination_var: query_job})
            return
        elif args.dry_run:
            print(
                "Query validated. This query will process {} bytes.".format(
                    query_job.total_bytes_processed
                )
            )
            return query_job

        progress_bar = context.progress_bar_type or args.progress_bar_type

        if max_results:
            result = query_job.result(max_results=max_results).to_dataframe(
                bqstorage_client=None,
                create_bqstorage_client=False,
                progress_bar_type=progress_bar,
            )
        else:
            result = query_job.to_dataframe(
                bqstorage_client=bqstorage_client,
                create_bqstorage_client=False,
                progress_bar_type=progress_bar,
            )

        if args.destination_var:
            IPython.get_ipython().push({args.destination_var: result})
        else:
            return result

    finally:
        close_transports()


def _split_args_line(line):
    """Split out the --params option value from the input line arguments.

    Args:
        line (str): The line arguments passed to the cell magic.

    Returns:
        Tuple[str, str]
    """
    lexer = lap.Lexer(line)
    scanner = lap.Parser(lexer)
    tree = scanner.input_line()

    extractor = lap.QueryParamsExtractor()
    params_option_value, rest_of_args = extractor.visit(tree)

    return params_option_value, rest_of_args


def _make_bqstorage_client(client, use_bqstorage_api, client_options):
    if not use_bqstorage_api:
        return None

    try:
        from google.api_core.gapic_v1 import client_info as gapic_client_info
    except ImportError as err:
        customized_error = ImportError(
            "Install the grpcio package to use the BigQuery Storage API."
        )
        raise customized_error from err

    return client._ensure_bqstorage_client(
        client_options=client_options,
        client_info=gapic_client_info.ClientInfo(user_agent=IPYTHON_USER_AGENT),
    )


def _close_transports(client, bqstorage_client):
    """Close the given clients' underlying transport channels.

    Closing the transport is needed to release system resources, namely open
    sockets.

    Args:
        client (:class:`~google.cloud.bigquery.client.Client`):
        bqstorage_client
            (Optional[:class:`~google.cloud.bigquery_storage.BigQueryReadClient`]):
            A client for the BigQuery Storage API.

    """
    client.close()
    if bqstorage_client is not None:
        bqstorage_client._transport.grpc_channel.close()<|MERGE_RESOLUTION|>--- conflicted
+++ resolved
@@ -374,12 +374,7 @@
         thread = threading.Thread(target=_thread_func, args=(query_job, out, time_sec))
         thread.start()
 
-<<<<<<< HEAD
-    print("Executing query with job ID: {}".format(query_job.job_id))
-=======
     print(f"Executing query with job ID: {query_job.job_id}")
->>>>>> main
->>>>>>> fdd10425
 
     while True:
         print(
