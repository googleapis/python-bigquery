--- conflicted
+++ resolved
@@ -467,45 +467,27 @@
 
     def test_w_wrong_format(self):
         range_field = _Field(
-<<<<<<< HEAD
-            "NULLIBLE",
-            field_type="RANGE",
-            range_element_type=_Field("NULLIBLE", element_type="DATE"),
-=======
             "NULLABLE",
             field_type="RANGE",
             range_element_type=_Field("NULLABLE", element_type="DATE"),
->>>>>>> 5ed9ccee
         )
         with self.assertRaises(ValueError):
             self._call_fut("[2009-06-172019-06-17)", range_field)
 
     def test_w_wrong_element_type(self):
         range_field = _Field(
-<<<<<<< HEAD
-            "NULLIBLE",
-            field_type="RANGE",
-            range_element_type=_Field("NULLIBLE", element_type="TIME"),
-=======
             "NULLABLE",
             field_type="RANGE",
             range_element_type=_Field("NULLABLE", element_type="TIME"),
->>>>>>> 5ed9ccee
         )
         with self.assertRaises(ValueError):
             self._call_fut("[15:31:38, 15:50:38)", range_field)
 
     def test_w_unbounded_value(self):
         range_field = _Field(
-<<<<<<< HEAD
-            "NULLIBLE",
-            field_type="RANGE",
-            range_element_type=_Field("NULLIBLE", element_type="DATE"),
-=======
             "NULLABLE",
             field_type="RANGE",
             range_element_type=_Field("NULLABLE", element_type="DATE"),
->>>>>>> 5ed9ccee
         )
         coerced = self._call_fut("[UNBOUNDED, 2019-06-17)", range_field)
         self.assertEqual(
@@ -515,15 +497,9 @@
 
     def test_w_date_value(self):
         range_field = _Field(
-<<<<<<< HEAD
-            "NULLIBLE",
-            field_type="RANGE",
-            range_element_type=_Field("NULLIBLE", element_type="DATE"),
-=======
             "NULLABLE",
             field_type="RANGE",
             range_element_type=_Field("NULLABLE", element_type="DATE"),
->>>>>>> 5ed9ccee
         )
         coerced = self._call_fut("[2009-06-17, 2019-06-17)", range_field)
         self.assertEqual(
@@ -536,15 +512,9 @@
 
     def test_w_datetime_value(self):
         range_field = _Field(
-<<<<<<< HEAD
-            "NULLIBLE",
-            field_type="RANGE",
-            range_element_type=_Field("NULLIBLE", element_type="DATETIME"),
-=======
             "NULLABLE",
             field_type="RANGE",
             range_element_type=_Field("NULLABLE", element_type="DATETIME"),
->>>>>>> 5ed9ccee
         )
         coerced = self._call_fut(
             "[2009-06-17T13:45:30, 2019-06-17T13:45:30)", range_field
@@ -561,15 +531,9 @@
         from google.cloud._helpers import _EPOCH
 
         range_field = _Field(
-<<<<<<< HEAD
-            "NULLIBLE",
-            field_type="RANGE",
-            range_element_type=_Field("NULLIBLE", element_type="TIMESTAMP"),
-=======
             "NULLABLE",
             field_type="RANGE",
             range_element_type=_Field("NULLABLE", element_type="TIMESTAMP"),
->>>>>>> 5ed9ccee
         )
         coerced = self._call_fut("[1234567, 1234789)", range_field)
         self.assertEqual(
