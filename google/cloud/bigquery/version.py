# Copyright 2020 Google LLC
#
# Licensed under the Apache License, Version 2.0 (the "License");
# you may not use this file except in compliance with the License.
# You may obtain a copy of the License at
#
#     http://www.apache.org/licenses/LICENSE-2.0
#
# Unless required by applicable law or agreed to in writing, software
# distributed under the License is distributed on an "AS IS" BASIS,
# WITHOUT WARRANTIES OR CONDITIONS OF ANY KIND, either express or implied.
# See the License for the specific language governing permissions and
# limitations under the License.

<<<<<<< HEAD
__version__ = "3.0.0b2"
=======
__version__ = "2.34.3"
>>>>>>> 35aeaa61
<|MERGE_RESOLUTION|>--- conflicted
+++ resolved
@@ -12,8 +12,4 @@
 # See the License for the specific language governing permissions and
 # limitations under the License.
 
-<<<<<<< HEAD
-__version__ = "3.0.0b2"
-=======
-__version__ = "2.34.3"
->>>>>>> 35aeaa61
+__version__ = "2.34.3"