--- conflicted
+++ resolved
@@ -21,7 +21,7 @@
 import functools
 import operator
 import typing
-from typing import Any, Dict, Iterable, Iterator, Optional, Tuple
+from typing import Any, Dict, Iterable, Iterator, Optional, Sequence, Tuple
 import warnings
 
 try:
@@ -44,14 +44,6 @@
     shapely = None
 else:
     _read_wkt = shapely.geos.WKTReader(shapely.geos.lgeos).read
-<<<<<<< HEAD
-=======
-
-try:
-    import pyarrow
-except ImportError:  # pragma: NO COVER
-    pyarrow = None
->>>>>>> a789d00c
 
 import google.api_core.exceptions
 from google.api_core.page_iterator import HTTPIterator
@@ -71,10 +63,6 @@
     # they are not None, avoiding false "no attribute" errors.
     import pandas
     import geopandas
-<<<<<<< HEAD
-=======
-    import pyarrow
->>>>>>> a789d00c
     from google.cloud import bigquery_storage
     from google.cloud.bigquery.dataset import DatasetReference
 
@@ -90,13 +78,6 @@
 _NO_SHAPELY_ERROR = (
     "The shapely library is not installed, please install "
     "shapely to use the geography_as_object option."
-<<<<<<< HEAD
-=======
-)
-_NO_PYARROW_ERROR = (
-    "The pyarrow library is not installed, please install "
-    "pyarrow to use the to_arrow() function."
->>>>>>> a789d00c
 )
 
 _TABLE_HAS_NO_SCHEMA = 'Table has no schema:  call "client.get_table()"'
@@ -199,17 +180,38 @@
     https://cloud.google.com/bigquery/docs/reference/rest/v2/tables#tablereference
 
     Args:
-        dataset_ref: A pointer to the dataset
-        table_id: The ID of the table
+        dataset_ref:
+            A pointer to the dataset
+        table_id:
+            The ID of the table
+        project_id_alternative:
+            The alternative field that will be used when ESF is not able
+            to translate the received data to the project_id field.
+        dataset_id_alternative:
+            The alternative field that will be used when ESF is not able
+            to translate the received data to the project_id field.
+        table_id_alternative:
+            The alternative field that will be used when ESF is not able
+            to translate the received data to the project_id field.
     """
 
     _PROPERTY_TO_API_FIELD = {
         "dataset_id": "datasetId",
         "project": "projectId",
         "table_id": "tableId",
+        "project_id_alternative": "projectIdAlternative",
+        "dataset_id_alternative": "datasetIdAlternative",
+        "table_id_alternative": "tableIdAlternative",
     }
 
-    def __init__(self, dataset_ref: "DatasetReference", table_id: str):
+    def __init__(
+        self,
+        dataset_ref: "DatasetReference",
+        table_id: str,
+        project_id_alternative: Sequence[str] = None,
+        dataset_id_alternative: Sequence[str] = None,
+        table_id_alternative: Sequence[str] = None,
+    ):
         self._properties = {}
 
         _helpers._set_sub_prop(
@@ -225,6 +227,27 @@
         _helpers._set_sub_prop(
             self._properties, self._PROPERTY_TO_API_FIELD["table_id"], table_id,
         )
+
+        if project_id_alternative is not None:
+            _helpers._set_sub_prop(
+                self._properties,
+                self._PROPERTY_TO_API_FIELD["project_id_alternative"],
+                project_id_alternative,
+            )
+
+        if dataset_id_alternative is not None:
+            _helpers._set_sub_prop(
+                self._properties,
+                self._PROPERTY_TO_API_FIELD["dataset_id_alternative"],
+                dataset_id_alternative,
+            )
+
+        if table_id_alternative is not None:
+            _helpers._set_sub_prop(
+                self._properties,
+                self._PROPERTY_TO_API_FIELD["table_id_alternative"],
+                table_id_alternative,
+            )
 
     @classmethod
     def from_string(
@@ -284,7 +307,44 @@
         project = resource["projectId"]
         dataset_id = resource["datasetId"]
         table_id = resource["tableId"]
-        return cls(DatasetReference(project, dataset_id), table_id)
+
+        return cls(
+            DatasetReference(project, dataset_id),
+            table_id,
+            project_id_alternative=resource.get("projectIdAlternative"),
+            dataset_id_alternative=resource.get("datasetIdAlternative"),
+            table_id_alternative=resource.get("tableIdAlternative"),
+        )
+
+    @property
+    def project_id_alternative(self) -> Sequence[str]:
+        """The alternative project IDs."""
+        value = _helpers._get_sub_prop(
+            self._properties, self._PROPERTY_TO_API_FIELD["project_id_alternative"]
+        )
+        if value is None:
+            value = []
+        return value
+
+    @property
+    def dataset_id_alternative(self) -> Sequence[str]:
+        """The alternative dataset IDs."""
+        value = _helpers._get_sub_prop(
+            self._properties, self._PROPERTY_TO_API_FIELD["dataset_id_alternative"]
+        )
+        if value is None:
+            value = []
+        return value
+
+    @property
+    def table_id_alternative(self) -> Sequence[str]:
+        """The alternative table IDs."""
+        value = _helpers._get_sub_prop(
+            self._properties, self._PROPERTY_TO_API_FIELD["table_id_alternative"]
+        )
+        if value is None:
+            value = []
+        return value
 
     def to_api_repr(self) -> dict:
         """Construct the API resource representation of this table reference.
@@ -320,37 +380,6 @@
         )
         return table_ref
 
-<<<<<<< HEAD
-    def _key(self):
-        """A tuple key that uniquely describes this field.
-
-        Used to compute this instance's hashcode and evaluate equality.
-
-        Returns:
-            Tuple[str]: The contents of this :class:`DatasetReference`.
-        """
-        return (self._project, self._dataset_id, self._table_id)
-
-    def __eq__(self, other):
-        if isinstance(other, (Table, TableListItem)):
-            return (
-                self.project == other.project
-                and self.dataset_id == other.dataset_id
-                and self.table_id == other.table_id
-            )
-        elif isinstance(other, TableReference):
-            return self._key() == other._key()
-        else:
-            return NotImplemented
-
-    def __ne__(self, other):
-        return not self == other
-
-    def __hash__(self):
-        return hash(self._key())
-
-=======
->>>>>>> a789d00c
     def __str__(self):
         return f"{self.project}.{self.dataset_id}.{self.table_id}"
 
@@ -1065,24 +1094,6 @@
         """Generate a resource for ``update``."""
         return _helpers._build_resource_from_properties(self, filter_fields)
 
-    def __eq__(self, other):
-        if isinstance(other, Table):
-            return (
-                self._properties["tableReference"]
-                == other._properties["tableReference"]
-            )
-        elif isinstance(other, (TableReference, TableListItem)):
-            return (
-                self.project == other.project
-                and self.dataset_id == other.dataset_id
-                and self.table_id == other.table_id
-            )
-        else:
-            return NotImplemented
-
-    def __hash__(self):
-        return hash((self.project, self.dataset_id, self.table_id))
-
     def __repr__(self):
         return "Table({})".format(repr(self.reference))
 
@@ -1285,19 +1296,6 @@
             Dict[str, object]: Table represented as an API resource
         """
         return copy.deepcopy(self._properties)
-
-    def __eq__(self, other):
-        if isinstance(other, (Table, TableReference, TableListItem)):
-            return (
-                self.project == other.project
-                and self.dataset_id == other.dataset_id
-                and self.table_id == other.table_id
-            )
-        else:
-            return NotImplemented
-
-    def __hash__(self):
-        return hash((self.project, self.dataset_id, self.table_id))
 
 
 def _row_from_mapping(mapping, schema):
@@ -1622,20 +1620,6 @@
             return False
 
         if self.max_results is not None:
-<<<<<<< HEAD
-=======
-            return False
-
-        try:
-            from google.cloud import bigquery_storage  # noqa: F401
-        except ImportError:
-            return False
-
-        try:
-            _helpers.BQ_STORAGE_VERSIONS.verify_version()
-        except LegacyBigQueryStorageError as exc:
-            warnings.warn(str(exc))
->>>>>>> a789d00c
             return False
 
         return True
@@ -2264,14 +2248,10 @@
         """
         if geopandas is None:
             raise ValueError(_NO_GEOPANDAS_ERROR)
-<<<<<<< HEAD
-        return geopandas.GeoDataFrame(crs=_COORDINATE_REFERENCE_SYSTEM)
-=======
 
         # Since an empty GeoDataFrame has no geometry column, we do not CRS on it,
         # because that's deprecated.
         return geopandas.GeoDataFrame()
->>>>>>> a789d00c
 
     def to_dataframe_iterable(
         self,
