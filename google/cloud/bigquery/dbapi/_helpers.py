--- conflicted
+++ resolved
@@ -19,16 +19,11 @@
 import functools
 import numbers
 
-<<<<<<< HEAD
-import six
-
 try:
     import pyarrow
 except ImportError:  # pragma: NO COVER
     pyarrow = None
 
-=======
->>>>>>> 4ffb4e06
 from google.cloud import bigquery
 from google.cloud.bigquery import table
 from google.cloud.bigquery.dbapi import exceptions
@@ -194,17 +189,12 @@
     elif isinstance(value, numbers.Real):
         return "FLOAT64"
     elif isinstance(value, decimal.Decimal):
-<<<<<<< HEAD
         scalar_object = pyarrow.scalar(value)
         if isinstance(scalar_object, pyarrow.Decimal128Scalar):
             return "NUMERIC"
         else:
             return "BIGNUMERIC"
-    elif isinstance(value, six.text_type):
-=======
-        return "NUMERIC"
     elif isinstance(value, str):
->>>>>>> 4ffb4e06
         return "STRING"
     elif isinstance(value, bytes):
         return "BYTES"
