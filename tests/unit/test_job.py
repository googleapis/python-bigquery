# Copyright 2015 Google LLC
#
# Licensed under the Apache License, Version 2.0 (the "License");
# you may not use this file except in compliance with the License.
# You may obtain a copy of the License at
#
#     http://www.apache.org/licenses/LICENSE-2.0
#
# Unless required by applicable law or agreed to in writing, software
# distributed under the License is distributed on an "AS IS" BASIS,
# WITHOUT WARRANTIES OR CONDITIONS OF ANY KIND, either express or implied.
# See the License for the specific language governing permissions and
# limitations under the License.

import concurrent
import copy
import json
import textwrap
import unittest
import warnings

import freezegun
from google.api_core import exceptions
import google.api_core.retry
import mock
import pytest
import requests
from six.moves import http_client

try:
    import pandas
except (ImportError, AttributeError):  # pragma: NO COVER
    pandas = None

try:
    import pyarrow
except ImportError:  # pragma: NO COVER
    pyarrow = None
try:
    from google.cloud import bigquery_storage
except (ImportError, AttributeError):  # pragma: NO COVER
    bigquery_storage = None
try:
    from tqdm import tqdm
except (ImportError, AttributeError):  # pragma: NO COVER
    tqdm = None


def _make_credentials():
    import google.auth.credentials

    return mock.Mock(spec=google.auth.credentials.Credentials)


def _make_client(project="test-project", connection=None):
    from google.cloud.bigquery.client import Client

    if connection is None:
        connection = _make_connection()

    client = Client(project=project, credentials=_make_credentials(), _http=object())
    client._connection = connection
    return client


def _make_connection(*responses):
    import google.cloud.bigquery._http
    from google.cloud.exceptions import NotFound

    mock_conn = mock.create_autospec(google.cloud.bigquery._http.Connection)
    mock_conn.api_request.side_effect = list(responses) + [NotFound("miss")]
    return mock_conn


def _make_retriable_exception():
    return exceptions.TooManyRequests(
        "retriable exception", errors=[{"reason": "rateLimitExceeded"}]
    )


def _make_job_resource(
    creation_time_ms=1437767599006,
    started_time_ms=1437767600007,
    ended_time_ms=1437767601008,
    started=False,
    ended=False,
    etag="abc-def-hjk",
    endpoint="https://bigquery.googleapis.com",
    job_type="load",
    job_id="a-random-id",
    project_id="some-project",
    user_email="bq-user@example.com",
):
    resource = {
        "status": {"state": "PENDING"},
        "configuration": {job_type: {}},
        "statistics": {"creationTime": creation_time_ms, job_type: {}},
        "etag": etag,
        "id": "{}:{}".format(project_id, job_id),
        "jobReference": {"projectId": project_id, "jobId": job_id},
        "selfLink": "{}/bigquery/v2/projects/{}/jobs/{}".format(
            endpoint, project_id, job_id
        ),
        "user_email": user_email,
    }

    if started or ended:
        resource["statistics"]["startTime"] = started_time_ms
        resource["status"]["state"] = "RUNNING"

    if ended:
        resource["statistics"]["endTime"] = ended_time_ms
        resource["status"]["state"] = "DONE"

    if job_type == "query":
        resource["configuration"]["query"]["destinationTable"] = {
            "projectId": project_id,
            "datasetId": "_temp_dataset",
            "tableId": "_temp_table",
        }

    return resource


class Test__error_result_to_exception(unittest.TestCase):
    def _call_fut(self, *args, **kwargs):
        from google.cloud.bigquery import job

        return job._error_result_to_exception(*args, **kwargs)

    def test_simple(self):
        error_result = {"reason": "invalid", "message": "bad request"}
        exception = self._call_fut(error_result)
        self.assertEqual(exception.code, http_client.BAD_REQUEST)
        self.assertTrue(exception.message.startswith("bad request"))
        self.assertIn(error_result, exception.errors)

    def test_missing_reason(self):
        error_result = {}
        exception = self._call_fut(error_result)
        self.assertEqual(exception.code, http_client.INTERNAL_SERVER_ERROR)


class Test_JobReference(unittest.TestCase):
    JOB_ID = "job-id"
    PROJECT = "test-project-123"
    LOCATION = "us-central"

    @staticmethod
    def _get_target_class():
        from google.cloud.bigquery import job

        return job._JobReference

    def _make_one(self, job_id, project, location):
        return self._get_target_class()(job_id, project, location)

    def test_ctor(self):
        job_ref = self._make_one(self.JOB_ID, self.PROJECT, self.LOCATION)

        self.assertEqual(job_ref.job_id, self.JOB_ID)
        self.assertEqual(job_ref.project, self.PROJECT)
        self.assertEqual(job_ref.location, self.LOCATION)

    def test__to_api_repr(self):
        job_ref = self._make_one(self.JOB_ID, self.PROJECT, self.LOCATION)

        self.assertEqual(
            job_ref._to_api_repr(),
            {
                "jobId": self.JOB_ID,
                "projectId": self.PROJECT,
                "location": self.LOCATION,
            },
        )

    def test_from_api_repr(self):
        api_repr = {
            "jobId": self.JOB_ID,
            "projectId": self.PROJECT,
            "location": self.LOCATION,
        }

        job_ref = self._get_target_class()._from_api_repr(api_repr)

        self.assertEqual(job_ref.job_id, self.JOB_ID)
        self.assertEqual(job_ref.project, self.PROJECT)
        self.assertEqual(job_ref.location, self.LOCATION)


class Test_AsyncJob(unittest.TestCase):
    JOB_ID = "job-id"
    PROJECT = "test-project-123"
    LOCATION = "us-central"

    @staticmethod
    def _get_target_class():
        from google.cloud.bigquery import job

        return job._AsyncJob

    def _make_one(self, job_id, client):
        return self._get_target_class()(job_id, client)

    def _make_derived_class(self):
        class Derived(self._get_target_class()):
            _JOB_TYPE = "derived"

        return Derived

    def _make_derived(self, job_id, client):
        return self._make_derived_class()(job_id, client)

    @staticmethod
    def _job_reference(job_id, project, location):
        from google.cloud.bigquery import job

        return job._JobReference(job_id, project, location)

    def test_ctor_w_bare_job_id(self):
        import threading

        client = _make_client(project=self.PROJECT)
        job = self._make_one(self.JOB_ID, client)

        self.assertEqual(job.job_id, self.JOB_ID)
        self.assertEqual(job.project, self.PROJECT)
        self.assertIsNone(job.location)
        self.assertIs(job._client, client)
        self.assertEqual(
            job._properties,
            {"jobReference": {"projectId": self.PROJECT, "jobId": self.JOB_ID}},
        )
        self.assertIsInstance(job._completion_lock, type(threading.Lock()))
        self.assertEqual(
            job.path, "/projects/{}/jobs/{}".format(self.PROJECT, self.JOB_ID)
        )

    def test_ctor_w_job_ref(self):
        import threading

        other_project = "other-project-234"
        client = _make_client(project=other_project)
        job_ref = self._job_reference(self.JOB_ID, self.PROJECT, self.LOCATION)
        job = self._make_one(job_ref, client)

        self.assertEqual(job.job_id, self.JOB_ID)
        self.assertEqual(job.project, self.PROJECT)
        self.assertEqual(job.location, self.LOCATION)
        self.assertIs(job._client, client)
        self.assertEqual(
            job._properties,
            {
                "jobReference": {
                    "projectId": self.PROJECT,
                    "location": self.LOCATION,
                    "jobId": self.JOB_ID,
                }
            },
        )
        self.assertFalse(job._result_set)
        self.assertIsInstance(job._completion_lock, type(threading.Lock()))
        self.assertEqual(
            job.path, "/projects/{}/jobs/{}".format(self.PROJECT, self.JOB_ID)
        )

    def test__require_client_w_none(self):
        client = _make_client(project=self.PROJECT)
        job = self._make_one(self.JOB_ID, client)

        self.assertIs(job._require_client(None), client)

    def test__require_client_w_other(self):
        client = _make_client(project=self.PROJECT)
        other = object()
        job = self._make_one(self.JOB_ID, client)

        self.assertIs(job._require_client(other), other)

    def test_job_type(self):
        client = _make_client(project=self.PROJECT)
        derived = self._make_derived(self.JOB_ID, client)

        self.assertEqual(derived.job_type, "derived")

    def test_parent_job_id(self):
        client = _make_client(project=self.PROJECT)
        job = self._make_one(self.JOB_ID, client)

        self.assertIsNone(job.parent_job_id)
        job._properties["statistics"] = {"parentJobId": "parent-job-123"}
        self.assertEqual(job.parent_job_id, "parent-job-123")

    def test_script_statistics(self):
        client = _make_client(project=self.PROJECT)
        job = self._make_one(self.JOB_ID, client)

        self.assertIsNone(job.script_statistics)
        job._properties["statistics"] = {
            "scriptStatistics": {
                "evaluationKind": "EXPRESSION",
                "stackFrames": [
                    {
                        "startLine": 5,
                        "startColumn": 29,
                        "endLine": 9,
                        "endColumn": 14,
                        "text": "QUERY TEXT",
                    }
                ],
            }
        }
        script_stats = job.script_statistics
        self.assertEqual(script_stats.evaluation_kind, "EXPRESSION")
        stack_frames = script_stats.stack_frames
        self.assertEqual(len(stack_frames), 1)
        stack_frame = stack_frames[0]
        self.assertIsNone(stack_frame.procedure_id)
        self.assertEqual(stack_frame.start_line, 5)
        self.assertEqual(stack_frame.start_column, 29)
        self.assertEqual(stack_frame.end_line, 9)
        self.assertEqual(stack_frame.end_column, 14)
        self.assertEqual(stack_frame.text, "QUERY TEXT")

    def test_num_child_jobs(self):
        client = _make_client(project=self.PROJECT)
        job = self._make_one(self.JOB_ID, client)

        self.assertEqual(job.num_child_jobs, 0)
        job._properties["statistics"] = {"numChildJobs": "17"}
        self.assertEqual(job.num_child_jobs, 17)

    def test_labels_miss(self):
        client = _make_client(project=self.PROJECT)
        job = self._make_one(self.JOB_ID, client)
        self.assertEqual(job.labels, {})

    def test_labels_update_in_place(self):
        client = _make_client(project=self.PROJECT)
        job = self._make_one(self.JOB_ID, client)
        labels = job.labels
        labels["foo"] = "bar"  # update in place
        self.assertEqual(job.labels, {"foo": "bar"})

    def test_labels_hit(self):
        labels = {"foo": "bar"}
        client = _make_client(project=self.PROJECT)
        job = self._make_one(self.JOB_ID, client)
        job._properties["labels"] = labels
        self.assertEqual(job.labels, labels)

    def test_etag(self):
        etag = "ETAG-123"
        client = _make_client(project=self.PROJECT)
        job = self._make_one(self.JOB_ID, client)
        self.assertIsNone(job.etag)
        job._properties["etag"] = etag
        self.assertEqual(job.etag, etag)

    def test_self_link(self):
        self_link = "https://api.example.com/123"
        client = _make_client(project=self.PROJECT)
        job = self._make_one(self.JOB_ID, client)
        self.assertIsNone(job.self_link)
        job._properties["selfLink"] = self_link
        self.assertEqual(job.self_link, self_link)

    def test_user_email(self):
        user_email = "user@example.com"
        client = _make_client(project=self.PROJECT)
        job = self._make_one(self.JOB_ID, client)
        self.assertIsNone(job.user_email)
        job._properties["user_email"] = user_email
        self.assertEqual(job.user_email, user_email)

    @staticmethod
    def _datetime_and_millis():
        import datetime
        import pytz
        from google.cloud._helpers import _millis

        now = datetime.datetime.utcnow().replace(
            microsecond=123000, tzinfo=pytz.UTC  # stats timestamps have ms precision
        )
        return now, _millis(now)

    def test_created(self):
        now, millis = self._datetime_and_millis()
        client = _make_client(project=self.PROJECT)
        job = self._make_one(self.JOB_ID, client)
        self.assertIsNone(job.created)
        stats = job._properties["statistics"] = {}
        self.assertIsNone(job.created)
        stats["creationTime"] = millis
        self.assertEqual(job.created, now)

    def test_started(self):
        now, millis = self._datetime_and_millis()
        client = _make_client(project=self.PROJECT)
        job = self._make_one(self.JOB_ID, client)
        self.assertIsNone(job.started)
        stats = job._properties["statistics"] = {}
        self.assertIsNone(job.started)
        stats["startTime"] = millis
        self.assertEqual(job.started, now)

    def test_ended(self):
        now, millis = self._datetime_and_millis()
        client = _make_client(project=self.PROJECT)
        job = self._make_one(self.JOB_ID, client)
        self.assertIsNone(job.ended)
        stats = job._properties["statistics"] = {}
        self.assertIsNone(job.ended)
        stats["endTime"] = millis
        self.assertEqual(job.ended, now)

    def test__job_statistics(self):
        statistics = {"foo": "bar"}
        client = _make_client(project=self.PROJECT)
        derived = self._make_derived(self.JOB_ID, client)
        self.assertEqual(derived._job_statistics(), {})
        stats = derived._properties["statistics"] = {}
        self.assertEqual(derived._job_statistics(), {})
        stats["derived"] = statistics
        self.assertEqual(derived._job_statistics(), statistics)

    def test_error_result(self):
        error_result = {
            "debugInfo": "DEBUG INFO",
            "location": "LOCATION",
            "message": "MESSAGE",
            "reason": "REASON",
        }
        client = _make_client(project=self.PROJECT)
        job = self._make_one(self.JOB_ID, client)
        self.assertIsNone(job.error_result)
        status = job._properties["status"] = {}
        self.assertIsNone(job.error_result)
        status["errorResult"] = error_result
        self.assertEqual(job.error_result, error_result)

    def test_errors(self):
        errors = [
            {
                "debugInfo": "DEBUG INFO",
                "location": "LOCATION",
                "message": "MESSAGE",
                "reason": "REASON",
            }
        ]
        client = _make_client(project=self.PROJECT)
        job = self._make_one(self.JOB_ID, client)
        self.assertIsNone(job.errors)
        status = job._properties["status"] = {}
        self.assertIsNone(job.errors)
        status["errors"] = errors
        self.assertEqual(job.errors, errors)

    def test_state(self):
        state = "STATE"
        client = _make_client(project=self.PROJECT)
        job = self._make_one(self.JOB_ID, client)
        self.assertIsNone(job.state)
        status = job._properties["status"] = {}
        self.assertIsNone(job.state)
        status["state"] = state
        self.assertEqual(job.state, state)

    def _set_properties_job(self):
        client = _make_client(project=self.PROJECT)
        job = self._make_one(self.JOB_ID, client)
        job._set_future_result = mock.Mock()
        job._properties = {
            "jobReference": job._properties["jobReference"],
            "foo": "bar",
        }
        return job

    def test__set_properties_no_stats(self):
        config = {"test": True}
        resource = {"configuration": config}
        job = self._set_properties_job()

        job._set_properties(resource)

        self.assertEqual(job._properties, resource)

    def test__set_properties_w_creation_time(self):
        now, millis = self._datetime_and_millis()
        config = {"test": True}
        stats = {"creationTime": str(millis)}
        resource = {"configuration": config, "statistics": stats}
        job = self._set_properties_job()

        job._set_properties(resource)

        cleaned = copy.deepcopy(resource)
        cleaned["statistics"]["creationTime"] = float(millis)
        self.assertEqual(job._properties, cleaned)

    def test__set_properties_w_start_time(self):
        now, millis = self._datetime_and_millis()
        config = {"test": True}
        stats = {"startTime": str(millis)}
        resource = {"configuration": config, "statistics": stats}
        job = self._set_properties_job()

        job._set_properties(resource)

        cleaned = copy.deepcopy(resource)
        cleaned["statistics"]["startTime"] = float(millis)
        self.assertEqual(job._properties, cleaned)

    def test__set_properties_w_end_time(self):
        now, millis = self._datetime_and_millis()
        config = {"test": True}
        stats = {"endTime": str(millis)}
        resource = {"configuration": config, "statistics": stats}
        job = self._set_properties_job()

        job._set_properties(resource)

        cleaned = copy.deepcopy(resource)
        cleaned["statistics"]["endTime"] = float(millis)
        self.assertEqual(job._properties, cleaned)

    def test__check_resource_config_missing_job_ref(self):
        resource = {}
        klass = self._make_derived_class()

        with self.assertRaises(KeyError):
            klass._check_resource_config(resource)

    def test__check_resource_config_missing_job_id(self):
        resource = {"jobReference": {}}
        klass = self._make_derived_class()

        with self.assertRaises(KeyError):
            klass._check_resource_config(resource)

    def test__check_resource_config_missing_configuration(self):
        resource = {"jobReference": {"jobId": self.JOB_ID}}
        klass = self._make_derived_class()

        with self.assertRaises(KeyError):
            klass._check_resource_config(resource)

    def test__check_resource_config_missing_config_type(self):
        resource = {"jobReference": {"jobId": self.JOB_ID}, "configuration": {}}
        klass = self._make_derived_class()

        with self.assertRaises(KeyError):
            klass._check_resource_config(resource)

    def test__check_resource_config_ok(self):
        derived_config = {"foo": "bar"}
        resource = {
            "jobReference": {"jobId": self.JOB_ID},
            "configuration": {"derived": derived_config},
        }
        klass = self._make_derived_class()

        # Should not throw.
        klass._check_resource_config(resource)

    def test__build_resource(self):
        client = _make_client(project=self.PROJECT)
        job = self._make_one(self.JOB_ID, client)
        resource = job._build_resource()
        assert resource["jobReference"]["jobId"] == self.JOB_ID

    def test_to_api_repr(self):
        client = _make_client(project=self.PROJECT)
        job = self._make_one(self.JOB_ID, client)
        resource = job.to_api_repr()
        assert resource["jobReference"]["jobId"] == self.JOB_ID

    def test__begin_already(self):
        job = self._set_properties_job()
        job._properties["status"] = {"state": "WHATEVER"}

        with self.assertRaises(ValueError):
            job._begin()

    def test__begin_defaults(self):
        from google.cloud.bigquery.retry import DEFAULT_RETRY

        resource = {
            "jobReference": {
                "jobId": self.JOB_ID,
                "projectId": self.PROJECT,
                "location": None,
            },
            "configuration": {"test": True},
        }
        job = self._set_properties_job()
        builder = job.to_api_repr = mock.Mock()
        builder.return_value = resource
        call_api = job._client._call_api = mock.Mock()
        call_api.return_value = resource
        path = "/projects/{}/jobs".format(self.PROJECT)
        job._begin()

        call_api.assert_called_once_with(
            DEFAULT_RETRY,
            span_name="BigQuery.job.begin",
            span_attributes={"path": path},
            job_ref=job,
            method="POST",
            path=path,
            data=resource,
            timeout=None,
        )
        self.assertEqual(job._properties, resource)

    def test__begin_explicit(self):
        from google.cloud.bigquery.retry import DEFAULT_RETRY

        other_project = "other-project-234"
        resource = {
            "jobReference": {
                "jobId": self.JOB_ID,
                "projectId": self.PROJECT,
                "location": None,
            },
            "configuration": {"test": True},
        }
        job = self._set_properties_job()
        builder = job.to_api_repr = mock.Mock()
        builder.return_value = resource
        client = _make_client(project=other_project)
        call_api = client._call_api = mock.Mock()
        call_api.return_value = resource
        retry = DEFAULT_RETRY.with_deadline(1)
        path = "/projects/{}/jobs".format(self.PROJECT)
        job._begin(client=client, retry=retry, timeout=7.5)

        call_api.assert_called_once_with(
            retry,
            span_name="BigQuery.job.begin",
            span_attributes={"path": path},
            job_ref=job,
            method="POST",
            path=path,
            data=resource,
            timeout=7.5,
        )
        self.assertEqual(job._properties, resource)

    def test_exists_defaults_miss(self):
        from google.cloud.exceptions import NotFound
        from google.cloud.bigquery.retry import DEFAULT_RETRY

        job = self._set_properties_job()
        job._properties["jobReference"]["location"] = self.LOCATION
        call_api = job._client._call_api = mock.Mock()
        call_api.side_effect = NotFound("testing")
        self.assertFalse(job.exists())

        call_api.assert_called_once_with(
            DEFAULT_RETRY,
            span_name="BigQuery.job.exists",
            span_attributes={
                "path": "/projects/{}/jobs/{}".format(self.PROJECT, self.JOB_ID)
            },
            job_ref=job,
            method="GET",
            path="/projects/{}/jobs/{}".format(self.PROJECT, self.JOB_ID),
            query_params={"fields": "id", "location": self.LOCATION},
            timeout=None,
        )

    def test_exists_explicit_hit(self):
        from google.cloud.bigquery.retry import DEFAULT_RETRY

        other_project = "other-project-234"
        resource = {
            "jobReference": {
                "jobId": self.JOB_ID,
                "projectId": self.PROJECT,
                "location": None,
            },
            "configuration": {"test": True},
        }
        job = self._set_properties_job()
        client = _make_client(project=other_project)
        call_api = client._call_api = mock.Mock()
        call_api.return_value = resource
        retry = DEFAULT_RETRY.with_deadline(1)
        self.assertTrue(job.exists(client=client, retry=retry))

        call_api.assert_called_once_with(
            retry,
            span_name="BigQuery.job.exists",
            span_attributes={
                "path": "/projects/{}/jobs/{}".format(self.PROJECT, self.JOB_ID)
            },
            job_ref=job,
            method="GET",
            path="/projects/{}/jobs/{}".format(self.PROJECT, self.JOB_ID),
            query_params={"fields": "id"},
            timeout=None,
        )

    def test_exists_w_timeout(self):
        from google.cloud.bigquery.retry import DEFAULT_RETRY

        PATH = "/projects/{}/jobs/{}".format(self.PROJECT, self.JOB_ID)
        job = self._set_properties_job()
        call_api = job._client._call_api = mock.Mock()
        job.exists(timeout=7.5)

        call_api.assert_called_once_with(
            DEFAULT_RETRY,
            span_name="BigQuery.job.exists",
            span_attributes={"path": PATH},
            job_ref=job,
            method="GET",
            path=PATH,
            query_params={"fields": "id"},
            timeout=7.5,
        )

    def test_reload_defaults(self):
        from google.cloud.bigquery.retry import DEFAULT_RETRY

        resource = {
            "jobReference": {
                "jobId": self.JOB_ID,
                "projectId": self.PROJECT,
                "location": None,
            },
            "configuration": {"test": True},
        }
        job = self._set_properties_job()
        job._properties["jobReference"]["location"] = self.LOCATION
        call_api = job._client._call_api = mock.Mock()
        call_api.return_value = resource
        job.reload()

        call_api.assert_called_once_with(
            DEFAULT_RETRY,
            span_name="BigQuery.job.reload",
            span_attributes={
                "path": "/projects/{}/jobs/{}".format(self.PROJECT, self.JOB_ID)
            },
            job_ref=job,
            method="GET",
            path="/projects/{}/jobs/{}".format(self.PROJECT, self.JOB_ID),
            query_params={"location": self.LOCATION},
            timeout=None,
        )
        self.assertEqual(job._properties, resource)

    def test_reload_explicit(self):
        from google.cloud.bigquery.retry import DEFAULT_RETRY

        other_project = "other-project-234"
        resource = {
            "jobReference": {
                "jobId": self.JOB_ID,
                "projectId": self.PROJECT,
                "location": None,
            },
            "configuration": {"test": True},
        }
        job = self._set_properties_job()
        client = _make_client(project=other_project)
        call_api = client._call_api = mock.Mock()
        call_api.return_value = resource
        retry = DEFAULT_RETRY.with_deadline(1)
        job.reload(client=client, retry=retry, timeout=4.2)

        call_api.assert_called_once_with(
            retry,
            span_name="BigQuery.job.reload",
            span_attributes={
                "path": "/projects/{}/jobs/{}".format(self.PROJECT, self.JOB_ID)
            },
            job_ref=job,
            method="GET",
            path="/projects/{}/jobs/{}".format(self.PROJECT, self.JOB_ID),
            query_params={},
            timeout=4.2,
        )
        self.assertEqual(job._properties, resource)

    def test_cancel_defaults(self):
        resource = {
            "jobReference": {
                "jobId": self.JOB_ID,
                "projectId": self.PROJECT,
                "location": None,
            },
            "configuration": {"test": True},
        }
        response = {"job": resource}
        job = self._set_properties_job()
        job._properties["jobReference"]["location"] = self.LOCATION
        connection = job._client._connection = _make_connection(response)
        with mock.patch(
            "google.cloud.bigquery.opentelemetry_tracing._get_final_span_attributes"
        ) as final_attributes:
            self.assertTrue(job.cancel())

        final_attributes.assert_called()

        connection.api_request.assert_called_once_with(
            method="POST",
            path="/projects/{}/jobs/{}/cancel".format(self.PROJECT, self.JOB_ID),
            query_params={"location": self.LOCATION},
            timeout=None,
        )
        self.assertEqual(job._properties, resource)

    def test_cancel_explicit(self):
        other_project = "other-project-234"
        resource = {
            "jobReference": {
                "jobId": self.JOB_ID,
                "projectId": self.PROJECT,
                "location": None,
            },
            "configuration": {"test": True},
        }
        response = {"job": resource}
        job = self._set_properties_job()
        client = _make_client(project=other_project)
        connection = client._connection = _make_connection(response)
        with mock.patch(
            "google.cloud.bigquery.opentelemetry_tracing._get_final_span_attributes"
        ) as final_attributes:
            self.assertTrue(job.cancel(client=client, timeout=7.5))

        final_attributes.assert_called_with(
            {"path": "/projects/{}/jobs/{}/cancel".format(self.PROJECT, self.JOB_ID)},
            client,
            job,
        )

        connection.api_request.assert_called_once_with(
            method="POST",
            path="/projects/{}/jobs/{}/cancel".format(self.PROJECT, self.JOB_ID),
            query_params={},
            timeout=7.5,
        )
        self.assertEqual(job._properties, resource)

    def test_cancel_w_custom_retry(self):
        from google.cloud.bigquery.retry import DEFAULT_RETRY

        api_path = "/projects/{}/jobs/{}/cancel".format(self.PROJECT, self.JOB_ID)
        resource = {
            "jobReference": {
                "jobId": self.JOB_ID,
                "projectId": self.PROJECT,
                "location": None,
            },
            "configuration": {"test": True},
        }
        response = {"job": resource}
        job = self._set_properties_job()

        api_request_patcher = mock.patch.object(
            job._client._connection, "api_request", side_effect=[ValueError, response]
        )
        retry = DEFAULT_RETRY.with_deadline(1).with_predicate(
            lambda exc: isinstance(exc, ValueError)
        )

        with api_request_patcher as fake_api_request:
            with mock.patch(
                "google.cloud.bigquery.opentelemetry_tracing._get_final_span_attributes"
            ) as final_attributes:
                result = job.cancel(retry=retry, timeout=7.5)

            final_attributes.assert_called()

        self.assertTrue(result)
        self.assertEqual(job._properties, resource)
        self.assertEqual(
            fake_api_request.call_args_list,
            [
                mock.call(method="POST", path=api_path, query_params={}, timeout=7.5),
                mock.call(
                    method="POST", path=api_path, query_params={}, timeout=7.5
                ),  # was retried once
            ],
        )

    def test__set_future_result_wo_done(self):
        client = _make_client(project=self.PROJECT)
        job = self._make_one(self.JOB_ID, client)
        set_exception = job.set_exception = mock.Mock()
        set_result = job.set_result = mock.Mock()

        job._set_future_result()

        set_exception.assert_not_called()
        set_result.assert_not_called()

    def test__set_future_result_w_result_set(self):
        client = _make_client(project=self.PROJECT)
        job = self._make_one(self.JOB_ID, client)
        job._properties["status"] = {"state": "DONE"}
        job._result_set = True
        set_exception = job.set_exception = mock.Mock()
        set_result = job.set_result = mock.Mock()

        job._set_future_result()

        set_exception.assert_not_called()
        set_result.assert_not_called()

    def test__set_future_result_w_done_wo_result_set_w_error(self):
        from google.cloud.exceptions import NotFound

        client = _make_client(project=self.PROJECT)
        job = self._make_one(self.JOB_ID, client)
        job._properties["status"] = {
            "state": "DONE",
            "errorResult": {"reason": "notFound", "message": "testing"},
        }
        set_exception = job.set_exception = mock.Mock()
        set_result = job.set_result = mock.Mock()

        job._set_future_result()

        set_exception.assert_called_once()
        args, kw = set_exception.call_args
        (exception,) = args
        self.assertIsInstance(exception, NotFound)
        self.assertEqual(exception.message, "testing")
        self.assertEqual(kw, {})
        set_result.assert_not_called()

    def test__set_future_result_w_done_wo_result_set_wo_error(self):
        client = _make_client(project=self.PROJECT)
        job = self._make_one(self.JOB_ID, client)
        job._properties["status"] = {"state": "DONE"}
        set_exception = job.set_exception = mock.Mock()
        set_result = job.set_result = mock.Mock()

        job._set_future_result()

        set_exception.assert_not_called()
        set_result.assert_called_once_with(job)

    def test_done_defaults_wo_state(self):
        from google.cloud.bigquery.retry import DEFAULT_RETRY

        client = _make_client(project=self.PROJECT)
        job = self._make_one(self.JOB_ID, client)
        reload_ = job.reload = mock.Mock()

        self.assertFalse(job.done())

        reload_.assert_called_once_with(retry=DEFAULT_RETRY, timeout=None)

    def test_done_explicit_wo_state(self):
        from google.cloud.bigquery.retry import DEFAULT_RETRY

        client = _make_client(project=self.PROJECT)
        job = self._make_one(self.JOB_ID, client)
        reload_ = job.reload = mock.Mock()
        retry = DEFAULT_RETRY.with_deadline(1)

        self.assertFalse(job.done(retry=retry, timeout=7.5))

        reload_.assert_called_once_with(retry=retry, timeout=7.5)

    def test_done_already(self):
        client = _make_client(project=self.PROJECT)
        job = self._make_one(self.JOB_ID, client)
        job._properties["status"] = {"state": "DONE"}

        self.assertTrue(job.done())

    def test_result_default_wo_state(self):
        begun_job_resource = _make_job_resource(
            job_id=self.JOB_ID, project_id=self.PROJECT, started=True
        )
        done_job_resource = _make_job_resource(
            job_id=self.JOB_ID, project_id=self.PROJECT, started=True, ended=True
        )
        conn = _make_connection(
            _make_retriable_exception(),
            begun_job_resource,
            _make_retriable_exception(),
            done_job_resource,
        )
        client = _make_client(project=self.PROJECT, connection=conn)
        job = self._make_one(self.JOB_ID, client)

        self.assertIs(job.result(), job)

        begin_call = mock.call(
            method="POST",
            path=f"/projects/{self.PROJECT}/jobs",
            data={"jobReference": {"jobId": self.JOB_ID, "projectId": self.PROJECT}},
            timeout=None,
        )
        reload_call = mock.call(
            method="GET",
            path=f"/projects/{self.PROJECT}/jobs/{self.JOB_ID}",
            query_params={},
            timeout=None,
        )
        conn.api_request.assert_has_calls(
            [begin_call, begin_call, reload_call, reload_call]
        )

    def test_result_w_retry_wo_state(self):
        begun_job_resource = _make_job_resource(
            job_id=self.JOB_ID, project_id=self.PROJECT, started=True
        )
        done_job_resource = _make_job_resource(
            job_id=self.JOB_ID, project_id=self.PROJECT, started=True, ended=True
        )
        conn = _make_connection(
            exceptions.NotFound("not normally retriable"),
            begun_job_resource,
            # The call to done() / reload() does not get the custom retry
            # policy passed to it, so we don't throw a non-retriable
            # exception here. See:
            # https://github.com/googleapis/python-bigquery/issues/24
            _make_retriable_exception(),
            done_job_resource,
        )
        client = _make_client(project=self.PROJECT, connection=conn)
        job = self._make_one(self.JOB_ID, client)
        custom_predicate = mock.Mock()
        custom_predicate.return_value = True
        custom_retry = google.api_core.retry.Retry(predicate=custom_predicate)

        self.assertIs(job.result(retry=custom_retry), job)

<<<<<<< HEAD
        begin.assert_called_once_with(retry=retry, timeout=None)
        result.assert_called_once_with(retry=retry, timeout=None)

    def test_result_retry_to_done(self):
        client = _make_client(project=self.PROJECT)
        job = self._make_one(self.JOB_ID, client)
        done = job.done = mock.Mock()
        retry = mock.Mock()

        job.result(retry=retry)
        done.assert_called_once_with(retry=retry, timeout=None)
=======
        begin_call = mock.call(
            method="POST",
            path=f"/projects/{self.PROJECT}/jobs",
            data={"jobReference": {"jobId": self.JOB_ID, "projectId": self.PROJECT}},
            timeout=None,
        )
        reload_call = mock.call(
            method="GET",
            path=f"/projects/{self.PROJECT}/jobs/{self.JOB_ID}",
            query_params={},
            timeout=None,
        )
        conn.api_request.assert_has_calls(
            [begin_call, begin_call, reload_call, reload_call]
        )
>>>>>>> c9823d93

    def test_result_explicit_w_state(self):
        conn = _make_connection()
        client = _make_client(project=self.PROJECT, connection=conn)
        job = self._make_one(self.JOB_ID, client)
        # Use _set_properties() instead of directly modifying _properties so
        # that the result state is set properly.
        job_resource = job._properties
        job_resource["status"] = {"state": "DONE"}
        job._set_properties(job_resource)
        timeout = 1

        self.assertIs(job.result(timeout=timeout), job)

        conn.api_request.assert_not_called()

    def test_cancelled_wo_error_result(self):
        client = _make_client(project=self.PROJECT)
        job = self._make_one(self.JOB_ID, client)

        self.assertFalse(job.cancelled())

    def test_cancelled_w_error_result_not_stopped(self):
        client = _make_client(project=self.PROJECT)
        job = self._make_one(self.JOB_ID, client)
        job._properties["status"] = {"errorResult": {"reason": "other"}}

        self.assertFalse(job.cancelled())

    def test_cancelled_w_error_result_w_stopped(self):
        client = _make_client(project=self.PROJECT)
        job = self._make_one(self.JOB_ID, client)
        job._properties["status"] = {"errorResult": {"reason": "stopped"}}

        self.assertTrue(job.cancelled())


class Test_JobConfig(unittest.TestCase):
    JOB_TYPE = "testing"

    @staticmethod
    def _get_target_class():
        from google.cloud.bigquery import job

        return job._JobConfig

    def _make_one(self, job_type=JOB_TYPE):
        return self._get_target_class()(job_type)

    def test_ctor(self):
        job_config = self._make_one()
        self.assertEqual(job_config._job_type, self.JOB_TYPE)
        self.assertEqual(job_config._properties, {self.JOB_TYPE: {}})

    def test_fill_from_default(self):
        from google.cloud.bigquery import QueryJobConfig

        job_config = QueryJobConfig()
        job_config.dry_run = True
        job_config.maximum_bytes_billed = 1000

        default_job_config = QueryJobConfig()
        default_job_config.use_query_cache = True
        default_job_config.maximum_bytes_billed = 2000

        final_job_config = job_config._fill_from_default(default_job_config)
        self.assertTrue(final_job_config.dry_run)
        self.assertTrue(final_job_config.use_query_cache)
        self.assertEqual(final_job_config.maximum_bytes_billed, 1000)

    def test_fill_from_default_conflict(self):
        from google.cloud.bigquery import QueryJobConfig

        basic_job_config = QueryJobConfig()
        conflicting_job_config = self._make_one("conflicting_job_type")
        self.assertNotEqual(
            basic_job_config._job_type, conflicting_job_config._job_type
        )

        with self.assertRaises(TypeError):
            basic_job_config._fill_from_default(conflicting_job_config)

    @mock.patch("google.cloud.bigquery._helpers._get_sub_prop")
    def test__get_sub_prop_wo_default(self, _get_sub_prop):
        job_config = self._make_one()
        key = "key"
        self.assertIs(job_config._get_sub_prop(key), _get_sub_prop.return_value)
        _get_sub_prop.assert_called_once_with(
            job_config._properties, [self.JOB_TYPE, key], default=None
        )

    @mock.patch("google.cloud.bigquery._helpers._get_sub_prop")
    def test__get_sub_prop_w_default(self, _get_sub_prop):
        job_config = self._make_one()
        key = "key"
        default = "default"
        self.assertIs(
            job_config._get_sub_prop(key, default=default), _get_sub_prop.return_value
        )
        _get_sub_prop.assert_called_once_with(
            job_config._properties, [self.JOB_TYPE, key], default=default
        )

    @mock.patch("google.cloud.bigquery._helpers._set_sub_prop")
    def test__set_sub_prop(self, _set_sub_prop):
        job_config = self._make_one()
        key = "key"
        value = "value"
        job_config._set_sub_prop(key, value)
        _set_sub_prop.assert_called_once_with(
            job_config._properties, [self.JOB_TYPE, key], value
        )

    def test_to_api_repr(self):
        job_config = self._make_one()
        expected = job_config._properties = {self.JOB_TYPE: {"foo": "bar"}}
        found = job_config.to_api_repr()
        self.assertEqual(found, expected)
        self.assertIsNot(found, expected)  # copied

    # 'from_api_repr' cannot be tested on '_JobConfig', because it presumes
    # the ctor can be called w/o arguments

    def test_labels_miss(self):
        job_config = self._make_one()
        self.assertEqual(job_config.labels, {})

    def test_labels_update_in_place(self):
        job_config = self._make_one()
        labels = job_config.labels
        labels["foo"] = "bar"  # update in place
        self.assertEqual(job_config.labels, {"foo": "bar"})

    def test_labels_hit(self):
        labels = {"foo": "bar"}
        job_config = self._make_one()
        job_config._properties["labels"] = labels
        self.assertEqual(job_config.labels, labels)

    def test_labels_setter_invalid(self):
        labels = object()
        job_config = self._make_one()
        with self.assertRaises(ValueError):
            job_config.labels = labels

    def test_labels_setter(self):
        labels = {"foo": "bar"}
        job_config = self._make_one()
        job_config.labels = labels
        self.assertEqual(job_config._properties["labels"], labels)


class _Base(object):
    from google.cloud.bigquery.dataset import DatasetReference
    from google.cloud.bigquery.table import TableReference

    ENDPOINT = "https://bigquery.googleapis.com"
    PROJECT = "project"
    SOURCE1 = "http://example.com/source1.csv"
    DS_ID = "dataset_id"
    DS_REF = DatasetReference(PROJECT, DS_ID)
    TABLE_ID = "table_id"
    TABLE_REF = TableReference(DS_REF, TABLE_ID)
    JOB_ID = "JOB_ID"
    KMS_KEY_NAME = "projects/1/locations/us/keyRings/1/cryptoKeys/1"

    def _make_one(self, *args, **kw):
        return self._get_target_class()(*args, **kw)

    def _setUpConstants(self):
        import datetime
        from google.cloud._helpers import UTC

        self.WHEN_TS = 1437767599.006
        self.WHEN = datetime.datetime.utcfromtimestamp(self.WHEN_TS).replace(tzinfo=UTC)
        self.ETAG = "ETAG"
        self.FULL_JOB_ID = "%s:%s" % (self.PROJECT, self.JOB_ID)
        self.RESOURCE_URL = "{}/bigquery/v2/projects/{}/jobs/{}".format(
            self.ENDPOINT, self.PROJECT, self.JOB_ID
        )
        self.USER_EMAIL = "phred@example.com"

    def _table_ref(self, table_id):
        from google.cloud.bigquery.table import TableReference

        return TableReference(self.DS_REF, table_id)

    def _make_resource(self, started=False, ended=False):
        self._setUpConstants()
        return _make_job_resource(
            creation_time_ms=int(self.WHEN_TS * 1000),
            started_time_ms=int(self.WHEN_TS * 1000),
            ended_time_ms=int(self.WHEN_TS * 1000) + 1000000,
            started=started,
            ended=ended,
            etag=self.ETAG,
            endpoint=self.ENDPOINT,
            job_type=self.JOB_TYPE,
            job_id=self.JOB_ID,
            project_id=self.PROJECT,
            user_email=self.USER_EMAIL,
        )

    def _verifyInitialReadonlyProperties(self, job):
        # root elements of resource
        self.assertIsNone(job.etag)
        self.assertIsNone(job.self_link)
        self.assertIsNone(job.user_email)

        # derived from resource['statistics']
        self.assertIsNone(job.created)
        self.assertIsNone(job.started)
        self.assertIsNone(job.ended)

        # derived from resource['status']
        self.assertIsNone(job.error_result)
        self.assertIsNone(job.errors)
        self.assertIsNone(job.state)

    def _verifyReadonlyResourceProperties(self, job, resource):
        from datetime import timedelta

        statistics = resource.get("statistics", {})

        if "creationTime" in statistics:
            self.assertEqual(job.created, self.WHEN)
        else:
            self.assertIsNone(job.created)

        if "startTime" in statistics:
            self.assertEqual(job.started, self.WHEN)
        else:
            self.assertIsNone(job.started)

        if "endTime" in statistics:
            self.assertEqual(job.ended, self.WHEN + timedelta(seconds=1000))
        else:
            self.assertIsNone(job.ended)

        if "etag" in resource:
            self.assertEqual(job.etag, self.ETAG)
        else:
            self.assertIsNone(job.etag)

        if "selfLink" in resource:
            self.assertEqual(job.self_link, self.RESOURCE_URL)
        else:
            self.assertIsNone(job.self_link)

        if "user_email" in resource:
            self.assertEqual(job.user_email, self.USER_EMAIL)
        else:
            self.assertIsNone(job.user_email)


class TestLoadJobConfig(unittest.TestCase, _Base):
    JOB_TYPE = "load"

    @staticmethod
    def _get_target_class():
        from google.cloud.bigquery.job import LoadJobConfig

        return LoadJobConfig

    def test_ctor_w_properties(self):
        config = self._get_target_class()(
            allow_jagged_rows=True, allow_quoted_newlines=True
        )

        self.assertTrue(config.allow_jagged_rows)
        self.assertTrue(config.allow_quoted_newlines)

    def test_allow_jagged_rows_missing(self):
        config = self._get_target_class()()
        self.assertIsNone(config.allow_jagged_rows)

    def test_allow_jagged_rows_hit(self):
        config = self._get_target_class()()
        config._properties["load"]["allowJaggedRows"] = True
        self.assertTrue(config.allow_jagged_rows)

    def test_allow_jagged_rows_setter(self):
        config = self._get_target_class()()
        config.allow_jagged_rows = True
        self.assertTrue(config._properties["load"]["allowJaggedRows"])

    def test_allow_quoted_newlines_missing(self):
        config = self._get_target_class()()
        self.assertIsNone(config.allow_quoted_newlines)

    def test_allow_quoted_newlines_hit(self):
        config = self._get_target_class()()
        config._properties["load"]["allowQuotedNewlines"] = True
        self.assertTrue(config.allow_quoted_newlines)

    def test_allow_quoted_newlines_setter(self):
        config = self._get_target_class()()
        config.allow_quoted_newlines = True
        self.assertTrue(config._properties["load"]["allowQuotedNewlines"])

    def test_autodetect_missing(self):
        config = self._get_target_class()()
        self.assertIsNone(config.autodetect)

    def test_autodetect_hit(self):
        config = self._get_target_class()()
        config._properties["load"]["autodetect"] = True
        self.assertTrue(config.autodetect)

    def test_autodetect_setter(self):
        config = self._get_target_class()()
        config.autodetect = True
        self.assertTrue(config._properties["load"]["autodetect"])

    def test_clustering_fields_miss(self):
        config = self._get_target_class()()
        self.assertIsNone(config.clustering_fields)

    def test_clustering_fields_hit(self):
        config = self._get_target_class()()
        fields = ["email", "postal_code"]
        config._properties["load"]["clustering"] = {"fields": fields}
        self.assertEqual(config.clustering_fields, fields)

    def test_clustering_fields_setter(self):
        fields = ["email", "postal_code"]
        config = self._get_target_class()()
        config.clustering_fields = fields
        self.assertEqual(config._properties["load"]["clustering"], {"fields": fields})

    def test_clustering_fields_setter_w_none(self):
        config = self._get_target_class()()
        fields = ["email", "postal_code"]
        config._properties["load"]["clustering"] = {"fields": fields}
        config.clustering_fields = None
        self.assertIsNone(config.clustering_fields)
        self.assertNotIn("clustering", config._properties["load"])

    def test_create_disposition_missing(self):
        config = self._get_target_class()()
        self.assertIsNone(config.create_disposition)

    def test_create_disposition_hit(self):
        from google.cloud.bigquery.job import CreateDisposition

        disposition = CreateDisposition.CREATE_IF_NEEDED
        config = self._get_target_class()()
        config._properties["load"]["createDisposition"] = disposition
        self.assertEqual(config.create_disposition, disposition)

    def test_create_disposition_setter(self):
        from google.cloud.bigquery.job import CreateDisposition

        disposition = CreateDisposition.CREATE_IF_NEEDED
        config = self._get_target_class()()
        config.create_disposition = disposition
        self.assertEqual(config._properties["load"]["createDisposition"], disposition)

    def test_destination_encryption_configuration_missing(self):
        config = self._get_target_class()()
        self.assertIsNone(config.destination_encryption_configuration)

    def test_destination_encryption_configuration_hit(self):
        from google.cloud.bigquery.encryption_configuration import (
            EncryptionConfiguration,
        )

        kms_key_name = "kms-key-name"
        encryption_configuration = EncryptionConfiguration(kms_key_name)
        config = self._get_target_class()()
        config._properties["load"]["destinationEncryptionConfiguration"] = {
            "kmsKeyName": kms_key_name
        }
        self.assertEqual(
            config.destination_encryption_configuration, encryption_configuration
        )

    def test_destination_encryption_configuration_setter(self):
        from google.cloud.bigquery.encryption_configuration import (
            EncryptionConfiguration,
        )

        kms_key_name = "kms-key-name"
        encryption_configuration = EncryptionConfiguration(kms_key_name)
        config = self._get_target_class()()
        config.destination_encryption_configuration = encryption_configuration
        expected = {"kmsKeyName": kms_key_name}
        self.assertEqual(
            config._properties["load"]["destinationEncryptionConfiguration"], expected
        )

    def test_destination_encryption_configuration_setter_w_none(self):
        kms_key_name = "kms-key-name"
        config = self._get_target_class()()
        config._properties["load"]["destinationEncryptionConfiguration"] = {
            "kmsKeyName": kms_key_name
        }
        config.destination_encryption_configuration = None
        self.assertIsNone(config.destination_encryption_configuration)
        self.assertNotIn(
            "destinationEncryptionConfiguration", config._properties["load"]
        )

    def test_destination_table_description_missing(self):
        config = self._get_target_class()()
        self.assertIsNone(config.destination_table_description)

    def test_destination_table_description_hit(self):
        description = "Description"
        config = self._get_target_class()()
        config._properties["load"]["destinationTableProperties"] = {
            "description": description
        }
        self.assertEqual(config.destination_table_description, description)

    def test_destination_table_description_setter(self):
        description = "Description"
        config = self._get_target_class()()
        config.destination_table_description = description
        expected = {"description": description}
        self.assertEqual(
            config._properties["load"]["destinationTableProperties"], expected
        )

    def test_destination_table_description_setter_w_fn_already(self):
        description = "Description"
        friendly_name = "Friendly Name"
        config = self._get_target_class()()
        config._properties["load"]["destinationTableProperties"] = {
            "friendlyName": friendly_name
        }
        config.destination_table_description = description
        expected = {"friendlyName": friendly_name, "description": description}
        self.assertEqual(
            config._properties["load"]["destinationTableProperties"], expected
        )

    def test_destination_table_description_w_none(self):
        description = "Description"
        friendly_name = "Friendly Name"
        config = self._get_target_class()()
        config._properties["load"]["destinationTableProperties"] = {
            "description": description,
            "friendlyName": friendly_name,
        }
        config.destination_table_description = None
        expected = {"friendlyName": friendly_name}
        self.assertEqual(
            config._properties["load"]["destinationTableProperties"], expected
        )

    def test_destination_table_friendly_name_missing(self):
        config = self._get_target_class()()
        self.assertIsNone(config.destination_table_friendly_name)

    def test_destination_table_friendly_name_hit(self):
        friendly_name = "Friendly Name"
        config = self._get_target_class()()
        config._properties["load"]["destinationTableProperties"] = {
            "friendlyName": friendly_name
        }
        self.assertEqual(config.destination_table_friendly_name, friendly_name)

    def test_destination_table_friendly_name_setter(self):
        friendly_name = "Friendly Name"
        config = self._get_target_class()()
        config.destination_table_friendly_name = friendly_name
        expected = {"friendlyName": friendly_name}
        self.assertEqual(
            config._properties["load"]["destinationTableProperties"], expected
        )

    def test_destination_table_friendly_name_setter_w_descr_already(self):
        friendly_name = "Friendly Name"
        description = "Description"
        config = self._get_target_class()()
        config._properties["load"]["destinationTableProperties"] = {
            "description": description
        }
        config.destination_table_friendly_name = friendly_name
        expected = {"friendlyName": friendly_name, "description": description}
        self.assertEqual(
            config._properties["load"]["destinationTableProperties"], expected
        )

    def test_destination_table_friendly_name_w_none(self):
        friendly_name = "Friendly Name"
        description = "Description"
        config = self._get_target_class()()
        config._properties["load"]["destinationTableProperties"] = {
            "description": description,
            "friendlyName": friendly_name,
        }
        config.destination_table_friendly_name = None
        expected = {"description": description}
        self.assertEqual(
            config._properties["load"]["destinationTableProperties"], expected
        )

    def test_encoding_missing(self):
        config = self._get_target_class()()
        self.assertIsNone(config.encoding)

    def test_encoding_hit(self):
        from google.cloud.bigquery.job import Encoding

        encoding = Encoding.UTF_8
        config = self._get_target_class()()
        config._properties["load"]["encoding"] = encoding
        self.assertEqual(config.encoding, encoding)

    def test_encoding_setter(self):
        from google.cloud.bigquery.job import Encoding

        encoding = Encoding.UTF_8
        config = self._get_target_class()()
        config.encoding = encoding
        self.assertEqual(config._properties["load"]["encoding"], encoding)

    def test_field_delimiter_missing(self):
        config = self._get_target_class()()
        self.assertIsNone(config.field_delimiter)

    def test_field_delimiter_hit(self):
        field_delimiter = "|"
        config = self._get_target_class()()
        config._properties["load"]["fieldDelimiter"] = field_delimiter
        self.assertEqual(config.field_delimiter, field_delimiter)

    def test_field_delimiter_setter(self):
        field_delimiter = "|"
        config = self._get_target_class()()
        config.field_delimiter = field_delimiter
        self.assertEqual(config._properties["load"]["fieldDelimiter"], field_delimiter)

    def test_hive_partitioning_missing(self):
        config = self._get_target_class()()
        self.assertIsNone(config.hive_partitioning)

    def test_hive_partitioning_hit(self):
        from google.cloud.bigquery.external_config import HivePartitioningOptions

        config = self._get_target_class()()
        config._properties["load"]["hivePartitioningOptions"] = {
            "sourceUriPrefix": "http://foo/bar",
            "mode": "STRINGS",
        }
        result = config.hive_partitioning
        self.assertIsInstance(result, HivePartitioningOptions)
        self.assertEqual(result.source_uri_prefix, "http://foo/bar")
        self.assertEqual(result.mode, "STRINGS")

    def test_hive_partitioning_setter(self):
        from google.cloud.bigquery.external_config import HivePartitioningOptions

        hive_partitioning = HivePartitioningOptions()
        hive_partitioning.source_uri_prefix = "http://foo/bar"
        hive_partitioning.mode = "AUTO"

        config = self._get_target_class()()
        config.hive_partitioning = hive_partitioning
        self.assertEqual(
            config._properties["load"]["hivePartitioningOptions"],
            {"sourceUriPrefix": "http://foo/bar", "mode": "AUTO"},
        )

        config.hive_partitioning = None
        self.assertIsNone(config._properties["load"]["hivePartitioningOptions"])

    def test_hive_partitioning_invalid_type(self):
        config = self._get_target_class()()

        with self.assertRaises(TypeError):
            config.hive_partitioning = {"mode": "AUTO"}

    def test_ignore_unknown_values_missing(self):
        config = self._get_target_class()()
        self.assertIsNone(config.ignore_unknown_values)

    def test_ignore_unknown_values_hit(self):
        config = self._get_target_class()()
        config._properties["load"]["ignoreUnknownValues"] = True
        self.assertTrue(config.ignore_unknown_values)

    def test_ignore_unknown_values_setter(self):
        config = self._get_target_class()()
        config.ignore_unknown_values = True
        self.assertTrue(config._properties["load"]["ignoreUnknownValues"])

    def test_max_bad_records_missing(self):
        config = self._get_target_class()()
        self.assertIsNone(config.max_bad_records)

    def test_max_bad_records_hit(self):
        max_bad_records = 13
        config = self._get_target_class()()
        config._properties["load"]["maxBadRecords"] = max_bad_records
        self.assertEqual(config.max_bad_records, max_bad_records)

    def test_max_bad_records_setter(self):
        max_bad_records = 13
        config = self._get_target_class()()
        config.max_bad_records = max_bad_records
        self.assertEqual(config._properties["load"]["maxBadRecords"], max_bad_records)

    def test_null_marker_missing(self):
        config = self._get_target_class()()
        self.assertIsNone(config.null_marker)

    def test_null_marker_hit(self):
        null_marker = "XXX"
        config = self._get_target_class()()
        config._properties["load"]["nullMarker"] = null_marker
        self.assertEqual(config.null_marker, null_marker)

    def test_null_marker_setter(self):
        null_marker = "XXX"
        config = self._get_target_class()()
        config.null_marker = null_marker
        self.assertEqual(config._properties["load"]["nullMarker"], null_marker)

    def test_quote_character_missing(self):
        config = self._get_target_class()()
        self.assertIsNone(config.quote_character)

    def test_quote_character_hit(self):
        quote_character = "'"
        config = self._get_target_class()()
        config._properties["load"]["quote"] = quote_character
        self.assertEqual(config.quote_character, quote_character)

    def test_quote_character_setter(self):
        quote_character = "'"
        config = self._get_target_class()()
        config.quote_character = quote_character
        self.assertEqual(config._properties["load"]["quote"], quote_character)

    def test_schema_missing(self):
        config = self._get_target_class()()
        self.assertIsNone(config.schema)

    def test_schema_hit(self):
        from google.cloud.bigquery.schema import SchemaField

        config = self._get_target_class()()
        all_props_repr = {
            "mode": "REQUIRED",
            "name": "foo",
            "type": "INTEGER",
            "description": "Foo",
        }
        minimal_repr = {"name": "bar", "type": "STRING"}
        config._properties["load"]["schema"] = {
            "fields": [all_props_repr, minimal_repr]
        }
        all_props, minimal = config.schema
        self.assertEqual(all_props, SchemaField.from_api_repr(all_props_repr))
        self.assertEqual(minimal, SchemaField.from_api_repr(minimal_repr))

    def test_schema_setter_fields(self):
        from google.cloud.bigquery.schema import SchemaField

        config = self._get_target_class()()
        full_name = SchemaField("full_name", "STRING", mode="REQUIRED")
        age = SchemaField("age", "INTEGER", mode="REQUIRED")
        config.schema = [full_name, age]
        full_name_repr = {
            "name": "full_name",
            "type": "STRING",
            "mode": "REQUIRED",
            "description": None,
        }
        age_repr = {
            "name": "age",
            "type": "INTEGER",
            "mode": "REQUIRED",
            "description": None,
        }
        self.assertEqual(
            config._properties["load"]["schema"], {"fields": [full_name_repr, age_repr]}
        )

    def test_schema_setter_valid_mappings_list(self):
        config = self._get_target_class()()

        schema = [
            {"name": "full_name", "type": "STRING", "mode": "REQUIRED"},
            {"name": "age", "type": "INTEGER", "mode": "REQUIRED"},
        ]
        config.schema = schema

        full_name_repr = {
            "name": "full_name",
            "type": "STRING",
            "mode": "REQUIRED",
            "description": None,
        }
        age_repr = {
            "name": "age",
            "type": "INTEGER",
            "mode": "REQUIRED",
            "description": None,
        }
        self.assertEqual(
            config._properties["load"]["schema"], {"fields": [full_name_repr, age_repr]}
        )

    def test_schema_setter_invalid_mappings_list(self):
        config = self._get_target_class()()

        schema = [
            {"name": "full_name", "type": "STRING", "mode": "REQUIRED"},
            {"name": "age", "typeoo": "INTEGER", "mode": "REQUIRED"},
        ]

        with self.assertRaises(Exception):
            config.schema = schema

    def test_schema_setter_unsetting_schema(self):
        from google.cloud.bigquery.schema import SchemaField

        config = self._get_target_class()()
        config._properties["load"]["schema"] = [
            SchemaField("full_name", "STRING", mode="REQUIRED"),
            SchemaField("age", "INTEGER", mode="REQUIRED"),
        ]

        config.schema = None
        self.assertNotIn("schema", config._properties["load"])
        config.schema = None  # no error, idempotent operation

    def test_schema_update_options_missing(self):
        config = self._get_target_class()()
        self.assertIsNone(config.schema_update_options)

    def test_schema_update_options_hit(self):
        from google.cloud.bigquery.job import SchemaUpdateOption

        options = [
            SchemaUpdateOption.ALLOW_FIELD_ADDITION,
            SchemaUpdateOption.ALLOW_FIELD_RELAXATION,
        ]
        config = self._get_target_class()()
        config._properties["load"]["schemaUpdateOptions"] = options
        self.assertEqual(config.schema_update_options, options)

    def test_schema_update_options_setter(self):
        from google.cloud.bigquery.job import SchemaUpdateOption

        options = [
            SchemaUpdateOption.ALLOW_FIELD_ADDITION,
            SchemaUpdateOption.ALLOW_FIELD_RELAXATION,
        ]
        config = self._get_target_class()()
        config.schema_update_options = options
        self.assertEqual(config._properties["load"]["schemaUpdateOptions"], options)

    def test_skip_leading_rows_missing(self):
        config = self._get_target_class()()
        self.assertIsNone(config.skip_leading_rows)

    def test_skip_leading_rows_hit_w_str(self):
        skip_leading_rows = 1
        config = self._get_target_class()()
        config._properties["load"]["skipLeadingRows"] = str(skip_leading_rows)
        self.assertEqual(config.skip_leading_rows, skip_leading_rows)

    def test_skip_leading_rows_hit_w_integer(self):
        skip_leading_rows = 1
        config = self._get_target_class()()
        config._properties["load"]["skipLeadingRows"] = skip_leading_rows
        self.assertEqual(config.skip_leading_rows, skip_leading_rows)

    def test_skip_leading_rows_setter(self):
        skip_leading_rows = 1
        config = self._get_target_class()()
        config.skip_leading_rows = skip_leading_rows
        self.assertEqual(
            config._properties["load"]["skipLeadingRows"], str(skip_leading_rows)
        )

    def test_source_format_missing(self):
        config = self._get_target_class()()
        self.assertIsNone(config.source_format)

    def test_source_format_hit(self):
        from google.cloud.bigquery.job import SourceFormat

        source_format = SourceFormat.CSV
        config = self._get_target_class()()
        config._properties["load"]["sourceFormat"] = source_format
        self.assertEqual(config.source_format, source_format)

    def test_source_format_setter(self):
        from google.cloud.bigquery.job import SourceFormat

        source_format = SourceFormat.CSV
        config = self._get_target_class()()
        config.source_format = source_format
        self.assertEqual(config._properties["load"]["sourceFormat"], source_format)

    def test_range_partitioning_w_none(self):
        object_under_test = self._get_target_class()()
        assert object_under_test.range_partitioning is None

    def test_range_partitioning_w_value(self):
        object_under_test = self._get_target_class()()
        object_under_test._properties["load"]["rangePartitioning"] = {
            "field": "column_one",
            "range": {"start": 1, "end": 1000, "interval": 10},
        }
        object_under_test.range_partitioning.field == "column_one"
        object_under_test.range_partitioning.range_.start == 1
        object_under_test.range_partitioning.range_.end == 1000
        object_under_test.range_partitioning.range_.interval == 10

    def test_range_partitioning_setter(self):
        from google.cloud.bigquery.table import PartitionRange
        from google.cloud.bigquery.table import RangePartitioning

        object_under_test = self._get_target_class()()
        object_under_test.range_partitioning = RangePartitioning(
            field="column_one", range_=PartitionRange(start=1, end=1000, interval=10)
        )
        object_under_test.range_partitioning.field == "column_one"
        object_under_test.range_partitioning.range_.start == 1
        object_under_test.range_partitioning.range_.end == 1000
        object_under_test.range_partitioning.range_.interval == 10

    def test_range_partitioning_setter_w_none(self):
        object_under_test = self._get_target_class()()
        object_under_test.range_partitioning = None
        assert object_under_test.range_partitioning is None

    def test_range_partitioning_setter_w_wrong_type(self):
        object_under_test = self._get_target_class()()
        with pytest.raises(ValueError, match="RangePartitioning"):
            object_under_test.range_partitioning = object()

    def test_time_partitioning_miss(self):
        config = self._get_target_class()()
        self.assertIsNone(config.time_partitioning)

    def test_time_partitioning_hit(self):
        from google.cloud.bigquery.table import TimePartitioning
        from google.cloud.bigquery.table import TimePartitioningType

        field = "creation_date"
        year_ms = 86400 * 1000 * 365
        config = self._get_target_class()()
        config._properties["load"]["timePartitioning"] = {
            "type": TimePartitioningType.DAY,
            "field": field,
            "expirationMs": str(year_ms),
            "requirePartitionFilter": False,
        }
        with warnings.catch_warnings(record=True) as warned:
            expected = TimePartitioning(
                type_=TimePartitioningType.DAY,
                field=field,
                expiration_ms=year_ms,
                require_partition_filter=False,
            )
        self.assertEqual(config.time_partitioning, expected)

        assert len(warned) == 1
        warning = warned[0]
        assert "TimePartitioning.require_partition_filter" in str(warning)

    def test_time_partitioning_setter(self):
        from google.cloud.bigquery.table import TimePartitioning
        from google.cloud.bigquery.table import TimePartitioningType

        field = "creation_date"
        year_ms = 86400 * 1000 * 365

        with warnings.catch_warnings(record=True) as warned:
            time_partitioning = TimePartitioning(
                type_=TimePartitioningType.DAY,
                field=field,
                expiration_ms=year_ms,
                require_partition_filter=False,
            )

        config = self._get_target_class()()
        config.time_partitioning = time_partitioning
        expected = {
            "type": TimePartitioningType.DAY,
            "field": field,
            "expirationMs": str(year_ms),
            "requirePartitionFilter": False,
        }
        self.assertEqual(config._properties["load"]["timePartitioning"], expected)

        assert len(warned) == 1
        warning = warned[0]
        assert "TimePartitioning.require_partition_filter" in str(warning)

    def test_time_partitioning_setter_w_none(self):
        from google.cloud.bigquery.table import TimePartitioningType

        field = "creation_date"
        year_ms = 86400 * 1000 * 365
        config = self._get_target_class()()
        config._properties["load"]["timePartitioning"] = {
            "type": TimePartitioningType.DAY,
            "field": field,
            "expirationMs": str(year_ms),
            "requirePartitionFilter": False,
        }
        config.time_partitioning = None
        self.assertIsNone(config.time_partitioning)
        self.assertNotIn("timePartitioning", config._properties["load"])

    def test_use_avro_logical_types(self):
        config = self._get_target_class()()
        self.assertIsNone(config.use_avro_logical_types)

    def test_use_avro_logical_types_setter(self):
        config = self._get_target_class()()
        config.use_avro_logical_types = True
        self.assertTrue(config._properties["load"]["useAvroLogicalTypes"])

    def test_write_disposition_missing(self):
        config = self._get_target_class()()
        self.assertIsNone(config.write_disposition)

    def test_write_disposition_hit(self):
        from google.cloud.bigquery.job import WriteDisposition

        write_disposition = WriteDisposition.WRITE_TRUNCATE
        config = self._get_target_class()()
        config._properties["load"]["writeDisposition"] = write_disposition
        self.assertEqual(config.write_disposition, write_disposition)

    def test_write_disposition_setter(self):
        from google.cloud.bigquery.job import WriteDisposition

        write_disposition = WriteDisposition.WRITE_TRUNCATE
        config = self._get_target_class()()
        config.write_disposition = write_disposition
        self.assertEqual(
            config._properties["load"]["writeDisposition"], write_disposition
        )


class TestLoadJob(unittest.TestCase, _Base):
    JOB_TYPE = "load"

    @staticmethod
    def _get_target_class():
        from google.cloud.bigquery.job import LoadJob

        return LoadJob

    def _setUpConstants(self):
        super(TestLoadJob, self)._setUpConstants()
        self.INPUT_FILES = 2
        self.INPUT_BYTES = 12345
        self.OUTPUT_BYTES = 23456
        self.OUTPUT_ROWS = 345

    def _make_resource(self, started=False, ended=False):
        resource = super(TestLoadJob, self)._make_resource(started, ended)
        config = resource["configuration"]["load"]
        config["sourceUris"] = [self.SOURCE1]
        config["destinationTable"] = {
            "projectId": self.PROJECT,
            "datasetId": self.DS_ID,
            "tableId": self.TABLE_ID,
        }

        if ended:
            resource["status"] = {"state": "DONE"}
            resource["statistics"]["load"]["inputFiles"] = self.INPUT_FILES
            resource["statistics"]["load"]["inputFileBytes"] = self.INPUT_BYTES
            resource["statistics"]["load"]["outputBytes"] = self.OUTPUT_BYTES
            resource["statistics"]["load"]["outputRows"] = self.OUTPUT_ROWS

        return resource

    def _verifyBooleanConfigProperties(self, job, config):
        if "allowJaggedRows" in config:
            self.assertEqual(job.allow_jagged_rows, config["allowJaggedRows"])
        else:
            self.assertIsNone(job.allow_jagged_rows)
        if "allowQuotedNewlines" in config:
            self.assertEqual(job.allow_quoted_newlines, config["allowQuotedNewlines"])
        else:
            self.assertIsNone(job.allow_quoted_newlines)
        if "autodetect" in config:
            self.assertEqual(job.autodetect, config["autodetect"])
        else:
            self.assertIsNone(job.autodetect)
        if "ignoreUnknownValues" in config:
            self.assertEqual(job.ignore_unknown_values, config["ignoreUnknownValues"])
        else:
            self.assertIsNone(job.ignore_unknown_values)
        if "useAvroLogicalTypes" in config:
            self.assertEqual(job.use_avro_logical_types, config["useAvroLogicalTypes"])
        else:
            self.assertIsNone(job.use_avro_logical_types)

    def _verifyEnumConfigProperties(self, job, config):
        if "createDisposition" in config:
            self.assertEqual(job.create_disposition, config["createDisposition"])
        else:
            self.assertIsNone(job.create_disposition)
        if "encoding" in config:
            self.assertEqual(job.encoding, config["encoding"])
        else:
            self.assertIsNone(job.encoding)
        if "sourceFormat" in config:
            self.assertEqual(job.source_format, config["sourceFormat"])
        else:
            self.assertIsNone(job.source_format)
        if "writeDisposition" in config:
            self.assertEqual(job.write_disposition, config["writeDisposition"])
        else:
            self.assertIsNone(job.write_disposition)
        if "schemaUpdateOptions" in config:
            self.assertEqual(job.schema_update_options, config["schemaUpdateOptions"])
        else:
            self.assertIsNone(job.schema_update_options)

    def _verifyResourceProperties(self, job, resource):
        self._verifyReadonlyResourceProperties(job, resource)

        config = resource.get("configuration", {}).get("load")

        self._verifyBooleanConfigProperties(job, config)
        self._verifyEnumConfigProperties(job, config)

        self.assertEqual(job.source_uris, config["sourceUris"])

        table_ref = config["destinationTable"]
        self.assertEqual(job.destination.project, table_ref["projectId"])
        self.assertEqual(job.destination.dataset_id, table_ref["datasetId"])
        self.assertEqual(job.destination.table_id, table_ref["tableId"])

        if "fieldDelimiter" in config:
            self.assertEqual(job.field_delimiter, config["fieldDelimiter"])
        else:
            self.assertIsNone(job.field_delimiter)
        if "maxBadRecords" in config:
            self.assertEqual(job.max_bad_records, config["maxBadRecords"])
        else:
            self.assertIsNone(job.max_bad_records)
        if "nullMarker" in config:
            self.assertEqual(job.null_marker, config["nullMarker"])
        else:
            self.assertIsNone(job.null_marker)
        if "quote" in config:
            self.assertEqual(job.quote_character, config["quote"])
        else:
            self.assertIsNone(job.quote_character)
        if "skipLeadingRows" in config:
            self.assertEqual(str(job.skip_leading_rows), config["skipLeadingRows"])
        else:
            self.assertIsNone(job.skip_leading_rows)

        if "destinationEncryptionConfiguration" in config:
            self.assertIsNotNone(job.destination_encryption_configuration)
            self.assertEqual(
                job.destination_encryption_configuration.kms_key_name,
                config["destinationEncryptionConfiguration"]["kmsKeyName"],
            )
        else:
            self.assertIsNone(job.destination_encryption_configuration)

    def test_ctor(self):
        client = _make_client(project=self.PROJECT)
        job = self._make_one(self.JOB_ID, [self.SOURCE1], self.TABLE_REF, client)
        self.assertEqual(job.destination, self.TABLE_REF)
        self.assertEqual(list(job.source_uris), [self.SOURCE1])
        self.assertIs(job._client, client)
        self.assertEqual(job.job_type, self.JOB_TYPE)
        self.assertEqual(job.path, "/projects/%s/jobs/%s" % (self.PROJECT, self.JOB_ID))

        self._verifyInitialReadonlyProperties(job)

        # derived from resource['statistics']['load']
        self.assertIsNone(job.input_file_bytes)
        self.assertIsNone(job.input_files)
        self.assertIsNone(job.output_bytes)
        self.assertIsNone(job.output_rows)

        # set/read from resource['configuration']['load']
        self.assertIsNone(job.schema)
        self.assertIsNone(job.allow_jagged_rows)
        self.assertIsNone(job.allow_quoted_newlines)
        self.assertIsNone(job.autodetect)
        self.assertIsNone(job.create_disposition)
        self.assertIsNone(job.encoding)
        self.assertIsNone(job.field_delimiter)
        self.assertIsNone(job.ignore_unknown_values)
        self.assertIsNone(job.max_bad_records)
        self.assertIsNone(job.null_marker)
        self.assertIsNone(job.quote_character)
        self.assertIsNone(job.skip_leading_rows)
        self.assertIsNone(job.source_format)
        self.assertIsNone(job.write_disposition)
        self.assertIsNone(job.destination_encryption_configuration)
        self.assertIsNone(job.destination_table_description)
        self.assertIsNone(job.destination_table_friendly_name)
        self.assertIsNone(job.range_partitioning)
        self.assertIsNone(job.time_partitioning)
        self.assertIsNone(job.use_avro_logical_types)
        self.assertIsNone(job.clustering_fields)
        self.assertIsNone(job.schema_update_options)

    def test_ctor_w_config(self):
        from google.cloud.bigquery.schema import SchemaField
        from google.cloud.bigquery.job import LoadJobConfig

        client = _make_client(project=self.PROJECT)
        full_name = SchemaField("full_name", "STRING", mode="REQUIRED")
        age = SchemaField("age", "INTEGER", mode="REQUIRED")
        config = LoadJobConfig()
        config.schema = [full_name, age]
        job = self._make_one(
            self.JOB_ID, [self.SOURCE1], self.TABLE_REF, client, config
        )
        self.assertEqual(job.schema, [full_name, age])
        config.destination_table_description = "Description"
        expected = {"description": "Description"}
        self.assertEqual(
            config._properties["load"]["destinationTableProperties"], expected
        )
        friendly_name = "Friendly Name"
        config._properties["load"]["destinationTableProperties"] = {
            "friendlyName": friendly_name
        }
        self.assertEqual(config.destination_table_friendly_name, friendly_name)

    def test_ctor_w_job_reference(self):
        from google.cloud.bigquery import job

        client = _make_client(project=self.PROJECT)
        job_ref = job._JobReference(self.JOB_ID, "alternative-project", "US")
        load_job = self._make_one(job_ref, [self.SOURCE1], self.TABLE_REF, client)
        self.assertEqual(load_job.project, "alternative-project")
        self.assertEqual(load_job.location, "US")

    def test_done(self):
        client = _make_client(project=self.PROJECT)
        resource = self._make_resource(ended=True)
        job = self._get_target_class().from_api_repr(resource, client)
        self.assertTrue(job.done())

    def test_result(self):
        client = _make_client(project=self.PROJECT)
        resource = self._make_resource(ended=True)
        job = self._get_target_class().from_api_repr(resource, client)

        result = job.result()

        self.assertIs(result, job)

    def test_result_invokes_begin(self):
        begun_resource = self._make_resource()
        done_resource = copy.deepcopy(begun_resource)
        done_resource["status"] = {"state": "DONE"}
        connection = _make_connection(begun_resource, done_resource)
        client = _make_client(self.PROJECT)
        client._connection = connection

        job = self._make_one(self.JOB_ID, [self.SOURCE1], self.TABLE_REF, client)
        job.result()

        self.assertEqual(len(connection.api_request.call_args_list), 2)
        begin_request, reload_request = connection.api_request.call_args_list
        self.assertEqual(begin_request[1]["method"], "POST")
        self.assertEqual(reload_request[1]["method"], "GET")

    def test_schema_setter_non_list(self):
        from google.cloud.bigquery.job import LoadJobConfig

        config = LoadJobConfig()
        with self.assertRaises(TypeError):
            config.schema = object()

    def test_schema_setter_invalid_field(self):
        from google.cloud.bigquery.job import LoadJobConfig
        from google.cloud.bigquery.schema import SchemaField

        config = LoadJobConfig()
        full_name = SchemaField("full_name", "STRING", mode="REQUIRED")
        with self.assertRaises(ValueError):
            config.schema = [full_name, object()]

    def test_schema_setter(self):
        from google.cloud.bigquery.job import LoadJobConfig
        from google.cloud.bigquery.schema import SchemaField

        config = LoadJobConfig()
        full_name = SchemaField("full_name", "STRING", mode="REQUIRED")
        age = SchemaField("age", "INTEGER", mode="REQUIRED")
        config.schema = [full_name, age]
        self.assertEqual(config.schema, [full_name, age])

    def test_props_set_by_server(self):
        import datetime
        from google.cloud._helpers import UTC
        from google.cloud._helpers import _millis

        CREATED = datetime.datetime(2015, 8, 11, 12, 13, 22, tzinfo=UTC)
        STARTED = datetime.datetime(2015, 8, 11, 13, 47, 15, tzinfo=UTC)
        ENDED = datetime.datetime(2015, 8, 11, 14, 47, 15, tzinfo=UTC)
        FULL_JOB_ID = "%s:%s" % (self.PROJECT, self.JOB_ID)
        URL = "http://example.com/projects/%s/jobs/%s" % (self.PROJECT, self.JOB_ID)
        EMAIL = "phred@example.com"
        ERROR_RESULT = {
            "debugInfo": "DEBUG",
            "location": "LOCATION",
            "message": "MESSAGE",
            "reason": "REASON",
        }

        client = _make_client(project=self.PROJECT)
        job = self._make_one(self.JOB_ID, [self.SOURCE1], self.TABLE_REF, client)
        job._properties["etag"] = "ETAG"
        job._properties["id"] = FULL_JOB_ID
        job._properties["selfLink"] = URL
        job._properties["user_email"] = EMAIL

        statistics = job._properties["statistics"] = {}
        statistics["creationTime"] = _millis(CREATED)
        statistics["startTime"] = _millis(STARTED)
        statistics["endTime"] = _millis(ENDED)

        self.assertEqual(job.etag, "ETAG")
        self.assertEqual(job.self_link, URL)
        self.assertEqual(job.user_email, EMAIL)

        self.assertEqual(job.created, CREATED)
        self.assertEqual(job.started, STARTED)
        self.assertEqual(job.ended, ENDED)

        # running jobs have no load stats not yet set.
        self.assertIsNone(job.output_bytes)

        load_stats = statistics["load"] = {}
        load_stats["inputFileBytes"] = 12345
        load_stats["inputFiles"] = 1
        load_stats["outputBytes"] = 23456
        load_stats["outputRows"] = 345

        self.assertEqual(job.input_file_bytes, 12345)
        self.assertEqual(job.input_files, 1)
        self.assertEqual(job.output_bytes, 23456)
        self.assertEqual(job.output_rows, 345)

        status = job._properties["status"] = {}

        self.assertIsNone(job.error_result)
        self.assertIsNone(job.errors)
        self.assertIsNone(job.state)

        status["errorResult"] = ERROR_RESULT
        status["errors"] = [ERROR_RESULT]
        status["state"] = "STATE"

        self.assertEqual(job.error_result, ERROR_RESULT)
        self.assertEqual(job.errors, [ERROR_RESULT])
        self.assertEqual(job.state, "STATE")

    def test_from_api_repr_missing_identity(self):
        self._setUpConstants()
        client = _make_client(project=self.PROJECT)
        RESOURCE = {}
        klass = self._get_target_class()
        with self.assertRaises(KeyError):
            klass.from_api_repr(RESOURCE, client=client)

    def test_from_api_repr_missing_config(self):
        self._setUpConstants()
        client = _make_client(project=self.PROJECT)
        RESOURCE = {
            "id": "%s:%s" % (self.PROJECT, self.JOB_ID),
            "jobReference": {"projectId": self.PROJECT, "jobId": self.JOB_ID},
        }
        klass = self._get_target_class()
        with self.assertRaises(KeyError):
            klass.from_api_repr(RESOURCE, client=client)

    def test_from_api_repr_bare(self):
        self._setUpConstants()
        client = _make_client(project=self.PROJECT)
        RESOURCE = {
            "id": self.FULL_JOB_ID,
            "jobReference": {"projectId": self.PROJECT, "jobId": self.JOB_ID},
            "configuration": {
                "load": {
                    "sourceUris": [self.SOURCE1],
                    "destinationTable": {
                        "projectId": self.PROJECT,
                        "datasetId": self.DS_ID,
                        "tableId": self.TABLE_ID,
                    },
                }
            },
        }
        klass = self._get_target_class()
        job = klass.from_api_repr(RESOURCE, client=client)
        self.assertIs(job._client, client)
        self._verifyResourceProperties(job, RESOURCE)

    def test_from_api_with_encryption(self):
        self._setUpConstants()
        client = _make_client(project=self.PROJECT)
        RESOURCE = {
            "id": self.FULL_JOB_ID,
            "jobReference": {"projectId": self.PROJECT, "jobId": self.JOB_ID},
            "configuration": {
                "load": {
                    "sourceUris": [self.SOURCE1],
                    "destinationTable": {
                        "projectId": self.PROJECT,
                        "datasetId": self.DS_ID,
                        "tableId": self.TABLE_ID,
                    },
                    "destinationEncryptionConfiguration": {
                        "kmsKeyName": self.KMS_KEY_NAME
                    },
                }
            },
        }
        klass = self._get_target_class()
        job = klass.from_api_repr(RESOURCE, client=client)
        self.assertIs(job._client, client)
        self._verifyResourceProperties(job, RESOURCE)

    def test_from_api_repr_w_properties(self):
        from google.cloud.bigquery.job import CreateDisposition

        client = _make_client(project=self.PROJECT)
        RESOURCE = self._make_resource()
        load_config = RESOURCE["configuration"]["load"]
        load_config["createDisposition"] = CreateDisposition.CREATE_IF_NEEDED
        klass = self._get_target_class()
        job = klass.from_api_repr(RESOURCE, client=client)
        self.assertIs(job._client, client)
        self._verifyResourceProperties(job, RESOURCE)

    def test_begin_w_already_running(self):
        conn = _make_connection()
        client = _make_client(project=self.PROJECT, connection=conn)
        job = self._make_one(self.JOB_ID, [self.SOURCE1], self.TABLE_REF, client)
        job._properties["status"] = {"state": "RUNNING"}

        with self.assertRaises(ValueError):
            job._begin()

    def test_begin_w_bound_client(self):
        RESOURCE = self._make_resource()
        # Ensure None for missing server-set props
        del RESOURCE["statistics"]["creationTime"]
        del RESOURCE["etag"]
        del RESOURCE["selfLink"]
        del RESOURCE["user_email"]
        conn = _make_connection(RESOURCE)
        client = _make_client(project=self.PROJECT, connection=conn)
        job = self._make_one(self.JOB_ID, [self.SOURCE1], self.TABLE_REF, client)
        path = "/projects/{}/jobs".format(self.PROJECT)
        with mock.patch(
            "google.cloud.bigquery.opentelemetry_tracing._get_final_span_attributes"
        ) as final_attributes:
            job._begin()

        final_attributes.assert_called_with({"path": path}, client, job)

        conn.api_request.assert_called_once_with(
            method="POST",
            path=path,
            data={
                "jobReference": {"projectId": self.PROJECT, "jobId": self.JOB_ID},
                "configuration": {
                    "load": {
                        "sourceUris": [self.SOURCE1],
                        "destinationTable": {
                            "projectId": self.PROJECT,
                            "datasetId": self.DS_ID,
                            "tableId": self.TABLE_ID,
                        },
                    }
                },
            },
            timeout=None,
        )
        self._verifyResourceProperties(job, RESOURCE)

    def test_begin_w_autodetect(self):
        from google.cloud.bigquery.job import LoadJobConfig

        path = "/projects/{}/jobs".format(self.PROJECT)
        resource = self._make_resource()
        resource["configuration"]["load"]["autodetect"] = True
        # Ensure None for missing server-set props
        del resource["statistics"]["creationTime"]
        del resource["etag"]
        del resource["selfLink"]
        del resource["user_email"]
        conn = _make_connection(resource)
        client = _make_client(project=self.PROJECT, connection=conn)
        config = LoadJobConfig()
        config.autodetect = True
        job = self._make_one(
            self.JOB_ID, [self.SOURCE1], self.TABLE_REF, client, config
        )
        with mock.patch(
            "google.cloud.bigquery.opentelemetry_tracing._get_final_span_attributes"
        ) as final_attributes:
            job._begin()

        final_attributes.assert_called_with({"path": path}, client, job)

        sent = {
            "jobReference": {"projectId": self.PROJECT, "jobId": self.JOB_ID},
            "configuration": {
                "load": {
                    "sourceUris": [self.SOURCE1],
                    "destinationTable": {
                        "projectId": self.PROJECT,
                        "datasetId": self.DS_ID,
                        "tableId": self.TABLE_ID,
                    },
                    "autodetect": True,
                }
            },
        }
        conn.api_request.assert_called_once_with(
            method="POST", path=path, data=sent, timeout=None
        )
        self._verifyResourceProperties(job, resource)

    def test_begin_w_alternate_client(self):
        from google.cloud.bigquery.job import CreateDisposition
        from google.cloud.bigquery.job import LoadJobConfig
        from google.cloud.bigquery.job import SchemaUpdateOption
        from google.cloud.bigquery.job import WriteDisposition
        from google.cloud.bigquery.schema import SchemaField

        PATH = "/projects/%s/jobs" % (self.PROJECT,)
        RESOURCE = self._make_resource(ended=True)
        LOAD_CONFIGURATION = {
            "sourceUris": [self.SOURCE1],
            "destinationTable": {
                "projectId": self.PROJECT,
                "datasetId": self.DS_ID,
                "tableId": self.TABLE_ID,
            },
            "allowJaggedRows": True,
            "allowQuotedNewlines": True,
            "createDisposition": CreateDisposition.CREATE_NEVER,
            "encoding": "ISO-8559-1",
            "fieldDelimiter": "|",
            "ignoreUnknownValues": True,
            "maxBadRecords": 100,
            "nullMarker": r"\N",
            "quote": "'",
            "skipLeadingRows": "1",
            "sourceFormat": "CSV",
            "useAvroLogicalTypes": True,
            "writeDisposition": WriteDisposition.WRITE_TRUNCATE,
            "schema": {
                "fields": [
                    {
                        "name": "full_name",
                        "type": "STRING",
                        "mode": "REQUIRED",
                        "description": None,
                    },
                    {
                        "name": "age",
                        "type": "INTEGER",
                        "mode": "REQUIRED",
                        "description": None,
                    },
                ]
            },
            "schemaUpdateOptions": [SchemaUpdateOption.ALLOW_FIELD_ADDITION],
        }
        RESOURCE["configuration"]["load"] = LOAD_CONFIGURATION
        conn1 = _make_connection()
        client1 = _make_client(project=self.PROJECT, connection=conn1)
        conn2 = _make_connection(RESOURCE)
        client2 = _make_client(project=self.PROJECT, connection=conn2)
        full_name = SchemaField("full_name", "STRING", mode="REQUIRED")
        age = SchemaField("age", "INTEGER", mode="REQUIRED")
        config = LoadJobConfig()
        config.schema = [full_name, age]
        job = self._make_one(
            self.JOB_ID, [self.SOURCE1], self.TABLE_REF, client1, config
        )
        config.allow_jagged_rows = True
        config.allow_quoted_newlines = True
        config.create_disposition = CreateDisposition.CREATE_NEVER
        config.encoding = "ISO-8559-1"
        config.field_delimiter = "|"
        config.ignore_unknown_values = True
        config.max_bad_records = 100
        config.null_marker = r"\N"
        config.quote_character = "'"
        config.skip_leading_rows = 1
        config.source_format = "CSV"
        config.use_avro_logical_types = True
        config.write_disposition = WriteDisposition.WRITE_TRUNCATE
        config.schema_update_options = [SchemaUpdateOption.ALLOW_FIELD_ADDITION]
        with mock.patch(
            "google.cloud.bigquery.opentelemetry_tracing._get_final_span_attributes"
        ) as final_attributes:
            job._begin(client=client2)

        final_attributes.assert_called_with({"path": PATH}, client2, job)

        conn1.api_request.assert_not_called()
        self.assertEqual(len(conn2.api_request.call_args_list), 1)
        req = conn2.api_request.call_args_list[0]
        self.assertEqual(req[1]["method"], "POST")
        self.assertEqual(req[1]["path"], PATH)
        SENT = {
            "jobReference": {"projectId": self.PROJECT, "jobId": self.JOB_ID},
            "configuration": {"load": LOAD_CONFIGURATION},
        }
        self.maxDiff = None
        self.assertEqual(req[1]["data"], SENT)
        self._verifyResourceProperties(job, RESOURCE)

    def test_begin_w_job_reference(self):
        from google.cloud.bigquery import job

        resource = self._make_resource()
        resource["jobReference"]["projectId"] = "alternative-project"
        resource["jobReference"]["location"] = "US"
        job_ref = job._JobReference(self.JOB_ID, "alternative-project", "US")
        conn = _make_connection(resource)
        client = _make_client(project=self.PROJECT, connection=conn)
        load_job = self._make_one(job_ref, [self.SOURCE1], self.TABLE_REF, client)
        with mock.patch(
            "google.cloud.bigquery.opentelemetry_tracing._get_final_span_attributes"
        ) as final_attributes:
            load_job._begin()
        final_attributes.assert_called_with(
            {"path": "/projects/alternative-project/jobs"}, client, load_job
        )

        conn.api_request.assert_called_once()
        _, request = conn.api_request.call_args
        self.assertEqual(request["method"], "POST")
        self.assertEqual(request["path"], "/projects/alternative-project/jobs")
        self.assertEqual(
            request["data"]["jobReference"]["projectId"], "alternative-project"
        )
        self.assertEqual(request["data"]["jobReference"]["location"], "US")
        self.assertEqual(request["data"]["jobReference"]["jobId"], self.JOB_ID)

    def test_exists_miss_w_bound_client(self):
        PATH = "/projects/%s/jobs/%s" % (self.PROJECT, self.JOB_ID)
        conn = _make_connection()
        client = _make_client(project=self.PROJECT, connection=conn)
        job = self._make_one(self.JOB_ID, [self.SOURCE1], self.TABLE_REF, client)
        with mock.patch(
            "google.cloud.bigquery.opentelemetry_tracing._get_final_span_attributes"
        ) as final_attributes:
            self.assertFalse(job.exists())

        final_attributes.assert_called_with(
            {"path": "/projects/{}/jobs/{}".format(self.PROJECT, self.JOB_ID)},
            client,
            job,
        )

        conn.api_request.assert_called_once_with(
            method="GET", path=PATH, query_params={"fields": "id"}, timeout=None
        )

    def test_exists_hit_w_alternate_client(self):
        PATH = "/projects/%s/jobs/%s" % (self.PROJECT, self.JOB_ID)
        conn1 = _make_connection()
        client1 = _make_client(project=self.PROJECT, connection=conn1)
        conn2 = _make_connection({})
        client2 = _make_client(project=self.PROJECT, connection=conn2)
        job = self._make_one(self.JOB_ID, [self.SOURCE1], self.TABLE_REF, client1)
        with mock.patch(
            "google.cloud.bigquery.opentelemetry_tracing._get_final_span_attributes"
        ) as final_attributes:
            self.assertTrue(job.exists(client=client2))

        final_attributes.assert_called_with(
            {"path": "/projects/{}/jobs/{}".format(self.PROJECT, self.JOB_ID)},
            client2,
            job,
        )

        conn1.api_request.assert_not_called()
        conn2.api_request.assert_called_once_with(
            method="GET", path=PATH, query_params={"fields": "id"}, timeout=None
        )

    def test_exists_miss_w_job_reference(self):
        from google.cloud.bigquery import job

        job_ref = job._JobReference("my-job-id", "other-project", "US")
        conn = _make_connection()
        client = _make_client(project=self.PROJECT, connection=conn)
        load_job = self._make_one(job_ref, [self.SOURCE1], self.TABLE_REF, client)
        with mock.patch(
            "google.cloud.bigquery.opentelemetry_tracing._get_final_span_attributes"
        ) as final_attributes:
            self.assertFalse(load_job.exists())

        final_attributes.assert_called_with(
            {"path": "/projects/other-project/jobs/my-job-id"}, client, load_job
        )

        conn.api_request.assert_called_once_with(
            method="GET",
            path="/projects/other-project/jobs/my-job-id",
            query_params={"fields": "id", "location": "US"},
            timeout=None,
        )

    def test_reload_w_bound_client(self):
        PATH = "/projects/%s/jobs/%s" % (self.PROJECT, self.JOB_ID)
        RESOURCE = self._make_resource()
        conn = _make_connection(RESOURCE)
        client = _make_client(project=self.PROJECT, connection=conn)
        job = self._make_one(self.JOB_ID, [self.SOURCE1], self.TABLE_REF, client)
        with mock.patch(
            "google.cloud.bigquery.opentelemetry_tracing._get_final_span_attributes"
        ) as final_attributes:
            job.reload()

        final_attributes.assert_called_with({"path": PATH}, client, job)

        conn.api_request.assert_called_once_with(
            method="GET", path=PATH, query_params={}, timeout=None
        )
        self._verifyResourceProperties(job, RESOURCE)

    def test_reload_w_alternate_client(self):
        PATH = "/projects/%s/jobs/%s" % (self.PROJECT, self.JOB_ID)
        RESOURCE = self._make_resource()
        conn1 = _make_connection()
        client1 = _make_client(project=self.PROJECT, connection=conn1)
        conn2 = _make_connection(RESOURCE)
        client2 = _make_client(project=self.PROJECT, connection=conn2)
        job = self._make_one(self.JOB_ID, [self.SOURCE1], self.TABLE_REF, client1)
        with mock.patch(
            "google.cloud.bigquery.opentelemetry_tracing._get_final_span_attributes"
        ) as final_attributes:
            job.reload(client=client2)

        final_attributes.assert_called_with({"path": PATH}, client2, job)

        conn1.api_request.assert_not_called()
        conn2.api_request.assert_called_once_with(
            method="GET", path=PATH, query_params={}, timeout=None
        )
        self._verifyResourceProperties(job, RESOURCE)

    def test_reload_w_job_reference(self):
        from google.cloud.bigquery import job

        resource = self._make_resource(ended=True)
        resource["jobReference"]["projectId"] = "alternative-project"
        resource["jobReference"]["location"] = "US"
        job_ref = job._JobReference(self.JOB_ID, "alternative-project", "US")
        conn = _make_connection(resource)
        client = _make_client(project=self.PROJECT, connection=conn)
        load_job = self._make_one(job_ref, [self.SOURCE1], self.TABLE_REF, client)
        with mock.patch(
            "google.cloud.bigquery.opentelemetry_tracing._get_final_span_attributes"
        ) as final_attributes:
            load_job.reload()

        final_attributes.assert_called_with(
            {"path": "/projects/alternative-project/jobs/{}".format(self.JOB_ID)},
            client,
            load_job,
        )

        conn.api_request.assert_called_once_with(
            method="GET",
            path="/projects/alternative-project/jobs/{}".format(self.JOB_ID),
            query_params={"location": "US"},
            timeout=None,
        )

    def test_cancel_w_bound_client(self):
        PATH = "/projects/%s/jobs/%s/cancel" % (self.PROJECT, self.JOB_ID)
        RESOURCE = self._make_resource(ended=True)
        RESPONSE = {"job": RESOURCE}
        conn = _make_connection(RESPONSE)
        client = _make_client(project=self.PROJECT, connection=conn)
        job = self._make_one(self.JOB_ID, [self.SOURCE1], self.TABLE_REF, client)
        with mock.patch(
            "google.cloud.bigquery.opentelemetry_tracing._get_final_span_attributes"
        ) as final_attributes:
            job.cancel()

        final_attributes.assert_called_with({"path": PATH}, client, job)

        conn.api_request.assert_called_once_with(
            method="POST", path=PATH, query_params={}, timeout=None
        )
        self._verifyResourceProperties(job, RESOURCE)

    def test_cancel_w_alternate_client(self):
        PATH = "/projects/%s/jobs/%s/cancel" % (self.PROJECT, self.JOB_ID)
        RESOURCE = self._make_resource(ended=True)
        RESPONSE = {"job": RESOURCE}
        conn1 = _make_connection()
        client1 = _make_client(project=self.PROJECT, connection=conn1)
        conn2 = _make_connection(RESPONSE)
        client2 = _make_client(project=self.PROJECT, connection=conn2)
        job = self._make_one(self.JOB_ID, [self.SOURCE1], self.TABLE_REF, client1)
        with mock.patch(
            "google.cloud.bigquery.opentelemetry_tracing._get_final_span_attributes"
        ) as final_attributes:
            job.cancel(client=client2)

        final_attributes.assert_called_with({"path": PATH}, client2, job)

        conn1.api_request.assert_not_called()
        conn2.api_request.assert_called_once_with(
            method="POST", path=PATH, query_params={}, timeout=None
        )
        self._verifyResourceProperties(job, RESOURCE)

    def test_cancel_w_job_reference(self):
        from google.cloud.bigquery import job

        resource = self._make_resource(ended=True)
        resource["jobReference"]["projectId"] = "alternative-project"
        resource["jobReference"]["location"] = "US"
        job_ref = job._JobReference(self.JOB_ID, "alternative-project", "US")
        conn = _make_connection({"job": resource})
        client = _make_client(project=self.PROJECT, connection=conn)
        load_job = self._make_one(job_ref, [self.SOURCE1], self.TABLE_REF, client)
        with mock.patch(
            "google.cloud.bigquery.opentelemetry_tracing._get_final_span_attributes"
        ) as final_attributes:
            load_job.cancel()

        final_attributes.assert_called_with(
            {
                "path": "/projects/alternative-project/jobs/{}/cancel".format(
                    self.JOB_ID
                )
            },
            client,
            load_job,
        )
        conn.api_request.assert_called_once_with(
            method="POST",
            path="/projects/alternative-project/jobs/{}/cancel".format(self.JOB_ID),
            query_params={"location": "US"},
            timeout=None,
        )


class TestCopyJobConfig(unittest.TestCase, _Base):
    JOB_TYPE = "copy"

    @staticmethod
    def _get_target_class():
        from google.cloud.bigquery.job import CopyJobConfig

        return CopyJobConfig

    def test_ctor_w_properties(self):
        from google.cloud.bigquery.job import CreateDisposition
        from google.cloud.bigquery.job import WriteDisposition

        create_disposition = CreateDisposition.CREATE_NEVER
        write_disposition = WriteDisposition.WRITE_TRUNCATE
        config = self._get_target_class()(
            create_disposition=create_disposition, write_disposition=write_disposition
        )

        self.assertEqual(config.create_disposition, create_disposition)
        self.assertEqual(config.write_disposition, write_disposition)

    def test_to_api_repr_with_encryption(self):
        from google.cloud.bigquery.encryption_configuration import (
            EncryptionConfiguration,
        )

        config = self._make_one()
        config.destination_encryption_configuration = EncryptionConfiguration(
            kms_key_name=self.KMS_KEY_NAME
        )
        resource = config.to_api_repr()
        self.assertEqual(
            resource,
            {
                "copy": {
                    "destinationEncryptionConfiguration": {
                        "kmsKeyName": self.KMS_KEY_NAME
                    }
                }
            },
        )

    def test_to_api_repr_with_encryption_none(self):
        config = self._make_one()
        config.destination_encryption_configuration = None
        resource = config.to_api_repr()
        self.assertEqual(
            resource, {"copy": {"destinationEncryptionConfiguration": None}}
        )


class TestCopyJob(unittest.TestCase, _Base):
    JOB_TYPE = "copy"
    SOURCE_TABLE = "source_table"
    DESTINATION_TABLE = "destination_table"

    @staticmethod
    def _get_target_class():
        from google.cloud.bigquery.job import CopyJob

        return CopyJob

    def _make_resource(self, started=False, ended=False):
        resource = super(TestCopyJob, self)._make_resource(started, ended)
        config = resource["configuration"]["copy"]
        config["sourceTables"] = [
            {
                "projectId": self.PROJECT,
                "datasetId": self.DS_ID,
                "tableId": self.SOURCE_TABLE,
            }
        ]
        config["destinationTable"] = {
            "projectId": self.PROJECT,
            "datasetId": self.DS_ID,
            "tableId": self.DESTINATION_TABLE,
        }

        return resource

    def _verifyResourceProperties(self, job, resource):
        self._verifyReadonlyResourceProperties(job, resource)

        config = resource.get("configuration", {}).get("copy")

        table_ref = config["destinationTable"]
        self.assertEqual(job.destination.project, table_ref["projectId"])
        self.assertEqual(job.destination.dataset_id, table_ref["datasetId"])
        self.assertEqual(job.destination.table_id, table_ref["tableId"])

        sources = config.get("sourceTables")
        if sources is None:
            sources = [config["sourceTable"]]
        self.assertEqual(len(sources), len(job.sources))
        for table_ref, table in zip(sources, job.sources):
            self.assertEqual(table.project, table_ref["projectId"])
            self.assertEqual(table.dataset_id, table_ref["datasetId"])
            self.assertEqual(table.table_id, table_ref["tableId"])

        if "createDisposition" in config:
            self.assertEqual(job.create_disposition, config["createDisposition"])
        else:
            self.assertIsNone(job.create_disposition)

        if "writeDisposition" in config:
            self.assertEqual(job.write_disposition, config["writeDisposition"])
        else:
            self.assertIsNone(job.write_disposition)

        if "destinationEncryptionConfiguration" in config:
            self.assertIsNotNone(job.destination_encryption_configuration)
            self.assertEqual(
                job.destination_encryption_configuration.kms_key_name,
                config["destinationEncryptionConfiguration"]["kmsKeyName"],
            )
        else:
            self.assertIsNone(job.destination_encryption_configuration)

    def test_ctor(self):
        client = _make_client(project=self.PROJECT)
        source = self._table_ref(self.SOURCE_TABLE)
        destination = self._table_ref(self.DESTINATION_TABLE)
        job = self._make_one(self.JOB_ID, [source], destination, client)
        self.assertEqual(job.destination, destination)
        self.assertEqual(job.sources, [source])
        self.assertIs(job._client, client)
        self.assertEqual(job.job_type, self.JOB_TYPE)
        self.assertEqual(job.path, "/projects/%s/jobs/%s" % (self.PROJECT, self.JOB_ID))

        self._verifyInitialReadonlyProperties(job)

        # set/read from resource['configuration']['copy']
        self.assertIsNone(job.create_disposition)
        self.assertIsNone(job.write_disposition)
        self.assertIsNone(job.destination_encryption_configuration)

    def test_from_api_repr_missing_identity(self):
        self._setUpConstants()
        client = _make_client(project=self.PROJECT)
        RESOURCE = {}
        klass = self._get_target_class()
        with self.assertRaises(KeyError):
            klass.from_api_repr(RESOURCE, client=client)

    def test_from_api_repr_missing_config(self):
        self._setUpConstants()
        client = _make_client(project=self.PROJECT)
        RESOURCE = {
            "id": "%s:%s" % (self.PROJECT, self.DS_ID),
            "jobReference": {"projectId": self.PROJECT, "jobId": self.JOB_ID},
        }
        klass = self._get_target_class()
        with self.assertRaises(KeyError):
            klass.from_api_repr(RESOURCE, client=client)

    def test_from_api_repr_bare(self):
        self._setUpConstants()
        client = _make_client(project=self.PROJECT)
        RESOURCE = {
            "id": self.JOB_ID,
            "jobReference": {"projectId": self.PROJECT, "jobId": self.JOB_ID},
            "configuration": {
                "copy": {
                    "sourceTables": [
                        {
                            "projectId": self.PROJECT,
                            "datasetId": self.DS_ID,
                            "tableId": self.SOURCE_TABLE,
                        }
                    ],
                    "destinationTable": {
                        "projectId": self.PROJECT,
                        "datasetId": self.DS_ID,
                        "tableId": self.DESTINATION_TABLE,
                    },
                }
            },
        }
        klass = self._get_target_class()
        job = klass.from_api_repr(RESOURCE, client=client)
        self.assertIs(job._client, client)
        self._verifyResourceProperties(job, RESOURCE)

    def test_from_api_with_encryption(self):
        self._setUpConstants()
        client = _make_client(project=self.PROJECT)
        RESOURCE = {
            "id": self.JOB_ID,
            "jobReference": {"projectId": self.PROJECT, "jobId": self.JOB_ID},
            "configuration": {
                "copy": {
                    "sourceTables": [
                        {
                            "projectId": self.PROJECT,
                            "datasetId": self.DS_ID,
                            "tableId": self.SOURCE_TABLE,
                        }
                    ],
                    "destinationTable": {
                        "projectId": self.PROJECT,
                        "datasetId": self.DS_ID,
                        "tableId": self.DESTINATION_TABLE,
                    },
                    "destinationEncryptionConfiguration": {
                        "kmsKeyName": self.KMS_KEY_NAME
                    },
                }
            },
        }
        klass = self._get_target_class()
        job = klass.from_api_repr(RESOURCE, client=client)
        self.assertIs(job._client, client)
        self._verifyResourceProperties(job, RESOURCE)

    def test_from_api_repr_w_sourcetable(self):
        self._setUpConstants()
        client = _make_client(project=self.PROJECT)
        RESOURCE = {
            "id": self.JOB_ID,
            "jobReference": {"projectId": self.PROJECT, "jobId": self.JOB_ID},
            "configuration": {
                "copy": {
                    "sourceTable": {
                        "projectId": self.PROJECT,
                        "datasetId": self.DS_ID,
                        "tableId": self.SOURCE_TABLE,
                    },
                    "destinationTable": {
                        "projectId": self.PROJECT,
                        "datasetId": self.DS_ID,
                        "tableId": self.DESTINATION_TABLE,
                    },
                }
            },
        }
        klass = self._get_target_class()
        job = klass.from_api_repr(RESOURCE, client=client)
        self.assertIs(job._client, client)
        self._verifyResourceProperties(job, RESOURCE)

    def test_from_api_repr_wo_sources(self):
        self._setUpConstants()
        client = _make_client(project=self.PROJECT)
        RESOURCE = {
            "id": self.JOB_ID,
            "jobReference": {"projectId": self.PROJECT, "jobId": self.JOB_ID},
            "configuration": {
                "copy": {
                    "destinationTable": {
                        "projectId": self.PROJECT,
                        "datasetId": self.DS_ID,
                        "tableId": self.DESTINATION_TABLE,
                    }
                }
            },
        }
        klass = self._get_target_class()
        job = klass.from_api_repr(RESOURCE, client=client)
        with self.assertRaises(KeyError):
            _ = job.sources

    def test_from_api_repr_w_properties(self):
        from google.cloud.bigquery.job import CreateDisposition

        client = _make_client(project=self.PROJECT)
        RESOURCE = self._make_resource()
        copy_config = RESOURCE["configuration"]["copy"]
        copy_config["createDisposition"] = CreateDisposition.CREATE_IF_NEEDED
        klass = self._get_target_class()
        job = klass.from_api_repr(RESOURCE, client=client)
        self.assertIs(job._client, client)
        self._verifyResourceProperties(job, RESOURCE)

    def test_begin_w_bound_client(self):
        PATH = "/projects/%s/jobs" % (self.PROJECT,)
        RESOURCE = self._make_resource()
        # Ensure None for missing server-set props
        del RESOURCE["statistics"]["creationTime"]
        del RESOURCE["etag"]
        del RESOURCE["selfLink"]
        del RESOURCE["user_email"]
        conn = _make_connection(RESOURCE)
        client = _make_client(project=self.PROJECT, connection=conn)
        source = self._table_ref(self.SOURCE_TABLE)
        destination = self._table_ref(self.DESTINATION_TABLE)
        job = self._make_one(self.JOB_ID, [source], destination, client)
        with mock.patch(
            "google.cloud.bigquery.opentelemetry_tracing._get_final_span_attributes"
        ) as final_attributes:
            job._begin()

        final_attributes.assert_called_with({"path": PATH}, client, job)

        conn.api_request.assert_called_once_with(
            method="POST",
            path=PATH,
            data={
                "jobReference": {"projectId": self.PROJECT, "jobId": self.JOB_ID},
                "configuration": {
                    "copy": {
                        "sourceTables": [
                            {
                                "projectId": self.PROJECT,
                                "datasetId": self.DS_ID,
                                "tableId": self.SOURCE_TABLE,
                            }
                        ],
                        "destinationTable": {
                            "projectId": self.PROJECT,
                            "datasetId": self.DS_ID,
                            "tableId": self.DESTINATION_TABLE,
                        },
                    }
                },
            },
            timeout=None,
        )
        self._verifyResourceProperties(job, RESOURCE)

    def test_begin_w_alternate_client(self):
        from google.cloud.bigquery.job import CopyJobConfig

        from google.cloud.bigquery.job import CreateDisposition
        from google.cloud.bigquery.job import WriteDisposition

        PATH = "/projects/%s/jobs" % (self.PROJECT,)
        RESOURCE = self._make_resource(ended=True)
        COPY_CONFIGURATION = {
            "sourceTables": [
                {
                    "projectId": self.PROJECT,
                    "datasetId": self.DS_ID,
                    "tableId": self.SOURCE_TABLE,
                }
            ],
            "destinationTable": {
                "projectId": self.PROJECT,
                "datasetId": self.DS_ID,
                "tableId": self.DESTINATION_TABLE,
            },
            "createDisposition": CreateDisposition.CREATE_NEVER,
            "writeDisposition": WriteDisposition.WRITE_TRUNCATE,
        }
        RESOURCE["configuration"]["copy"] = COPY_CONFIGURATION
        conn1 = _make_connection()
        client1 = _make_client(project=self.PROJECT, connection=conn1)
        conn2 = _make_connection(RESOURCE)
        client2 = _make_client(project=self.PROJECT, connection=conn2)
        source = self._table_ref(self.SOURCE_TABLE)
        destination = self._table_ref(self.DESTINATION_TABLE)
        config = CopyJobConfig()
        config.create_disposition = CreateDisposition.CREATE_NEVER
        config.write_disposition = WriteDisposition.WRITE_TRUNCATE
        job = self._make_one(self.JOB_ID, [source], destination, client1, config)
        with mock.patch(
            "google.cloud.bigquery.opentelemetry_tracing._get_final_span_attributes"
        ) as final_attributes:
            job._begin(client=client2)

        final_attributes.assert_called_with({"path": PATH}, client2, job)

        conn1.api_request.assert_not_called()
        conn2.api_request.assert_called_once_with(
            method="POST",
            path=PATH,
            data={
                "jobReference": {"projectId": self.PROJECT, "jobId": self.JOB_ID},
                "configuration": {"copy": COPY_CONFIGURATION},
            },
            timeout=None,
        )
        self._verifyResourceProperties(job, RESOURCE)

    def test_exists_miss_w_bound_client(self):
        PATH = "/projects/%s/jobs/%s" % (self.PROJECT, self.JOB_ID)
        conn = _make_connection()
        client = _make_client(project=self.PROJECT, connection=conn)

        source = self._table_ref(self.SOURCE_TABLE)
        destination = self._table_ref(self.DESTINATION_TABLE)
        job = self._make_one(self.JOB_ID, [source], destination, client)
        with mock.patch(
            "google.cloud.bigquery.opentelemetry_tracing._get_final_span_attributes"
        ) as final_attributes:
            self.assertFalse(job.exists())

        final_attributes.assert_called_with({"path": PATH}, client, job)

        conn.api_request.assert_called_once_with(
            method="GET", path=PATH, query_params={"fields": "id"}, timeout=None
        )

    def test_exists_hit_w_alternate_client(self):
        PATH = "/projects/%s/jobs/%s" % (self.PROJECT, self.JOB_ID)
        conn1 = _make_connection()
        client1 = _make_client(project=self.PROJECT, connection=conn1)
        conn2 = _make_connection({})
        client2 = _make_client(project=self.PROJECT, connection=conn2)
        source = self._table_ref(self.SOURCE_TABLE)
        destination = self._table_ref(self.DESTINATION_TABLE)
        job = self._make_one(self.JOB_ID, [source], destination, client1)
        with mock.patch(
            "google.cloud.bigquery.opentelemetry_tracing._get_final_span_attributes"
        ) as final_attributes:
            self.assertTrue(job.exists(client=client2))

        final_attributes.assert_called_with({"path": PATH}, client2, job)

        conn1.api_request.assert_not_called()
        conn2.api_request.assert_called_once_with(
            method="GET", path=PATH, query_params={"fields": "id"}, timeout=None
        )

    def test_reload_w_bound_client(self):
        PATH = "/projects/%s/jobs/%s" % (self.PROJECT, self.JOB_ID)
        RESOURCE = self._make_resource()
        conn = _make_connection(RESOURCE)
        client = _make_client(project=self.PROJECT, connection=conn)
        source = self._table_ref(self.SOURCE_TABLE)
        destination = self._table_ref(self.DESTINATION_TABLE)
        job = self._make_one(self.JOB_ID, [source], destination, client)
        with mock.patch(
            "google.cloud.bigquery.opentelemetry_tracing._get_final_span_attributes"
        ) as final_attributes:
            job.reload()

        final_attributes.assert_called_with({"path": PATH}, client, job)

        conn.api_request.assert_called_once_with(
            method="GET", path=PATH, query_params={}, timeout=None
        )
        self._verifyResourceProperties(job, RESOURCE)

    def test_reload_w_alternate_client(self):
        PATH = "/projects/%s/jobs/%s" % (self.PROJECT, self.JOB_ID)
        RESOURCE = self._make_resource()
        conn1 = _make_connection()
        client1 = _make_client(project=self.PROJECT, connection=conn1)
        conn2 = _make_connection(RESOURCE)
        client2 = _make_client(project=self.PROJECT, connection=conn2)
        source = self._table_ref(self.SOURCE_TABLE)
        destination = self._table_ref(self.DESTINATION_TABLE)
        job = self._make_one(self.JOB_ID, [source], destination, client1)
        with mock.patch(
            "google.cloud.bigquery.opentelemetry_tracing._get_final_span_attributes"
        ) as final_attributes:
            job.reload(client=client2)

        final_attributes.assert_called_with({"path": PATH}, client2, job)

        conn1.api_request.assert_not_called()
        conn2.api_request.assert_called_once_with(
            method="GET", path=PATH, query_params={}, timeout=None
        )
        self._verifyResourceProperties(job, RESOURCE)


class TestExtractJobConfig(unittest.TestCase, _Base):
    JOB_TYPE = "extract"

    @staticmethod
    def _get_target_class():
        from google.cloud.bigquery.job import ExtractJobConfig

        return ExtractJobConfig

    def test_ctor_w_properties(self):
        config = self._get_target_class()(field_delimiter="\t", print_header=True)

        self.assertEqual(config.field_delimiter, "\t")
        self.assertTrue(config.print_header)

    def test_to_api_repr(self):
        from google.cloud.bigquery import job

        config = self._make_one()
        config.compression = job.Compression.SNAPPY
        config.destination_format = job.DestinationFormat.AVRO
        config.field_delimiter = "ignored for avro"
        config.print_header = False
        config._properties["extract"]["someNewField"] = "some-value"
        config.use_avro_logical_types = True
        resource = config.to_api_repr()
        self.assertEqual(
            resource,
            {
                "extract": {
                    "compression": "SNAPPY",
                    "destinationFormat": "AVRO",
                    "fieldDelimiter": "ignored for avro",
                    "printHeader": False,
                    "someNewField": "some-value",
                    "useAvroLogicalTypes": True,
                }
            },
        )

    def test_from_api_repr(self):
        cls = self._get_target_class()
        config = cls.from_api_repr(
            {
                "extract": {
                    "compression": "NONE",
                    "destinationFormat": "CSV",
                    "fieldDelimiter": "\t",
                    "printHeader": True,
                    "someNewField": "some-value",
                    "useAvroLogicalTypes": False,
                }
            }
        )
        self.assertEqual(config.compression, "NONE")
        self.assertEqual(config.destination_format, "CSV")
        self.assertEqual(config.field_delimiter, "\t")
        self.assertEqual(config.print_header, True)
        self.assertEqual(config._properties["extract"]["someNewField"], "some-value")
        self.assertEqual(config.use_avro_logical_types, False)


class TestExtractJob(unittest.TestCase, _Base):
    JOB_TYPE = "extract"
    SOURCE_TABLE = "source_table"
    DESTINATION_URI = "gs://bucket_name/object_name"

    @staticmethod
    def _get_target_class():
        from google.cloud.bigquery.job import ExtractJob

        return ExtractJob

    def _make_resource(self, started=False, ended=False):
        resource = super(TestExtractJob, self)._make_resource(started, ended)
        config = resource["configuration"]["extract"]
        config["sourceTable"] = {
            "projectId": self.PROJECT,
            "datasetId": self.DS_ID,
            "tableId": self.SOURCE_TABLE,
        }
        config["destinationUris"] = [self.DESTINATION_URI]
        return resource

    def _verifyResourceProperties(self, job, resource):
        self._verifyReadonlyResourceProperties(job, resource)

        config = resource.get("configuration", {}).get("extract")

        self.assertEqual(job.destination_uris, config["destinationUris"])

        if "sourceTable" in config:
            table_ref = config["sourceTable"]
            self.assertEqual(job.source.project, table_ref["projectId"])
            self.assertEqual(job.source.dataset_id, table_ref["datasetId"])
            self.assertEqual(job.source.table_id, table_ref["tableId"])
        else:
            model_ref = config["sourceModel"]
            self.assertEqual(job.source.project, model_ref["projectId"])
            self.assertEqual(job.source.dataset_id, model_ref["datasetId"])
            self.assertEqual(job.source.model_id, model_ref["modelId"])

        if "compression" in config:
            self.assertEqual(job.compression, config["compression"])
        else:
            self.assertIsNone(job.compression)

        if "destinationFormat" in config:
            self.assertEqual(job.destination_format, config["destinationFormat"])
        else:
            self.assertIsNone(job.destination_format)

        if "fieldDelimiter" in config:
            self.assertEqual(job.field_delimiter, config["fieldDelimiter"])
        else:
            self.assertIsNone(job.field_delimiter)

        if "printHeader" in config:
            self.assertEqual(job.print_header, config["printHeader"])
        else:
            self.assertIsNone(job.print_header)

    def test_ctor(self):
        from google.cloud.bigquery.table import Table

        client = _make_client(project=self.PROJECT)
        source = Table(self.TABLE_REF)
        job = self._make_one(self.JOB_ID, source, [self.DESTINATION_URI], client)
        self.assertEqual(job.source.project, self.PROJECT)
        self.assertEqual(job.source.dataset_id, self.DS_ID)
        self.assertEqual(job.source.table_id, self.TABLE_ID)
        self.assertEqual(job.destination_uris, [self.DESTINATION_URI])
        self.assertIs(job._client, client)
        self.assertEqual(job.job_type, self.JOB_TYPE)
        self.assertEqual(job.path, "/projects/%s/jobs/%s" % (self.PROJECT, self.JOB_ID))

        self._verifyInitialReadonlyProperties(job)

        # set/read from resource['configuration']['extract']
        self.assertIsNone(job.compression)
        self.assertIsNone(job.destination_format)
        self.assertIsNone(job.field_delimiter)
        self.assertIsNone(job.print_header)

    def test_destination_uri_file_counts(self):
        file_counts = 23
        client = _make_client(project=self.PROJECT)
        job = self._make_one(
            self.JOB_ID, self.TABLE_REF, [self.DESTINATION_URI], client
        )
        self.assertIsNone(job.destination_uri_file_counts)

        statistics = job._properties["statistics"] = {}
        self.assertIsNone(job.destination_uri_file_counts)

        extract_stats = statistics["extract"] = {}
        self.assertIsNone(job.destination_uri_file_counts)

        extract_stats["destinationUriFileCounts"] = [str(file_counts)]
        self.assertEqual(job.destination_uri_file_counts, [file_counts])

    def test_from_api_repr_missing_identity(self):
        self._setUpConstants()
        client = _make_client(project=self.PROJECT)
        RESOURCE = {}
        klass = self._get_target_class()
        with self.assertRaises(KeyError):
            klass.from_api_repr(RESOURCE, client=client)

    def test_from_api_repr_missing_config(self):
        self._setUpConstants()
        client = _make_client(project=self.PROJECT)
        RESOURCE = {
            "id": "%s:%s" % (self.PROJECT, self.DS_ID),
            "jobReference": {"projectId": self.PROJECT, "jobId": self.JOB_ID},
        }
        klass = self._get_target_class()
        with self.assertRaises(KeyError):
            klass.from_api_repr(RESOURCE, client=client)

    def test_from_api_repr_bare(self):
        self._setUpConstants()
        client = _make_client(project=self.PROJECT)
        RESOURCE = {
            "id": self.JOB_ID,
            "jobReference": {"projectId": self.PROJECT, "jobId": self.JOB_ID},
            "configuration": {
                "extract": {
                    "sourceTable": {
                        "projectId": self.PROJECT,
                        "datasetId": self.DS_ID,
                        "tableId": self.SOURCE_TABLE,
                    },
                    "destinationUris": [self.DESTINATION_URI],
                }
            },
        }
        klass = self._get_target_class()
        job = klass.from_api_repr(RESOURCE, client=client)
        self.assertIs(job._client, client)
        self._verifyResourceProperties(job, RESOURCE)

    def test_from_api_repr_for_model(self):
        self._setUpConstants()
        client = _make_client(project=self.PROJECT)
        RESOURCE = {
            "id": self.JOB_ID,
            "jobReference": {"projectId": self.PROJECT, "jobId": self.JOB_ID},
            "configuration": {
                "extract": {
                    "sourceModel": {
                        "projectId": self.PROJECT,
                        "datasetId": self.DS_ID,
                        "modelId": "model_id",
                    },
                    "destinationUris": [self.DESTINATION_URI],
                }
            },
        }
        klass = self._get_target_class()
        job = klass.from_api_repr(RESOURCE, client=client)
        self.assertIs(job._client, client)
        self._verifyResourceProperties(job, RESOURCE)

    def test_from_api_repr_w_properties(self):
        from google.cloud.bigquery.job import Compression

        client = _make_client(project=self.PROJECT)
        RESOURCE = self._make_resource()
        extract_config = RESOURCE["configuration"]["extract"]
        extract_config["compression"] = Compression.GZIP
        klass = self._get_target_class()
        job = klass.from_api_repr(RESOURCE, client=client)
        self.assertIs(job._client, client)
        self._verifyResourceProperties(job, RESOURCE)

    def test_begin_w_bound_client(self):
        from google.cloud.bigquery.dataset import DatasetReference

        PATH = "/projects/%s/jobs" % (self.PROJECT,)
        RESOURCE = self._make_resource()
        # Ensure None for missing server-set props
        del RESOURCE["statistics"]["creationTime"]
        del RESOURCE["etag"]
        del RESOURCE["selfLink"]
        del RESOURCE["user_email"]
        conn = _make_connection(RESOURCE)
        client = _make_client(project=self.PROJECT, connection=conn)
        source_dataset = DatasetReference(self.PROJECT, self.DS_ID)
        source = source_dataset.table(self.SOURCE_TABLE)
        job = self._make_one(self.JOB_ID, source, [self.DESTINATION_URI], client)
        with mock.patch(
            "google.cloud.bigquery.opentelemetry_tracing._get_final_span_attributes"
        ) as final_attributes:
            job._begin()

        final_attributes.assert_called_with({"path": PATH}, client, job)

        conn.api_request.assert_called_once_with(
            method="POST",
            path=PATH,
            data={
                "jobReference": {"projectId": self.PROJECT, "jobId": self.JOB_ID},
                "configuration": {
                    "extract": {
                        "sourceTable": {
                            "projectId": self.PROJECT,
                            "datasetId": self.DS_ID,
                            "tableId": self.SOURCE_TABLE,
                        },
                        "destinationUris": [self.DESTINATION_URI],
                    }
                },
            },
            timeout=None,
        )
        self._verifyResourceProperties(job, RESOURCE)

    def test_begin_w_alternate_client(self):
        from google.cloud.bigquery.dataset import DatasetReference
        from google.cloud.bigquery.job import Compression
        from google.cloud.bigquery.job import DestinationFormat
        from google.cloud.bigquery.job import ExtractJobConfig

        PATH = "/projects/%s/jobs" % (self.PROJECT,)
        RESOURCE = self._make_resource(ended=True)
        EXTRACT_CONFIGURATION = {
            "sourceTable": {
                "projectId": self.PROJECT,
                "datasetId": self.DS_ID,
                "tableId": self.SOURCE_TABLE,
            },
            "destinationUris": [self.DESTINATION_URI],
            "compression": Compression.GZIP,
            "destinationFormat": DestinationFormat.NEWLINE_DELIMITED_JSON,
            "fieldDelimiter": "|",
            "printHeader": False,
        }
        RESOURCE["configuration"]["extract"] = EXTRACT_CONFIGURATION
        conn1 = _make_connection()
        client1 = _make_client(project=self.PROJECT, connection=conn1)
        conn2 = _make_connection(RESOURCE)
        client2 = _make_client(project=self.PROJECT, connection=conn2)
        source_dataset = DatasetReference(self.PROJECT, self.DS_ID)
        source = source_dataset.table(self.SOURCE_TABLE)
        config = ExtractJobConfig()
        config.compression = Compression.GZIP
        config.destination_format = DestinationFormat.NEWLINE_DELIMITED_JSON
        config.field_delimiter = "|"
        config.print_header = False
        job = self._make_one(
            self.JOB_ID, source, [self.DESTINATION_URI], client1, config
        )
        with mock.patch(
            "google.cloud.bigquery.opentelemetry_tracing._get_final_span_attributes"
        ) as final_attributes:
            job._begin(client=client2)

        final_attributes.assert_called_with({"path": PATH}, client2, job)

        conn1.api_request.assert_not_called()
        conn2.api_request.assert_called_once_with(
            method="POST",
            path=PATH,
            data={
                "jobReference": {"projectId": self.PROJECT, "jobId": self.JOB_ID},
                "configuration": {"extract": EXTRACT_CONFIGURATION},
            },
            timeout=None,
        )
        self._verifyResourceProperties(job, RESOURCE)

    def test_exists_miss_w_bound_client(self):
        PATH = "/projects/%s/jobs/%s" % (self.PROJECT, self.JOB_ID)
        conn = _make_connection()
        client = _make_client(project=self.PROJECT, connection=conn)
        job = self._make_one(
            self.JOB_ID, self.TABLE_REF, [self.DESTINATION_URI], client
        )
        with mock.patch(
            "google.cloud.bigquery.opentelemetry_tracing._get_final_span_attributes"
        ) as final_attributes:
            self.assertFalse(job.exists())

        final_attributes.assert_called_with({"path": PATH}, client, job)

        conn.api_request.assert_called_once_with(
            method="GET", path=PATH, query_params={"fields": "id"}, timeout=None
        )

    def test_exists_hit_w_alternate_client(self):
        PATH = "/projects/%s/jobs/%s" % (self.PROJECT, self.JOB_ID)
        conn1 = _make_connection()
        client1 = _make_client(project=self.PROJECT, connection=conn1)
        conn2 = _make_connection({})
        client2 = _make_client(project=self.PROJECT, connection=conn2)
        job = self._make_one(
            self.JOB_ID, self.TABLE_REF, [self.DESTINATION_URI], client1
        )
        with mock.patch(
            "google.cloud.bigquery.opentelemetry_tracing._get_final_span_attributes"
        ) as final_attributes:
            self.assertTrue(job.exists(client=client2))

        final_attributes.assert_called_with({"path": PATH}, client2, job)

        conn1.api_request.assert_not_called()
        conn2.api_request.assert_called_once_with(
            method="GET", path=PATH, query_params={"fields": "id"}, timeout=None
        )

    def test_reload_w_bound_client(self):
        from google.cloud.bigquery.dataset import DatasetReference

        PATH = "/projects/%s/jobs/%s" % (self.PROJECT, self.JOB_ID)
        RESOURCE = self._make_resource()
        conn = _make_connection(RESOURCE)
        client = _make_client(project=self.PROJECT, connection=conn)
        source_dataset = DatasetReference(self.PROJECT, self.DS_ID)
        source = source_dataset.table(self.SOURCE_TABLE)
        job = self._make_one(self.JOB_ID, source, [self.DESTINATION_URI], client)
        with mock.patch(
            "google.cloud.bigquery.opentelemetry_tracing._get_final_span_attributes"
        ) as final_attributes:
            job.reload()

        final_attributes.assert_called_with({"path": PATH}, client, job)
        conn.api_request.assert_called_once_with(
            method="GET", path=PATH, query_params={}, timeout=None
        )
        self._verifyResourceProperties(job, RESOURCE)

    def test_reload_w_alternate_client(self):
        from google.cloud.bigquery.dataset import DatasetReference

        PATH = "/projects/%s/jobs/%s" % (self.PROJECT, self.JOB_ID)
        RESOURCE = self._make_resource()
        conn1 = _make_connection()
        client1 = _make_client(project=self.PROJECT, connection=conn1)
        conn2 = _make_connection(RESOURCE)
        client2 = _make_client(project=self.PROJECT, connection=conn2)
        source_dataset = DatasetReference(self.PROJECT, self.DS_ID)
        source = source_dataset.table(self.SOURCE_TABLE)
        job = self._make_one(self.JOB_ID, source, [self.DESTINATION_URI], client1)
        with mock.patch(
            "google.cloud.bigquery.opentelemetry_tracing._get_final_span_attributes"
        ) as final_attributes:
            job.reload(client=client2)

        final_attributes.assert_called_with({"path": PATH}, client2, job)

        conn1.api_request.assert_not_called()
        conn2.api_request.assert_called_once_with(
            method="GET", path=PATH, query_params={}, timeout=None
        )
        self._verifyResourceProperties(job, RESOURCE)


class TestQueryJobConfig(unittest.TestCase, _Base):
    @staticmethod
    def _get_target_class():
        from google.cloud.bigquery.job import QueryJobConfig

        return QueryJobConfig

    def _make_one(self, *args, **kw):
        return self._get_target_class()(*args, **kw)

    def test_ctor(self):
        config = self._make_one()
        self.assertEqual(config._properties, {"query": {}})

    def test_ctor_w_none(self):
        config = self._make_one()
        config.default_dataset = None
        config.destination = None
        self.assertIsNone(config.default_dataset)
        self.assertIsNone(config.destination)

    def test_ctor_w_properties(self):
        config = self._get_target_class()(use_query_cache=False, use_legacy_sql=True)

        self.assertFalse(config.use_query_cache)
        self.assertTrue(config.use_legacy_sql)

    def test_ctor_w_string_default_dataset(self):
        from google.cloud.bigquery import dataset

        default_dataset = "default-proj.default_dset"
        config = self._get_target_class()(default_dataset=default_dataset)
        expected = dataset.DatasetReference.from_string(default_dataset)
        self.assertEqual(config.default_dataset, expected)

    def test_ctor_w_string_destinaton(self):
        from google.cloud.bigquery import table

        destination = "dest-proj.dest_dset.dest_tbl"
        config = self._get_target_class()(destination=destination)
        expected = table.TableReference.from_string(destination)
        self.assertEqual(config.destination, expected)

    def test_default_dataset_w_string(self):
        from google.cloud.bigquery import dataset

        default_dataset = "default-proj.default_dset"
        config = self._make_one()
        config.default_dataset = default_dataset
        expected = dataset.DatasetReference.from_string(default_dataset)
        self.assertEqual(config.default_dataset, expected)

    def test_default_dataset_w_dataset(self):
        from google.cloud.bigquery import dataset

        default_dataset = "default-proj.default_dset"
        expected = dataset.DatasetReference.from_string(default_dataset)
        config = self._make_one()
        config.default_dataset = dataset.Dataset(expected)
        self.assertEqual(config.default_dataset, expected)

    def test_destinaton_w_string(self):
        from google.cloud.bigquery import table

        destination = "dest-proj.dest_dset.dest_tbl"
        config = self._make_one()
        config.destination = destination
        expected = table.TableReference.from_string(destination)
        self.assertEqual(config.destination, expected)

    def test_range_partitioning_w_none(self):
        object_under_test = self._get_target_class()()
        assert object_under_test.range_partitioning is None

    def test_range_partitioning_w_value(self):
        object_under_test = self._get_target_class()()
        object_under_test._properties["query"]["rangePartitioning"] = {
            "field": "column_one",
            "range": {"start": 1, "end": 1000, "interval": 10},
        }
        object_under_test.range_partitioning.field == "column_one"
        object_under_test.range_partitioning.range_.start == 1
        object_under_test.range_partitioning.range_.end == 1000
        object_under_test.range_partitioning.range_.interval == 10

    def test_range_partitioning_setter(self):
        from google.cloud.bigquery.table import PartitionRange
        from google.cloud.bigquery.table import RangePartitioning

        object_under_test = self._get_target_class()()
        object_under_test.range_partitioning = RangePartitioning(
            field="column_one", range_=PartitionRange(start=1, end=1000, interval=10)
        )
        object_under_test.range_partitioning.field == "column_one"
        object_under_test.range_partitioning.range_.start == 1
        object_under_test.range_partitioning.range_.end == 1000
        object_under_test.range_partitioning.range_.interval == 10

    def test_range_partitioning_setter_w_none(self):
        object_under_test = self._get_target_class()()
        object_under_test.range_partitioning = None
        assert object_under_test.range_partitioning is None

    def test_range_partitioning_setter_w_wrong_type(self):
        object_under_test = self._get_target_class()()
        with pytest.raises(ValueError, match="RangePartitioning"):
            object_under_test.range_partitioning = object()

    def test_time_partitioning(self):
        from google.cloud.bigquery import table

        time_partitioning = table.TimePartitioning(
            type_=table.TimePartitioningType.DAY, field="name"
        )
        config = self._make_one()
        config.time_partitioning = time_partitioning
        # TimePartitioning should be configurable after assigning
        time_partitioning.expiration_ms = 10000

        self.assertEqual(config.time_partitioning.type_, table.TimePartitioningType.DAY)
        self.assertEqual(config.time_partitioning.field, "name")
        self.assertEqual(config.time_partitioning.expiration_ms, 10000)

        config.time_partitioning = None
        self.assertIsNone(config.time_partitioning)

    def test_clustering_fields(self):
        fields = ["email", "postal_code"]
        config = self._get_target_class()()
        config.clustering_fields = fields
        self.assertEqual(config.clustering_fields, fields)

        config.clustering_fields = None
        self.assertIsNone(config.clustering_fields)

    def test_from_api_repr_empty(self):
        klass = self._get_target_class()
        config = klass.from_api_repr({})
        self.assertIsNone(config.dry_run)
        self.assertIsNone(config.use_legacy_sql)
        self.assertIsNone(config.default_dataset)
        self.assertIsNone(config.destination)
        self.assertIsNone(config.destination_encryption_configuration)

    def test_from_api_repr_normal(self):
        from google.cloud.bigquery.dataset import DatasetReference

        resource = {
            "query": {
                "useLegacySql": True,
                "query": "no property for me",
                "defaultDataset": {
                    "projectId": "someproject",
                    "datasetId": "somedataset",
                },
                "someNewProperty": "I should be saved, too.",
            },
            "dryRun": True,
        }
        klass = self._get_target_class()

        config = klass.from_api_repr(resource)

        self.assertTrue(config.use_legacy_sql)
        self.assertEqual(
            config.default_dataset, DatasetReference("someproject", "somedataset")
        )
        self.assertTrue(config.dry_run)
        # Make sure unknown properties propagate.
        self.assertEqual(config._properties["query"]["query"], "no property for me")
        self.assertEqual(
            config._properties["query"]["someNewProperty"], "I should be saved, too."
        )

    def test_to_api_repr_normal(self):
        from google.cloud.bigquery.dataset import DatasetReference

        config = self._make_one()
        config.use_legacy_sql = True
        config.default_dataset = DatasetReference("someproject", "somedataset")
        config.dry_run = False
        config._properties["someNewProperty"] = "Woohoo, alpha stuff."

        resource = config.to_api_repr()

        self.assertFalse(resource["dryRun"])
        self.assertTrue(resource["query"]["useLegacySql"])
        self.assertEqual(
            resource["query"]["defaultDataset"]["projectId"], "someproject"
        )
        self.assertEqual(
            resource["query"]["defaultDataset"]["datasetId"], "somedataset"
        )
        # Make sure unknown properties propagate.
        self.assertEqual(resource["someNewProperty"], "Woohoo, alpha stuff.")

    def test_to_api_repr_with_encryption(self):
        from google.cloud.bigquery.encryption_configuration import (
            EncryptionConfiguration,
        )

        config = self._make_one()
        config.destination_encryption_configuration = EncryptionConfiguration(
            kms_key_name=self.KMS_KEY_NAME
        )
        resource = config.to_api_repr()
        self.assertEqual(
            resource,
            {
                "query": {
                    "destinationEncryptionConfiguration": {
                        "kmsKeyName": self.KMS_KEY_NAME
                    }
                }
            },
        )

    def test_to_api_repr_with_encryption_none(self):
        config = self._make_one()
        config.destination_encryption_configuration = None
        resource = config.to_api_repr()
        self.assertEqual(
            resource, {"query": {"destinationEncryptionConfiguration": None}}
        )

    def test_from_api_repr_with_encryption(self):
        resource = {
            "query": {
                "destinationEncryptionConfiguration": {"kmsKeyName": self.KMS_KEY_NAME}
            }
        }
        klass = self._get_target_class()
        config = klass.from_api_repr(resource)
        self.assertEqual(
            config.destination_encryption_configuration.kms_key_name, self.KMS_KEY_NAME
        )


class TestQueryJob(unittest.TestCase, _Base):
    JOB_TYPE = "query"
    QUERY = "select count(*) from persons"
    DESTINATION_TABLE = "destination_table"

    @staticmethod
    def _get_target_class():
        from google.cloud.bigquery.job import QueryJob

        return QueryJob

    def _make_resource(self, started=False, ended=False):
        resource = super(TestQueryJob, self)._make_resource(started, ended)
        config = resource["configuration"]["query"]
        config["query"] = self.QUERY

        if ended:
            resource["status"] = {"state": "DONE"}

        return resource

    def _verifyBooleanResourceProperties(self, job, config):

        if "allowLargeResults" in config:
            self.assertEqual(job.allow_large_results, config["allowLargeResults"])
        else:
            self.assertIsNone(job.allow_large_results)
        if "flattenResults" in config:
            self.assertEqual(job.flatten_results, config["flattenResults"])
        else:
            self.assertIsNone(job.flatten_results)
        if "useQueryCache" in config:
            self.assertEqual(job.use_query_cache, config["useQueryCache"])
        else:
            self.assertIsNone(job.use_query_cache)
        if "useLegacySql" in config:
            self.assertEqual(job.use_legacy_sql, config["useLegacySql"])
        else:
            self.assertIsNone(job.use_legacy_sql)

    def _verifyIntegerResourceProperties(self, job, config):
        if "maximumBillingTier" in config:
            self.assertEqual(job.maximum_billing_tier, config["maximumBillingTier"])
        else:
            self.assertIsNone(job.maximum_billing_tier)
        if "maximumBytesBilled" in config:
            self.assertEqual(
                str(job.maximum_bytes_billed), config["maximumBytesBilled"]
            )
            self.assertIsInstance(job.maximum_bytes_billed, int)
        else:
            self.assertIsNone(job.maximum_bytes_billed)

    def _verify_udf_resources(self, job, config):
        udf_resources = config.get("userDefinedFunctionResources", ())
        self.assertEqual(len(job.udf_resources), len(udf_resources))
        for found, expected in zip(job.udf_resources, udf_resources):
            if "resourceUri" in expected:
                self.assertEqual(found.udf_type, "resourceUri")
                self.assertEqual(found.value, expected["resourceUri"])
            else:
                self.assertEqual(found.udf_type, "inlineCode")
                self.assertEqual(found.value, expected["inlineCode"])

    def _verifyQueryParameters(self, job, config):
        query_parameters = config.get("queryParameters", ())
        self.assertEqual(len(job.query_parameters), len(query_parameters))
        for found, expected in zip(job.query_parameters, query_parameters):
            self.assertEqual(found.to_api_repr(), expected)

    def _verify_table_definitions(self, job, config):
        table_defs = config.get("tableDefinitions")
        if job.table_definitions is None:
            self.assertIsNone(table_defs)
        else:
            self.assertEqual(len(job.table_definitions), len(table_defs))
            for found_key, found_ec in job.table_definitions.items():
                expected_ec = table_defs.get(found_key)
                self.assertIsNotNone(expected_ec)
                self.assertEqual(found_ec.to_api_repr(), expected_ec)

    def _verify_configuration_properties(self, job, configuration):
        if "dryRun" in configuration:
            self.assertEqual(job.dry_run, configuration["dryRun"])
        else:
            self.assertIsNone(job.dry_run)

    def _verifyResourceProperties(self, job, resource):
        self._verifyReadonlyResourceProperties(job, resource)

        configuration = resource.get("configuration", {})
        self._verify_configuration_properties(job, configuration)

        query_config = resource.get("configuration", {}).get("query")
        self._verifyBooleanResourceProperties(job, query_config)
        self._verifyIntegerResourceProperties(job, query_config)
        self._verify_udf_resources(job, query_config)
        self._verifyQueryParameters(job, query_config)
        self._verify_table_definitions(job, query_config)

        self.assertEqual(job.query, query_config["query"])
        if "createDisposition" in query_config:
            self.assertEqual(job.create_disposition, query_config["createDisposition"])
        else:
            self.assertIsNone(job.create_disposition)
        if "defaultDataset" in query_config:
            ds_ref = job.default_dataset
            ds_ref = {"projectId": ds_ref.project, "datasetId": ds_ref.dataset_id}
            self.assertEqual(ds_ref, query_config["defaultDataset"])
        else:
            self.assertIsNone(job.default_dataset)
        if "destinationTable" in query_config:
            table = job.destination
            tb_ref = {
                "projectId": table.project,
                "datasetId": table.dataset_id,
                "tableId": table.table_id,
            }
            self.assertEqual(tb_ref, query_config["destinationTable"])
        else:
            self.assertIsNone(job.destination)
        if "priority" in query_config:
            self.assertEqual(job.priority, query_config["priority"])
        else:
            self.assertIsNone(job.priority)
        if "writeDisposition" in query_config:
            self.assertEqual(job.write_disposition, query_config["writeDisposition"])
        else:
            self.assertIsNone(job.write_disposition)
        if "destinationEncryptionConfiguration" in query_config:
            self.assertIsNotNone(job.destination_encryption_configuration)
            self.assertEqual(
                job.destination_encryption_configuration.kms_key_name,
                query_config["destinationEncryptionConfiguration"]["kmsKeyName"],
            )
        else:
            self.assertIsNone(job.destination_encryption_configuration)
        if "schemaUpdateOptions" in query_config:
            self.assertEqual(
                job.schema_update_options, query_config["schemaUpdateOptions"]
            )
        else:
            self.assertIsNone(job.schema_update_options)

    def test_ctor_defaults(self):
        client = _make_client(project=self.PROJECT)
        job = self._make_one(self.JOB_ID, self.QUERY, client)
        self.assertEqual(job.query, self.QUERY)
        self.assertIs(job._client, client)
        self.assertEqual(job.job_type, self.JOB_TYPE)
        self.assertEqual(job.path, "/projects/%s/jobs/%s" % (self.PROJECT, self.JOB_ID))

        self._verifyInitialReadonlyProperties(job)

        self.assertFalse(job.use_legacy_sql)

        # set/read from resource['configuration']['query']
        self.assertIsNone(job.allow_large_results)
        self.assertIsNone(job.create_disposition)
        self.assertIsNone(job.default_dataset)
        self.assertIsNone(job.destination)
        self.assertIsNone(job.flatten_results)
        self.assertIsNone(job.priority)
        self.assertIsNone(job.use_query_cache)
        self.assertIsNone(job.dry_run)
        self.assertIsNone(job.write_disposition)
        self.assertIsNone(job.maximum_billing_tier)
        self.assertIsNone(job.maximum_bytes_billed)
        self.assertIsNone(job.table_definitions)
        self.assertIsNone(job.destination_encryption_configuration)
        self.assertIsNone(job.range_partitioning)
        self.assertIsNone(job.time_partitioning)
        self.assertIsNone(job.clustering_fields)
        self.assertIsNone(job.schema_update_options)

    def test_ctor_w_udf_resources(self):
        from google.cloud.bigquery.job import QueryJobConfig
        from google.cloud.bigquery.query import UDFResource

        RESOURCE_URI = "gs://some-bucket/js/lib.js"
        udf_resources = [UDFResource("resourceUri", RESOURCE_URI)]
        client = _make_client(project=self.PROJECT)
        config = QueryJobConfig()
        config.udf_resources = udf_resources
        job = self._make_one(self.JOB_ID, self.QUERY, client, job_config=config)
        self.assertEqual(job.udf_resources, udf_resources)

    def test_ctor_w_query_parameters(self):
        from google.cloud.bigquery.job import QueryJobConfig
        from google.cloud.bigquery.query import ScalarQueryParameter

        query_parameters = [ScalarQueryParameter("foo", "INT64", 123)]
        client = _make_client(project=self.PROJECT)
        config = QueryJobConfig(query_parameters=query_parameters)
        job = self._make_one(self.JOB_ID, self.QUERY, client, job_config=config)
        self.assertEqual(job.query_parameters, query_parameters)

    def test_from_api_repr_missing_identity(self):
        self._setUpConstants()
        client = _make_client(project=self.PROJECT)
        RESOURCE = {}
        klass = self._get_target_class()
        with self.assertRaises(KeyError):
            klass.from_api_repr(RESOURCE, client=client)

    def test_from_api_repr_missing_config(self):
        self._setUpConstants()
        client = _make_client(project=self.PROJECT)
        RESOURCE = {
            "id": "%s:%s" % (self.PROJECT, self.DS_ID),
            "jobReference": {"projectId": self.PROJECT, "jobId": self.JOB_ID},
        }
        klass = self._get_target_class()
        with self.assertRaises(KeyError):
            klass.from_api_repr(RESOURCE, client=client)

    def test_from_api_repr_bare(self):
        self._setUpConstants()
        client = _make_client(project=self.PROJECT)
        RESOURCE = {
            "id": self.JOB_ID,
            "jobReference": {"projectId": self.PROJECT, "jobId": self.JOB_ID},
            "configuration": {"query": {"query": self.QUERY}},
        }
        klass = self._get_target_class()
        job = klass.from_api_repr(RESOURCE, client=client)
        self.assertIs(job._client, client)
        self._verifyResourceProperties(job, RESOURCE)

    def test_from_api_repr_with_encryption(self):
        self._setUpConstants()
        client = _make_client(project=self.PROJECT)
        RESOURCE = {
            "id": self.JOB_ID,
            "jobReference": {"projectId": self.PROJECT, "jobId": self.JOB_ID},
            "configuration": {
                "query": {
                    "query": self.QUERY,
                    "destinationEncryptionConfiguration": {
                        "kmsKeyName": self.KMS_KEY_NAME
                    },
                }
            },
        }
        klass = self._get_target_class()
        job = klass.from_api_repr(RESOURCE, client=client)
        self.assertIs(job._client, client)
        self._verifyResourceProperties(job, RESOURCE)

    def test_from_api_repr_w_properties(self):
        from google.cloud.bigquery.job import CreateDisposition
        from google.cloud.bigquery.job import SchemaUpdateOption
        from google.cloud.bigquery.job import WriteDisposition

        client = _make_client(project=self.PROJECT)
        RESOURCE = self._make_resource()
        query_config = RESOURCE["configuration"]["query"]
        query_config["createDisposition"] = CreateDisposition.CREATE_IF_NEEDED
        query_config["writeDisposition"] = WriteDisposition.WRITE_TRUNCATE
        query_config["destinationTable"] = {
            "projectId": self.PROJECT,
            "datasetId": self.DS_ID,
            "tableId": self.DESTINATION_TABLE,
        }
        query_config["schemaUpdateOptions"] = [SchemaUpdateOption.ALLOW_FIELD_ADDITION]
        klass = self._get_target_class()
        job = klass.from_api_repr(RESOURCE, client=client)
        self.assertIs(job._client, client)
        self._verifyResourceProperties(job, RESOURCE)

    def test_cancelled(self):
        client = _make_client(project=self.PROJECT)
        job = self._make_one(self.JOB_ID, self.QUERY, client)
        job._properties["status"] = {
            "state": "DONE",
            "errorResult": {"reason": "stopped"},
        }

        self.assertTrue(job.cancelled())

    def test_done(self):
        client = _make_client(project=self.PROJECT)
        resource = self._make_resource(ended=True)
        job = self._get_target_class().from_api_repr(resource, client)
        self.assertTrue(job.done())

    def test_done_w_timeout(self):
        client = _make_client(project=self.PROJECT)
        resource = self._make_resource(ended=False)
        job = self._get_target_class().from_api_repr(resource, client)

        with mock.patch.object(
            client, "_get_query_results"
        ) as fake_get_results, mock.patch.object(job, "reload") as fake_reload:
            job.done(timeout=42)

        fake_get_results.assert_called_once()
        call_args = fake_get_results.call_args
        self.assertEqual(call_args.kwargs.get("timeout"), 42)

        call_args = fake_reload.call_args
        self.assertEqual(call_args.kwargs.get("timeout"), 42)

    def test_done_w_timeout_and_longer_internal_api_timeout(self):
        client = _make_client(project=self.PROJECT)
        resource = self._make_resource(ended=False)
        job = self._get_target_class().from_api_repr(resource, client)
        job._done_timeout = 8.8

        with mock.patch.object(
            client, "_get_query_results"
        ) as fake_get_results, mock.patch.object(job, "reload") as fake_reload:
            job.done(timeout=5.5)

        # The expected timeout used is simply the given timeout, as the latter
        # is shorter than the job's internal done timeout.
        expected_timeout = 5.5

        fake_get_results.assert_called_once()
        call_args = fake_get_results.call_args
        self.assertAlmostEqual(call_args.kwargs.get("timeout"), expected_timeout)

        call_args = fake_reload.call_args
        self.assertAlmostEqual(call_args.kwargs.get("timeout"), expected_timeout)

    def test_query_plan(self):
        from google.cloud._helpers import _RFC3339_MICROS
        from google.cloud.bigquery.job import QueryPlanEntry
        from google.cloud.bigquery.job import QueryPlanEntryStep

        plan_entries = [
            {
                "name": "NAME",
                "id": "1234",
                "inputStages": ["88", "101"],
                "startMs": "1522540800000",
                "endMs": "1522540804000",
                "parallelInputs": "1000",
                "completedParallelInputs": "5",
                "waitMsAvg": "33",
                "waitMsMax": "400",
                "waitRatioAvg": 2.71828,
                "waitRatioMax": 3.14159,
                "readMsAvg": "45",
                "readMsMax": "90",
                "readRatioAvg": 1.41421,
                "readRatioMax": 1.73205,
                "computeMsAvg": "55",
                "computeMsMax": "99",
                "computeRatioAvg": 0.69315,
                "computeRatioMax": 1.09861,
                "writeMsAvg": "203",
                "writeMsMax": "340",
                "writeRatioAvg": 3.32193,
                "writeRatioMax": 2.30258,
                "recordsRead": "100",
                "recordsWritten": "1",
                "status": "STATUS",
                "shuffleOutputBytes": "1024",
                "shuffleOutputBytesSpilled": "1",
                "steps": [{"kind": "KIND", "substeps": ["SUBSTEP1", "SUBSTEP2"]}],
            }
        ]
        client = _make_client(project=self.PROJECT)
        job = self._make_one(self.JOB_ID, self.QUERY, client)
        self.assertEqual(job.query_plan, [])

        statistics = job._properties["statistics"] = {}
        self.assertEqual(job.query_plan, [])

        query_stats = statistics["query"] = {}
        self.assertEqual(job.query_plan, [])

        query_stats["queryPlan"] = plan_entries

        self.assertEqual(len(job.query_plan), len(plan_entries))
        for found, expected in zip(job.query_plan, plan_entries):
            self.assertIsInstance(found, QueryPlanEntry)
            self.assertEqual(found.name, expected["name"])
            self.assertEqual(found.entry_id, expected["id"])
            self.assertEqual(len(found.input_stages), len(expected["inputStages"]))
            for f_id in found.input_stages:
                self.assertIn(f_id, [int(e) for e in expected["inputStages"]])
            self.assertEqual(
                found.start.strftime(_RFC3339_MICROS), "2018-04-01T00:00:00.000000Z"
            )
            self.assertEqual(
                found.end.strftime(_RFC3339_MICROS), "2018-04-01T00:00:04.000000Z"
            )
            self.assertEqual(found.parallel_inputs, int(expected["parallelInputs"]))
            self.assertEqual(
                found.completed_parallel_inputs,
                int(expected["completedParallelInputs"]),
            )
            self.assertEqual(found.wait_ms_avg, int(expected["waitMsAvg"]))
            self.assertEqual(found.wait_ms_max, int(expected["waitMsMax"]))
            self.assertEqual(found.wait_ratio_avg, expected["waitRatioAvg"])
            self.assertEqual(found.wait_ratio_max, expected["waitRatioMax"])
            self.assertEqual(found.read_ms_avg, int(expected["readMsAvg"]))
            self.assertEqual(found.read_ms_max, int(expected["readMsMax"]))
            self.assertEqual(found.read_ratio_avg, expected["readRatioAvg"])
            self.assertEqual(found.read_ratio_max, expected["readRatioMax"])
            self.assertEqual(found.compute_ms_avg, int(expected["computeMsAvg"]))
            self.assertEqual(found.compute_ms_max, int(expected["computeMsMax"]))
            self.assertEqual(found.compute_ratio_avg, expected["computeRatioAvg"])
            self.assertEqual(found.compute_ratio_max, expected["computeRatioMax"])
            self.assertEqual(found.write_ms_avg, int(expected["writeMsAvg"]))
            self.assertEqual(found.write_ms_max, int(expected["writeMsMax"]))
            self.assertEqual(found.write_ratio_avg, expected["writeRatioAvg"])
            self.assertEqual(found.write_ratio_max, expected["writeRatioMax"])
            self.assertEqual(found.records_read, int(expected["recordsRead"]))
            self.assertEqual(found.records_written, int(expected["recordsWritten"]))
            self.assertEqual(found.status, expected["status"])
            self.assertEqual(
                found.shuffle_output_bytes, int(expected["shuffleOutputBytes"])
            )
            self.assertEqual(
                found.shuffle_output_bytes_spilled,
                int(expected["shuffleOutputBytesSpilled"]),
            )

            self.assertEqual(len(found.steps), len(expected["steps"]))
            for f_step, e_step in zip(found.steps, expected["steps"]):
                self.assertIsInstance(f_step, QueryPlanEntryStep)
                self.assertEqual(f_step.kind, e_step["kind"])
                self.assertEqual(f_step.substeps, e_step["substeps"])

    def test_total_bytes_processed(self):
        total_bytes = 1234
        client = _make_client(project=self.PROJECT)
        job = self._make_one(self.JOB_ID, self.QUERY, client)
        self.assertIsNone(job.total_bytes_processed)

        statistics = job._properties["statistics"] = {}
        self.assertIsNone(job.total_bytes_processed)

        query_stats = statistics["query"] = {}
        self.assertIsNone(job.total_bytes_processed)

        query_stats["totalBytesProcessed"] = str(total_bytes)
        self.assertEqual(job.total_bytes_processed, total_bytes)

    def test_total_bytes_billed(self):
        total_bytes = 1234
        client = _make_client(project=self.PROJECT)
        job = self._make_one(self.JOB_ID, self.QUERY, client)
        self.assertIsNone(job.total_bytes_billed)

        statistics = job._properties["statistics"] = {}
        self.assertIsNone(job.total_bytes_billed)

        query_stats = statistics["query"] = {}
        self.assertIsNone(job.total_bytes_billed)

        query_stats["totalBytesBilled"] = str(total_bytes)
        self.assertEqual(job.total_bytes_billed, total_bytes)

    def test_billing_tier(self):
        billing_tier = 1
        client = _make_client(project=self.PROJECT)
        job = self._make_one(self.JOB_ID, self.QUERY, client)
        self.assertIsNone(job.billing_tier)

        statistics = job._properties["statistics"] = {}
        self.assertIsNone(job.billing_tier)

        query_stats = statistics["query"] = {}
        self.assertIsNone(job.billing_tier)

        query_stats["billingTier"] = billing_tier
        self.assertEqual(job.billing_tier, billing_tier)

    def test_cache_hit(self):
        client = _make_client(project=self.PROJECT)
        job = self._make_one(self.JOB_ID, self.QUERY, client)
        self.assertIsNone(job.cache_hit)

        statistics = job._properties["statistics"] = {}
        self.assertIsNone(job.cache_hit)

        query_stats = statistics["query"] = {}
        self.assertIsNone(job.cache_hit)

        query_stats["cacheHit"] = True
        self.assertTrue(job.cache_hit)

    def test_ddl_operation_performed(self):
        op = "SKIP"
        client = _make_client(project=self.PROJECT)
        job = self._make_one(self.JOB_ID, self.QUERY, client)
        self.assertIsNone(job.ddl_operation_performed)

        statistics = job._properties["statistics"] = {}
        self.assertIsNone(job.ddl_operation_performed)

        query_stats = statistics["query"] = {}
        self.assertIsNone(job.ddl_operation_performed)

        query_stats["ddlOperationPerformed"] = op
        self.assertEqual(job.ddl_operation_performed, op)

    def test_ddl_target_routine(self):
        from google.cloud.bigquery.routine import RoutineReference

        ref_routine = {
            "projectId": self.PROJECT,
            "datasetId": "ddl_ds",
            "routineId": "targetroutine",
        }
        client = _make_client(project=self.PROJECT)
        job = self._make_one(self.JOB_ID, self.QUERY, client)
        self.assertIsNone(job.ddl_target_routine)

        statistics = job._properties["statistics"] = {}
        self.assertIsNone(job.ddl_target_routine)

        query_stats = statistics["query"] = {}
        self.assertIsNone(job.ddl_target_routine)

        query_stats["ddlTargetRoutine"] = ref_routine
        self.assertIsInstance(job.ddl_target_routine, RoutineReference)
        self.assertEqual(job.ddl_target_routine.routine_id, "targetroutine")
        self.assertEqual(job.ddl_target_routine.dataset_id, "ddl_ds")
        self.assertEqual(job.ddl_target_routine.project, self.PROJECT)

    def test_ddl_target_table(self):
        from google.cloud.bigquery.table import TableReference

        ref_table = {
            "projectId": self.PROJECT,
            "datasetId": "ddl_ds",
            "tableId": "targettable",
        }
        client = _make_client(project=self.PROJECT)
        job = self._make_one(self.JOB_ID, self.QUERY, client)
        self.assertIsNone(job.ddl_target_table)

        statistics = job._properties["statistics"] = {}
        self.assertIsNone(job.ddl_target_table)

        query_stats = statistics["query"] = {}
        self.assertIsNone(job.ddl_target_table)

        query_stats["ddlTargetTable"] = ref_table
        self.assertIsInstance(job.ddl_target_table, TableReference)
        self.assertEqual(job.ddl_target_table.table_id, "targettable")
        self.assertEqual(job.ddl_target_table.dataset_id, "ddl_ds")
        self.assertEqual(job.ddl_target_table.project, self.PROJECT)

    def test_num_dml_affected_rows(self):
        num_rows = 1234
        client = _make_client(project=self.PROJECT)
        job = self._make_one(self.JOB_ID, self.QUERY, client)
        self.assertIsNone(job.num_dml_affected_rows)

        statistics = job._properties["statistics"] = {}
        self.assertIsNone(job.num_dml_affected_rows)

        query_stats = statistics["query"] = {}
        self.assertIsNone(job.num_dml_affected_rows)

        query_stats["numDmlAffectedRows"] = str(num_rows)
        self.assertEqual(job.num_dml_affected_rows, num_rows)

    def test_slot_millis(self):
        millis = 1234
        client = _make_client(project=self.PROJECT)
        job = self._make_one(self.JOB_ID, self.QUERY, client)
        self.assertIsNone(job.slot_millis)

        statistics = job._properties["statistics"] = {}
        self.assertIsNone(job.slot_millis)

        query_stats = statistics["query"] = {}
        self.assertIsNone(job.slot_millis)

        query_stats["totalSlotMs"] = millis
        self.assertEqual(job.slot_millis, millis)

    def test_statement_type(self):
        statement_type = "SELECT"
        client = _make_client(project=self.PROJECT)
        job = self._make_one(self.JOB_ID, self.QUERY, client)
        self.assertIsNone(job.statement_type)

        statistics = job._properties["statistics"] = {}
        self.assertIsNone(job.statement_type)

        query_stats = statistics["query"] = {}
        self.assertIsNone(job.statement_type)

        query_stats["statementType"] = statement_type
        self.assertEqual(job.statement_type, statement_type)

    def test_referenced_tables(self):
        from google.cloud.bigquery.table import TableReference

        ref_tables_resource = [
            {"projectId": self.PROJECT, "datasetId": "dataset", "tableId": "local1"},
            {"projectId": self.PROJECT, "datasetId": "dataset", "tableId": "local2"},
            {
                "projectId": "other-project-123",
                "datasetId": "other-dataset",
                "tableId": "other-table",
            },
        ]
        client = _make_client(project=self.PROJECT)
        job = self._make_one(self.JOB_ID, self.QUERY, client)
        self.assertEqual(job.referenced_tables, [])

        statistics = job._properties["statistics"] = {}
        self.assertEqual(job.referenced_tables, [])

        query_stats = statistics["query"] = {}
        self.assertEqual(job.referenced_tables, [])

        query_stats["referencedTables"] = ref_tables_resource

        local1, local2, remote = job.referenced_tables

        self.assertIsInstance(local1, TableReference)
        self.assertEqual(local1.table_id, "local1")
        self.assertEqual(local1.dataset_id, "dataset")
        self.assertEqual(local1.project, self.PROJECT)

        self.assertIsInstance(local2, TableReference)
        self.assertEqual(local2.table_id, "local2")
        self.assertEqual(local2.dataset_id, "dataset")
        self.assertEqual(local2.project, self.PROJECT)

        self.assertIsInstance(remote, TableReference)
        self.assertEqual(remote.table_id, "other-table")
        self.assertEqual(remote.dataset_id, "other-dataset")
        self.assertEqual(remote.project, "other-project-123")

    def test_timeline(self):
        timeline_resource = [
            {
                "elapsedMs": 1,
                "activeUnits": 22,
                "pendingUnits": 33,
                "completedUnits": 44,
                "totalSlotMs": 101,
            }
        ]

        client = _make_client(project=self.PROJECT)
        job = self._make_one(self.JOB_ID, self.QUERY, client)
        self.assertEqual(job.timeline, [])

        statistics = job._properties["statistics"] = {}
        self.assertEqual(job.timeline, [])

        query_stats = statistics["query"] = {}
        self.assertEqual(job.timeline, [])

        query_stats["timeline"] = timeline_resource

        self.assertEqual(len(job.timeline), len(timeline_resource))
        self.assertEqual(job.timeline[0].elapsed_ms, 1)
        self.assertEqual(job.timeline[0].active_units, 22)
        self.assertEqual(job.timeline[0].pending_units, 33)
        self.assertEqual(job.timeline[0].completed_units, 44)
        self.assertEqual(job.timeline[0].slot_millis, 101)

    def test_undeclared_query_parameters(self):
        from google.cloud.bigquery.query import ArrayQueryParameter
        from google.cloud.bigquery.query import ScalarQueryParameter
        from google.cloud.bigquery.query import StructQueryParameter

        undeclared = [
            {
                "name": "my_scalar",
                "parameterType": {"type": "STRING"},
                "parameterValue": {"value": "value"},
            },
            {
                "name": "my_array",
                "parameterType": {"type": "ARRAY", "arrayType": {"type": "INT64"}},
                "parameterValue": {
                    "arrayValues": [{"value": "1066"}, {"value": "1745"}]
                },
            },
            {
                "name": "my_struct",
                "parameterType": {
                    "type": "STRUCT",
                    "structTypes": [{"name": "count", "type": {"type": "INT64"}}],
                },
                "parameterValue": {"structValues": {"count": {"value": "123"}}},
            },
        ]
        client = _make_client(project=self.PROJECT)
        job = self._make_one(self.JOB_ID, self.QUERY, client)
        self.assertEqual(job.undeclared_query_parameters, [])

        statistics = job._properties["statistics"] = {}
        self.assertEqual(job.undeclared_query_parameters, [])

        query_stats = statistics["query"] = {}
        self.assertEqual(job.undeclared_query_parameters, [])

        query_stats["undeclaredQueryParameters"] = undeclared

        scalar, array, struct = job.undeclared_query_parameters

        self.assertIsInstance(scalar, ScalarQueryParameter)
        self.assertEqual(scalar.name, "my_scalar")
        self.assertEqual(scalar.type_, "STRING")
        self.assertEqual(scalar.value, "value")

        self.assertIsInstance(array, ArrayQueryParameter)
        self.assertEqual(array.name, "my_array")
        self.assertEqual(array.array_type, "INT64")
        self.assertEqual(array.values, [1066, 1745])

        self.assertIsInstance(struct, StructQueryParameter)
        self.assertEqual(struct.name, "my_struct")
        self.assertEqual(struct.struct_types, {"count": "INT64"})
        self.assertEqual(struct.struct_values, {"count": 123})

    def test_estimated_bytes_processed(self):
        est_bytes = 123456

        client = _make_client(project=self.PROJECT)
        job = self._make_one(self.JOB_ID, self.QUERY, client)
        self.assertIsNone(job.estimated_bytes_processed)

        statistics = job._properties["statistics"] = {}
        self.assertIsNone(job.estimated_bytes_processed)

        query_stats = statistics["query"] = {}
        self.assertIsNone(job.estimated_bytes_processed)

        query_stats["estimatedBytesProcessed"] = str(est_bytes)
        self.assertEqual(job.estimated_bytes_processed, est_bytes)

    def test_result(self):
        from google.cloud.bigquery.table import RowIterator

        query_resource = {
            "jobComplete": True,
            "jobReference": {"projectId": self.PROJECT, "jobId": self.JOB_ID},
            "schema": {"fields": [{"name": "col1", "type": "STRING"}]},
            "totalRows": "2",
        }
        tabledata_resource = {
            # Explicitly set totalRows to be different from the query response.
            # to test update during iteration.
            "totalRows": "1",
            "pageToken": None,
            "rows": [{"f": [{"v": "abc"}]}],
        }
        connection = _make_connection(query_resource, tabledata_resource)
        client = _make_client(self.PROJECT, connection=connection)
        resource = self._make_resource(ended=True)
        job = self._get_target_class().from_api_repr(resource, client)

        result = job.result()

        self.assertIsInstance(result, RowIterator)
        self.assertEqual(result.total_rows, 2)

        rows = list(result)
        self.assertEqual(len(rows), 1)
        self.assertEqual(rows[0].col1, "abc")
        # Test that the total_rows property has changed during iteration, based
        # on the response from tabledata.list.
        self.assertEqual(result.total_rows, 1)

    def test_result_with_max_results(self):
        from google.cloud.bigquery.table import RowIterator

        query_resource = {
            "jobComplete": True,
            "jobReference": {"projectId": self.PROJECT, "jobId": self.JOB_ID},
            "schema": {"fields": [{"name": "col1", "type": "STRING"}]},
            "totalRows": "5",
        }
        tabledata_resource = {
            "totalRows": "5",
            "pageToken": None,
            "rows": [
                {"f": [{"v": "abc"}]},
                {"f": [{"v": "def"}]},
                {"f": [{"v": "ghi"}]},
            ],
        }
        connection = _make_connection(query_resource, tabledata_resource)
        client = _make_client(self.PROJECT, connection=connection)
        resource = self._make_resource(ended=True)
        job = self._get_target_class().from_api_repr(resource, client)

        max_results = 3

        result = job.result(max_results=max_results)

        self.assertIsInstance(result, RowIterator)
        self.assertEqual(result.total_rows, 5)

        rows = list(result)

        self.assertEqual(len(rows), 3)
        self.assertEqual(len(connection.api_request.call_args_list), 2)
        tabledata_list_request = connection.api_request.call_args_list[1]
        self.assertEqual(
            tabledata_list_request[1]["query_params"]["maxResults"], max_results
        )

    def test_result_w_empty_schema(self):
        from google.cloud.bigquery.table import _EmptyRowIterator

        # Destination table may have no schema for some DDL and DML queries.
        query_resource = {
            "jobComplete": True,
            "jobReference": {"projectId": self.PROJECT, "jobId": self.JOB_ID},
            "schema": {"fields": []},
        }
        connection = _make_connection(query_resource, query_resource)
        client = _make_client(self.PROJECT, connection=connection)
        resource = self._make_resource(ended=True)
        job = self._get_target_class().from_api_repr(resource, client)

        result = job.result()

        self.assertIsInstance(result, _EmptyRowIterator)
        self.assertEqual(list(result), [])

    def test_result_invokes_begins(self):
        begun_resource = self._make_resource()
        incomplete_resource = {
            "jobComplete": False,
            "jobReference": {"projectId": self.PROJECT, "jobId": self.JOB_ID},
            "schema": {"fields": [{"name": "col1", "type": "STRING"}]},
        }
        query_resource = copy.deepcopy(incomplete_resource)
        query_resource["jobComplete"] = True
        done_resource = copy.deepcopy(begun_resource)
        done_resource["status"] = {"state": "DONE"}
        connection = _make_connection(
            begun_resource,
            incomplete_resource,
            query_resource,
            done_resource,
            query_resource,
        )
        client = _make_client(project=self.PROJECT, connection=connection)
        job = self._make_one(self.JOB_ID, self.QUERY, client)

        job.result()

        self.assertEqual(len(connection.api_request.call_args_list), 4)
        begin_request = connection.api_request.call_args_list[0]
        query_request = connection.api_request.call_args_list[2]
        reload_request = connection.api_request.call_args_list[3]
        self.assertEqual(begin_request[1]["method"], "POST")
        self.assertEqual(query_request[1]["method"], "GET")
        self.assertEqual(reload_request[1]["method"], "GET")

    def test_result_w_timeout(self):
        begun_resource = self._make_resource()
        query_resource = {
            "jobComplete": True,
            "jobReference": {"projectId": self.PROJECT, "jobId": self.JOB_ID},
            "schema": {"fields": [{"name": "col1", "type": "STRING"}]},
        }
        done_resource = copy.deepcopy(begun_resource)
        done_resource["status"] = {"state": "DONE"}
        connection = _make_connection(begun_resource, query_resource, done_resource)
        client = _make_client(project=self.PROJECT, connection=connection)
        job = self._make_one(self.JOB_ID, self.QUERY, client)

        with freezegun.freeze_time("1970-01-01 00:00:00", tick=False):
            job.result(timeout=1.0)

        self.assertEqual(len(connection.api_request.call_args_list), 3)
        begin_request = connection.api_request.call_args_list[0]
        query_request = connection.api_request.call_args_list[1]
        reload_request = connection.api_request.call_args_list[2]
        self.assertEqual(begin_request[1]["method"], "POST")
        self.assertEqual(query_request[1]["method"], "GET")
        self.assertEqual(
            query_request[1]["path"],
            "/projects/{}/queries/{}".format(self.PROJECT, self.JOB_ID),
        )
        self.assertEqual(query_request[1]["query_params"]["timeoutMs"], 900)
        self.assertEqual(reload_request[1]["method"], "GET")

    def test_result_w_page_size(self):
        # Arrange
        query_results_resource = {
            "jobComplete": True,
            "jobReference": {"projectId": self.PROJECT, "jobId": self.JOB_ID},
            "schema": {"fields": [{"name": "col1", "type": "STRING"}]},
            "totalRows": "4",
        }
        job_resource = self._make_resource(started=True, ended=True)
        q_config = job_resource["configuration"]["query"]
        q_config["destinationTable"] = {
            "projectId": self.PROJECT,
            "datasetId": self.DS_ID,
            "tableId": self.TABLE_ID,
        }
        tabledata_resource = {
            "totalRows": 4,
            "pageToken": "some-page-token",
            "rows": [
                {"f": [{"v": "row1"}]},
                {"f": [{"v": "row2"}]},
                {"f": [{"v": "row3"}]},
            ],
        }
        tabledata_resource_page_2 = {"totalRows": 4, "rows": [{"f": [{"v": "row4"}]}]}
        conn = _make_connection(
            query_results_resource, tabledata_resource, tabledata_resource_page_2
        )
        client = _make_client(self.PROJECT, connection=conn)
        job = self._get_target_class().from_api_repr(job_resource, client)

        # Act
        result = job.result(page_size=3)

        # Assert
        actual_rows = list(result)
        self.assertEqual(len(actual_rows), 4)

        tabledata_path = "/projects/%s/datasets/%s/tables/%s/data" % (
            self.PROJECT,
            self.DS_ID,
            self.TABLE_ID,
        )
        conn.api_request.assert_has_calls(
            [
                mock.call(
                    method="GET",
                    path=tabledata_path,
                    query_params={"maxResults": 3},
                    timeout=None,
                ),
                mock.call(
                    method="GET",
                    path=tabledata_path,
                    query_params={"pageToken": "some-page-token", "maxResults": 3},
                    timeout=None,
                ),
            ]
        )

    def test_result_with_start_index(self):
        from google.cloud.bigquery.table import RowIterator

        query_resource = {
            "jobComplete": True,
            "jobReference": {"projectId": self.PROJECT, "jobId": self.JOB_ID},
            "schema": {"fields": [{"name": "col1", "type": "STRING"}]},
            "totalRows": "5",
        }
        tabledata_resource = {
            "totalRows": "5",
            "pageToken": None,
            "rows": [
                {"f": [{"v": "abc"}]},
                {"f": [{"v": "def"}]},
                {"f": [{"v": "ghi"}]},
                {"f": [{"v": "jkl"}]},
            ],
        }
        connection = _make_connection(query_resource, tabledata_resource)
        client = _make_client(self.PROJECT, connection=connection)
        resource = self._make_resource(ended=True)
        job = self._get_target_class().from_api_repr(resource, client)

        start_index = 1

        result = job.result(start_index=start_index)

        self.assertIsInstance(result, RowIterator)
        self.assertEqual(result.total_rows, 5)

        rows = list(result)

        self.assertEqual(len(rows), 4)
        self.assertEqual(len(connection.api_request.call_args_list), 2)
        tabledata_list_request = connection.api_request.call_args_list[1]
        self.assertEqual(
            tabledata_list_request[1]["query_params"]["startIndex"], start_index
        )

    def test_result_error(self):
        from google.cloud import exceptions

        query = textwrap.dedent(
            """
            SELECT foo, bar
            FROM table_baz
            WHERE foo == bar"""
        )

        client = _make_client(project=self.PROJECT)
        job = self._make_one(self.JOB_ID, query, client)
        error_result = {
            "debugInfo": "DEBUG",
            "location": "LOCATION",
            "message": "MESSAGE",
            "reason": "invalid",
        }
        job._properties["status"] = {
            "errorResult": error_result,
            "errors": [error_result],
            "state": "DONE",
        }
        job._set_future_result()

        with self.assertRaises(exceptions.GoogleCloudError) as exc_info:
            job.result()

        self.assertIsInstance(exc_info.exception, exceptions.GoogleCloudError)
        self.assertEqual(exc_info.exception.code, http_client.BAD_REQUEST)

        exc_job_instance = getattr(exc_info.exception, "query_job", None)
        self.assertIs(exc_job_instance, job)

        full_text = str(exc_info.exception)
        assert job.job_id in full_text
        assert "Query Job SQL Follows" in full_text

        for i, line in enumerate(query.splitlines(), start=1):
            expected_line = "{}:{}".format(i, line)
            assert expected_line in full_text

    def test_result_transport_timeout_error(self):
        query = textwrap.dedent(
            """
            SELECT foo, bar
            FROM table_baz
            WHERE foo == bar"""
        )

        client = _make_client(project=self.PROJECT)
        job = self._make_one(self.JOB_ID, query, client)
        call_api_patch = mock.patch(
            "google.cloud.bigquery.client.Client._call_api",
            autospec=True,
            side_effect=requests.exceptions.Timeout("Server response took too long."),
        )

        # Make sure that timeout errors get rebranded to concurrent futures timeout.
        with call_api_patch, self.assertRaises(concurrent.futures.TimeoutError):
            job.result(timeout=1)

    def test__begin_error(self):
        from google.cloud import exceptions

        query = textwrap.dedent(
            """
            SELECT foo, bar
            FROM table_baz
            WHERE foo == bar"""
        )

        client = _make_client(project=self.PROJECT)
        job = self._make_one(self.JOB_ID, query, client)
        call_api_patch = mock.patch(
            "google.cloud.bigquery.client.Client._call_api",
            autospec=True,
            side_effect=exceptions.BadRequest("Syntax error in SQL query"),
        )

        with call_api_patch, self.assertRaises(exceptions.GoogleCloudError) as exc_info:
            job.result()

        self.assertIsInstance(exc_info.exception, exceptions.GoogleCloudError)
        self.assertEqual(exc_info.exception.code, http_client.BAD_REQUEST)

        exc_job_instance = getattr(exc_info.exception, "query_job", None)
        self.assertIs(exc_job_instance, job)

        full_text = str(exc_info.exception)
        assert job.job_id in full_text
        assert "Query Job SQL Follows" in full_text

        for i, line in enumerate(query.splitlines(), start=1):
            expected_line = "{}:{}".format(i, line)
            assert expected_line in full_text

    def test__begin_w_timeout(self):
        PATH = "/projects/%s/jobs" % (self.PROJECT,)
        RESOURCE = self._make_resource()

        conn = _make_connection(RESOURCE)
        client = _make_client(project=self.PROJECT, connection=conn)
        job = self._make_one(self.JOB_ID, self.QUERY, client)
        with mock.patch(
            "google.cloud.bigquery.opentelemetry_tracing._get_final_span_attributes"
        ) as final_attributes:
            job._begin(timeout=7.5)

        final_attributes.assert_called_with({"path": PATH}, client, job)

        conn.api_request.assert_called_once_with(
            method="POST",
            path=PATH,
            data={
                "jobReference": {"projectId": self.PROJECT, "jobId": self.JOB_ID},
                "configuration": {
                    "query": {"query": self.QUERY, "useLegacySql": False}
                },
            },
            timeout=7.5,
        )

    def test_begin_w_bound_client(self):
        from google.cloud.bigquery.dataset import DatasetReference
        from google.cloud.bigquery.job import QueryJobConfig

        PATH = "/projects/%s/jobs" % (self.PROJECT,)
        DS_ID = "DATASET"
        RESOURCE = self._make_resource()
        # Ensure None for missing server-set props
        del RESOURCE["statistics"]["creationTime"]
        del RESOURCE["etag"]
        del RESOURCE["selfLink"]
        del RESOURCE["user_email"]
        conn = _make_connection(RESOURCE)
        client = _make_client(project=self.PROJECT, connection=conn)

        config = QueryJobConfig()
        config.default_dataset = DatasetReference(self.PROJECT, DS_ID)
        job = self._make_one(self.JOB_ID, self.QUERY, client, job_config=config)
        with mock.patch(
            "google.cloud.bigquery.opentelemetry_tracing._get_final_span_attributes"
        ) as final_attributes:
            job._begin()

        final_attributes.assert_called_with({"path": PATH}, client, job)

        self.assertIsNone(job.default_dataset)
        self.assertEqual(job.udf_resources, [])
        conn.api_request.assert_called_once_with(
            method="POST",
            path=PATH,
            data={
                "jobReference": {"projectId": self.PROJECT, "jobId": self.JOB_ID},
                "configuration": {
                    "query": {
                        "query": self.QUERY,
                        "useLegacySql": False,
                        "defaultDataset": {
                            "projectId": self.PROJECT,
                            "datasetId": DS_ID,
                        },
                    }
                },
            },
            timeout=None,
        )
        self._verifyResourceProperties(job, RESOURCE)

    def test_begin_w_alternate_client(self):
        from google.cloud.bigquery.dataset import DatasetReference
        from google.cloud.bigquery.job import CreateDisposition
        from google.cloud.bigquery.job import QueryJobConfig
        from google.cloud.bigquery.job import QueryPriority
        from google.cloud.bigquery.job import SchemaUpdateOption
        from google.cloud.bigquery.job import WriteDisposition

        PATH = "/projects/%s/jobs" % (self.PROJECT,)
        TABLE = "TABLE"
        DS_ID = "DATASET"
        RESOURCE = self._make_resource(ended=True)
        QUERY_CONFIGURATION = {
            "query": self.QUERY,
            "allowLargeResults": True,
            "createDisposition": CreateDisposition.CREATE_NEVER,
            "defaultDataset": {"projectId": self.PROJECT, "datasetId": DS_ID},
            "destinationTable": {
                "projectId": self.PROJECT,
                "datasetId": DS_ID,
                "tableId": TABLE,
            },
            "flattenResults": True,
            "priority": QueryPriority.INTERACTIVE,
            "useQueryCache": True,
            "useLegacySql": True,
            "writeDisposition": WriteDisposition.WRITE_TRUNCATE,
            "maximumBillingTier": 4,
            "maximumBytesBilled": "123456",
            "schemaUpdateOptions": [SchemaUpdateOption.ALLOW_FIELD_RELAXATION],
        }
        RESOURCE["configuration"]["query"] = QUERY_CONFIGURATION
        RESOURCE["configuration"]["dryRun"] = True
        conn1 = _make_connection()
        client1 = _make_client(project=self.PROJECT, connection=conn1)
        conn2 = _make_connection(RESOURCE)
        client2 = _make_client(project=self.PROJECT, connection=conn2)
        dataset_ref = DatasetReference(self.PROJECT, DS_ID)
        table_ref = dataset_ref.table(TABLE)

        config = QueryJobConfig()
        config.allow_large_results = True
        config.create_disposition = CreateDisposition.CREATE_NEVER
        config.default_dataset = dataset_ref
        config.destination = table_ref
        config.dry_run = True
        config.flatten_results = True
        config.maximum_billing_tier = 4
        config.priority = QueryPriority.INTERACTIVE
        config.use_legacy_sql = True
        config.use_query_cache = True
        config.write_disposition = WriteDisposition.WRITE_TRUNCATE
        config.maximum_bytes_billed = 123456
        config.schema_update_options = [SchemaUpdateOption.ALLOW_FIELD_RELAXATION]
        job = self._make_one(self.JOB_ID, self.QUERY, client1, job_config=config)
        with mock.patch(
            "google.cloud.bigquery.opentelemetry_tracing._get_final_span_attributes"
        ) as final_attributes:
            job._begin(client=client2)

        final_attributes.assert_called_with({"path": PATH}, client2, job)

        conn1.api_request.assert_not_called()
        conn2.api_request.assert_called_once_with(
            method="POST",
            path=PATH,
            data={
                "jobReference": {"projectId": self.PROJECT, "jobId": self.JOB_ID},
                "configuration": {"dryRun": True, "query": QUERY_CONFIGURATION},
            },
            timeout=None,
        )
        self._verifyResourceProperties(job, RESOURCE)

    def test_begin_w_udf(self):
        from google.cloud.bigquery.job import QueryJobConfig
        from google.cloud.bigquery.query import UDFResource

        RESOURCE_URI = "gs://some-bucket/js/lib.js"
        INLINE_UDF_CODE = 'var someCode = "here";'
        PATH = "/projects/%s/jobs" % (self.PROJECT,)
        RESOURCE = self._make_resource()
        # Ensure None for missing server-set props
        del RESOURCE["statistics"]["creationTime"]
        del RESOURCE["etag"]
        del RESOURCE["selfLink"]
        del RESOURCE["user_email"]
        RESOURCE["configuration"]["query"]["userDefinedFunctionResources"] = [
            {"resourceUri": RESOURCE_URI},
            {"inlineCode": INLINE_UDF_CODE},
        ]
        conn = _make_connection(RESOURCE)
        client = _make_client(project=self.PROJECT, connection=conn)
        udf_resources = [
            UDFResource("resourceUri", RESOURCE_URI),
            UDFResource("inlineCode", INLINE_UDF_CODE),
        ]
        config = QueryJobConfig()
        config.udf_resources = udf_resources
        config.use_legacy_sql = True
        job = self._make_one(self.JOB_ID, self.QUERY, client, job_config=config)
        with mock.patch(
            "google.cloud.bigquery.opentelemetry_tracing._get_final_span_attributes"
        ) as final_attributes:
            job._begin()

        final_attributes.assert_called_with({"path": PATH}, client, job)

        self.assertEqual(job.udf_resources, udf_resources)
        conn.api_request.assert_called_once_with(
            method="POST",
            path=PATH,
            data={
                "jobReference": {"projectId": self.PROJECT, "jobId": self.JOB_ID},
                "configuration": {
                    "query": {
                        "query": self.QUERY,
                        "useLegacySql": True,
                        "userDefinedFunctionResources": [
                            {"resourceUri": RESOURCE_URI},
                            {"inlineCode": INLINE_UDF_CODE},
                        ],
                    }
                },
            },
            timeout=None,
        )
        self._verifyResourceProperties(job, RESOURCE)

    def test_begin_w_named_query_parameter(self):
        from google.cloud.bigquery.job import QueryJobConfig
        from google.cloud.bigquery.query import ScalarQueryParameter

        query_parameters = [ScalarQueryParameter("foo", "INT64", 123)]
        PATH = "/projects/%s/jobs" % (self.PROJECT,)
        RESOURCE = self._make_resource()
        # Ensure None for missing server-set props
        del RESOURCE["statistics"]["creationTime"]
        del RESOURCE["etag"]
        del RESOURCE["selfLink"]
        del RESOURCE["user_email"]
        config = RESOURCE["configuration"]["query"]
        config["parameterMode"] = "NAMED"
        config["queryParameters"] = [
            {
                "name": "foo",
                "parameterType": {"type": "INT64"},
                "parameterValue": {"value": "123"},
            }
        ]
        conn = _make_connection(RESOURCE)
        client = _make_client(project=self.PROJECT, connection=conn)
        jconfig = QueryJobConfig()
        jconfig.query_parameters = query_parameters
        job = self._make_one(self.JOB_ID, self.QUERY, client, job_config=jconfig)
        with mock.patch(
            "google.cloud.bigquery.opentelemetry_tracing._get_final_span_attributes"
        ) as final_attributes:
            job._begin()

        final_attributes.assert_called_with({"path": PATH}, client, job)

        self.assertEqual(job.query_parameters, query_parameters)
        conn.api_request.assert_called_once_with(
            method="POST",
            path=PATH,
            data={
                "jobReference": {"projectId": self.PROJECT, "jobId": self.JOB_ID},
                "configuration": {
                    "query": {
                        "query": self.QUERY,
                        "useLegacySql": False,
                        "parameterMode": "NAMED",
                        "queryParameters": config["queryParameters"],
                    }
                },
            },
            timeout=None,
        )
        self._verifyResourceProperties(job, RESOURCE)

    def test_begin_w_positional_query_parameter(self):
        from google.cloud.bigquery.job import QueryJobConfig
        from google.cloud.bigquery.query import ScalarQueryParameter

        query_parameters = [ScalarQueryParameter.positional("INT64", 123)]
        PATH = "/projects/%s/jobs" % (self.PROJECT,)
        RESOURCE = self._make_resource()
        # Ensure None for missing server-set props
        del RESOURCE["statistics"]["creationTime"]
        del RESOURCE["etag"]
        del RESOURCE["selfLink"]
        del RESOURCE["user_email"]
        config = RESOURCE["configuration"]["query"]
        config["parameterMode"] = "POSITIONAL"
        config["queryParameters"] = [
            {"parameterType": {"type": "INT64"}, "parameterValue": {"value": "123"}}
        ]
        conn = _make_connection(RESOURCE)
        client = _make_client(project=self.PROJECT, connection=conn)
        jconfig = QueryJobConfig()
        jconfig.query_parameters = query_parameters
        job = self._make_one(self.JOB_ID, self.QUERY, client, job_config=jconfig)
        with mock.patch(
            "google.cloud.bigquery.opentelemetry_tracing._get_final_span_attributes"
        ) as final_attributes:
            job._begin()

        final_attributes.assert_called_with({"path": PATH}, client, job)

        self.assertEqual(job.query_parameters, query_parameters)
        conn.api_request.assert_called_once_with(
            method="POST",
            path=PATH,
            data={
                "jobReference": {"projectId": self.PROJECT, "jobId": self.JOB_ID},
                "configuration": {
                    "query": {
                        "query": self.QUERY,
                        "useLegacySql": False,
                        "parameterMode": "POSITIONAL",
                        "queryParameters": config["queryParameters"],
                    }
                },
            },
            timeout=None,
        )
        self._verifyResourceProperties(job, RESOURCE)

    def test_begin_w_table_defs(self):
        from google.cloud.bigquery.job import QueryJobConfig
        from google.cloud.bigquery.external_config import ExternalConfig
        from google.cloud.bigquery.external_config import BigtableColumn
        from google.cloud.bigquery.external_config import BigtableColumnFamily

        PATH = "/projects/%s/jobs" % (self.PROJECT,)
        RESOURCE = self._make_resource()
        # Ensure None for missing server-set props
        del RESOURCE["statistics"]["creationTime"]
        del RESOURCE["etag"]
        del RESOURCE["selfLink"]
        del RESOURCE["user_email"]

        bt_config = ExternalConfig("BIGTABLE")
        bt_config.ignore_unknown_values = True
        bt_config.options.read_rowkey_as_string = True
        cf = BigtableColumnFamily()
        cf.family_id = "cf"
        col = BigtableColumn()
        col.field_name = "fn"
        cf.columns = [col]
        bt_config.options.column_families = [cf]
        BT_CONFIG_RESOURCE = {
            "sourceFormat": "BIGTABLE",
            "ignoreUnknownValues": True,
            "bigtableOptions": {
                "readRowkeyAsString": True,
                "columnFamilies": [
                    {"familyId": "cf", "columns": [{"fieldName": "fn"}]}
                ],
            },
        }
        CSV_CONFIG_RESOURCE = {
            "sourceFormat": "CSV",
            "maxBadRecords": 8,
            "csvOptions": {"allowJaggedRows": True},
        }
        csv_config = ExternalConfig("CSV")
        csv_config.max_bad_records = 8
        csv_config.options.allow_jagged_rows = True
        bt_table = "bigtable-table"
        csv_table = "csv-table"
        RESOURCE["configuration"]["query"]["tableDefinitions"] = {
            bt_table: BT_CONFIG_RESOURCE,
            csv_table: CSV_CONFIG_RESOURCE,
        }
        want_resource = copy.deepcopy(RESOURCE)
        conn = _make_connection(RESOURCE)
        client = _make_client(project=self.PROJECT, connection=conn)
        config = QueryJobConfig()
        config.table_definitions = {bt_table: bt_config, csv_table: csv_config}
        config.use_legacy_sql = True
        job = self._make_one(self.JOB_ID, self.QUERY, client, job_config=config)
        with mock.patch(
            "google.cloud.bigquery.opentelemetry_tracing._get_final_span_attributes"
        ) as final_attributes:
            job._begin()

        final_attributes.assert_called_with({"path": PATH}, client, job)

        conn.api_request.assert_called_once_with(
            method="POST",
            path=PATH,
            data={
                "jobReference": {"projectId": self.PROJECT, "jobId": self.JOB_ID},
                "configuration": {
                    "query": {
                        "query": self.QUERY,
                        "useLegacySql": True,
                        "tableDefinitions": {
                            bt_table: BT_CONFIG_RESOURCE,
                            csv_table: CSV_CONFIG_RESOURCE,
                        },
                    }
                },
            },
            timeout=None,
        )
        self._verifyResourceProperties(job, want_resource)

    def test_dry_run_query(self):
        from google.cloud.bigquery.job import QueryJobConfig

        PATH = "/projects/%s/jobs" % (self.PROJECT,)
        RESOURCE = self._make_resource()
        # Ensure None for missing server-set props
        del RESOURCE["statistics"]["creationTime"]
        del RESOURCE["etag"]
        del RESOURCE["selfLink"]
        del RESOURCE["user_email"]
        RESOURCE["configuration"]["dryRun"] = True
        conn = _make_connection(RESOURCE)
        client = _make_client(project=self.PROJECT, connection=conn)
        config = QueryJobConfig()
        config.dry_run = True
        job = self._make_one(self.JOB_ID, self.QUERY, client, job_config=config)
        with mock.patch(
            "google.cloud.bigquery.opentelemetry_tracing._get_final_span_attributes"
        ) as final_attributes:
            job._begin()

        final_attributes.assert_called_with({"path": PATH}, client, job)
        self.assertEqual(job.udf_resources, [])
        conn.api_request.assert_called_once_with(
            method="POST",
            path=PATH,
            data={
                "jobReference": {"projectId": self.PROJECT, "jobId": self.JOB_ID},
                "configuration": {
                    "query": {"query": self.QUERY, "useLegacySql": False},
                    "dryRun": True,
                },
            },
            timeout=None,
        )
        self._verifyResourceProperties(job, RESOURCE)

    def test_exists_miss_w_bound_client(self):
        PATH = "/projects/%s/jobs/%s" % (self.PROJECT, self.JOB_ID)
        conn = _make_connection()
        client = _make_client(project=self.PROJECT, connection=conn)
        job = self._make_one(self.JOB_ID, self.QUERY, client)
        with mock.patch(
            "google.cloud.bigquery.opentelemetry_tracing._get_final_span_attributes"
        ) as final_attributes:
            self.assertFalse(job.exists())

        final_attributes.assert_called_with({"path": PATH}, client, job)

        conn.api_request.assert_called_once_with(
            method="GET", path=PATH, query_params={"fields": "id"}, timeout=None
        )

    def test_exists_hit_w_alternate_client(self):
        PATH = "/projects/%s/jobs/%s" % (self.PROJECT, self.JOB_ID)
        conn1 = _make_connection()
        client1 = _make_client(project=self.PROJECT, connection=conn1)
        conn2 = _make_connection({})
        client2 = _make_client(project=self.PROJECT, connection=conn2)
        job = self._make_one(self.JOB_ID, self.QUERY, client1)
        with mock.patch(
            "google.cloud.bigquery.opentelemetry_tracing._get_final_span_attributes"
        ) as final_attributes:
            self.assertTrue(job.exists(client=client2))

        final_attributes.assert_called_with({"path": PATH}, client2, job)

        conn1.api_request.assert_not_called()
        conn2.api_request.assert_called_once_with(
            method="GET", path=PATH, query_params={"fields": "id"}, timeout=None
        )

    def test_reload_w_bound_client(self):
        from google.cloud.bigquery.dataset import DatasetReference
        from google.cloud.bigquery.job import QueryJobConfig

        PATH = "/projects/%s/jobs/%s" % (self.PROJECT, self.JOB_ID)
        DS_ID = "DATASET"
        DEST_TABLE = "dest_table"
        RESOURCE = self._make_resource()
        conn = _make_connection(RESOURCE)
        client = _make_client(project=self.PROJECT, connection=conn)
        dataset_ref = DatasetReference(self.PROJECT, DS_ID)
        table_ref = dataset_ref.table(DEST_TABLE)
        config = QueryJobConfig()
        config.destination = table_ref
        job = self._make_one(self.JOB_ID, None, client, job_config=config)
        with mock.patch(
            "google.cloud.bigquery.opentelemetry_tracing._get_final_span_attributes"
        ) as final_attributes:
            job.reload()

        final_attributes.assert_called_with({"path": PATH}, client, job)

        self.assertNotEqual(job.destination, table_ref)

        conn.api_request.assert_called_once_with(
            method="GET", path=PATH, query_params={}, timeout=None
        )
        self._verifyResourceProperties(job, RESOURCE)

    def test_reload_w_alternate_client(self):
        PATH = "/projects/%s/jobs/%s" % (self.PROJECT, self.JOB_ID)
        DS_ID = "DATASET"
        DEST_TABLE = "dest_table"
        RESOURCE = self._make_resource()
        q_config = RESOURCE["configuration"]["query"]
        q_config["destinationTable"] = {
            "projectId": self.PROJECT,
            "datasetId": DS_ID,
            "tableId": DEST_TABLE,
        }
        conn1 = _make_connection()
        client1 = _make_client(project=self.PROJECT, connection=conn1)
        conn2 = _make_connection(RESOURCE)
        client2 = _make_client(project=self.PROJECT, connection=conn2)
        job = self._make_one(self.JOB_ID, self.QUERY, client1)
        with mock.patch(
            "google.cloud.bigquery.opentelemetry_tracing._get_final_span_attributes"
        ) as final_attributes:
            job.reload(client=client2)

        final_attributes.assert_called_with({"path": PATH}, client2, job)

        conn1.api_request.assert_not_called()
        conn2.api_request.assert_called_once_with(
            method="GET", path=PATH, query_params={}, timeout=None
        )
        self._verifyResourceProperties(job, RESOURCE)

    def test_reload_w_timeout(self):
        from google.cloud.bigquery.dataset import DatasetReference
        from google.cloud.bigquery.job import QueryJobConfig

        PATH = "/projects/%s/jobs/%s" % (self.PROJECT, self.JOB_ID)
        DS_ID = "DATASET"
        DEST_TABLE = "dest_table"
        RESOURCE = self._make_resource()
        conn = _make_connection(RESOURCE)
        client = _make_client(project=self.PROJECT, connection=conn)
        dataset_ref = DatasetReference(self.PROJECT, DS_ID)
        table_ref = dataset_ref.table(DEST_TABLE)
        config = QueryJobConfig()
        config.destination = table_ref
        job = self._make_one(self.JOB_ID, None, client, job_config=config)
        with mock.patch(
            "google.cloud.bigquery.opentelemetry_tracing._get_final_span_attributes"
        ) as final_attributes:
            job.reload(timeout=4.2)

        final_attributes.assert_called_with({"path": PATH}, client, job)

        self.assertNotEqual(job.destination, table_ref)

        conn.api_request.assert_called_once_with(
            method="GET", path=PATH, query_params={}, timeout=4.2
        )

    @unittest.skipIf(pyarrow is None, "Requires `pyarrow`")
    def test_to_arrow(self):
        begun_resource = self._make_resource()
        query_resource = {
            "jobComplete": True,
            "jobReference": {"projectId": self.PROJECT, "jobId": self.JOB_ID},
            "totalRows": "4",
            "schema": {
                "fields": [
                    {
                        "name": "spouse_1",
                        "type": "RECORD",
                        "fields": [
                            {"name": "name", "type": "STRING", "mode": "NULLABLE"},
                            {"name": "age", "type": "INTEGER", "mode": "NULLABLE"},
                        ],
                    },
                    {
                        "name": "spouse_2",
                        "type": "RECORD",
                        "fields": [
                            {"name": "name", "type": "STRING", "mode": "NULLABLE"},
                            {"name": "age", "type": "INTEGER", "mode": "NULLABLE"},
                        ],
                    },
                ]
            },
        }
        tabledata_resource = {
            "rows": [
                {
                    "f": [
                        {"v": {"f": [{"v": "Phred Phlyntstone"}, {"v": "32"}]}},
                        {"v": {"f": [{"v": "Wylma Phlyntstone"}, {"v": "29"}]}},
                    ]
                },
                {
                    "f": [
                        {"v": {"f": [{"v": "Bhettye Rhubble"}, {"v": "27"}]}},
                        {"v": {"f": [{"v": "Bharney Rhubble"}, {"v": "33"}]}},
                    ]
                },
            ]
        }
        done_resource = copy.deepcopy(begun_resource)
        done_resource["status"] = {"state": "DONE"}
        connection = _make_connection(
            begun_resource, query_resource, done_resource, tabledata_resource
        )
        client = _make_client(project=self.PROJECT, connection=connection)
        job = self._make_one(self.JOB_ID, self.QUERY, client)

        tbl = job.to_arrow(create_bqstorage_client=False)

        self.assertIsInstance(tbl, pyarrow.Table)
        self.assertEqual(tbl.num_rows, 2)

        # Check the schema.
        self.assertEqual(tbl.schema[0].name, "spouse_1")
        self.assertEqual(tbl.schema[0].type[0].name, "name")
        self.assertEqual(tbl.schema[0].type[1].name, "age")
        self.assertTrue(pyarrow.types.is_struct(tbl.schema[0].type))
        self.assertTrue(pyarrow.types.is_string(tbl.schema[0].type[0].type))
        self.assertTrue(pyarrow.types.is_int64(tbl.schema[0].type[1].type))
        self.assertEqual(tbl.schema[1].name, "spouse_2")
        self.assertEqual(tbl.schema[1].type[0].name, "name")
        self.assertEqual(tbl.schema[1].type[1].name, "age")
        self.assertTrue(pyarrow.types.is_struct(tbl.schema[1].type))
        self.assertTrue(pyarrow.types.is_string(tbl.schema[1].type[0].type))
        self.assertTrue(pyarrow.types.is_int64(tbl.schema[1].type[1].type))

        # Check the data.
        tbl_data = tbl.to_pydict()
        spouse_1 = tbl_data["spouse_1"]
        self.assertEqual(
            spouse_1,
            [
                {"name": "Phred Phlyntstone", "age": 32},
                {"name": "Bhettye Rhubble", "age": 27},
            ],
        )
        spouse_2 = tbl_data["spouse_2"]
        self.assertEqual(
            spouse_2,
            [
                {"name": "Wylma Phlyntstone", "age": 29},
                {"name": "Bharney Rhubble", "age": 33},
            ],
        )

    @unittest.skipIf(pandas is None, "Requires `pandas`")
    def test_to_dataframe(self):
        begun_resource = self._make_resource()
        query_resource = {
            "jobComplete": True,
            "jobReference": {"projectId": self.PROJECT, "jobId": self.JOB_ID},
            "totalRows": "4",
            "schema": {
                "fields": [
                    {"name": "name", "type": "STRING", "mode": "NULLABLE"},
                    {"name": "age", "type": "INTEGER", "mode": "NULLABLE"},
                ]
            },
        }
        tabledata_resource = {
            "rows": [
                {"f": [{"v": "Phred Phlyntstone"}, {"v": "32"}]},
                {"f": [{"v": "Bharney Rhubble"}, {"v": "33"}]},
                {"f": [{"v": "Wylma Phlyntstone"}, {"v": "29"}]},
                {"f": [{"v": "Bhettye Rhubble"}, {"v": "27"}]},
            ]
        }
        done_resource = copy.deepcopy(begun_resource)
        done_resource["status"] = {"state": "DONE"}
        connection = _make_connection(
            begun_resource, query_resource, done_resource, tabledata_resource
        )
        client = _make_client(project=self.PROJECT, connection=connection)
        job = self._make_one(self.JOB_ID, self.QUERY, client)

        df = job.to_dataframe(create_bqstorage_client=False)

        self.assertIsInstance(df, pandas.DataFrame)
        self.assertEqual(len(df), 4)  # verify the number of rows
        self.assertEqual(list(df), ["name", "age"])  # verify the column names

    @unittest.skipIf(pandas is None, "Requires `pandas`")
    def test_to_dataframe_ddl_query(self):
        # Destination table may have no schema for some DDL and DML queries.
        query_resource = {
            "jobComplete": True,
            "jobReference": {"projectId": self.PROJECT, "jobId": self.JOB_ID},
            "schema": {"fields": []},
        }
        connection = _make_connection(query_resource)
        client = _make_client(self.PROJECT, connection=connection)
        resource = self._make_resource(ended=True)
        job = self._get_target_class().from_api_repr(resource, client)

        df = job.to_dataframe()

        self.assertEqual(len(df), 0)

    @unittest.skipIf(pandas is None, "Requires `pandas`")
    @unittest.skipIf(
        bigquery_storage is None, "Requires `google-cloud-bigquery-storage`"
    )
    def test_to_dataframe_bqstorage(self):
        query_resource = {
            "jobComplete": True,
            "jobReference": {"projectId": self.PROJECT, "jobId": self.JOB_ID},
            "totalRows": "4",
            "schema": {
                "fields": [
                    {"name": "name", "type": "STRING", "mode": "NULLABLE"},
                    {"name": "age", "type": "INTEGER", "mode": "NULLABLE"},
                ]
            },
        }
        connection = _make_connection(query_resource)
        client = _make_client(self.PROJECT, connection=connection)
        resource = self._make_resource(ended=True)
        job = self._get_target_class().from_api_repr(resource, client)
        bqstorage_client = mock.create_autospec(bigquery_storage.BigQueryReadClient)
        session = bigquery_storage.types.ReadSession()
        session.avro_schema.schema = json.dumps(
            {
                "type": "record",
                "name": "__root__",
                "fields": [
                    {"name": "name", "type": ["null", "string"]},
                    {"name": "age", "type": ["null", "long"]},
                ],
            }
        )
        bqstorage_client.create_read_session.return_value = session

        job.to_dataframe(bqstorage_client=bqstorage_client)

        destination_table = "projects/{projectId}/datasets/{datasetId}/tables/{tableId}".format(
            **resource["configuration"]["query"]["destinationTable"]
        )
        expected_session = bigquery_storage.types.ReadSession(
            table=destination_table,
            data_format=bigquery_storage.types.DataFormat.ARROW,
        )
        bqstorage_client.create_read_session.assert_called_once_with(
            parent="projects/{}".format(self.PROJECT),
            read_session=expected_session,
            max_stream_count=0,  # Use default number of streams for best performance.
        )

    @unittest.skipIf(pandas is None, "Requires `pandas`")
    def test_to_dataframe_column_dtypes(self):
        begun_resource = self._make_resource()
        query_resource = {
            "jobComplete": True,
            "jobReference": {"projectId": self.PROJECT, "jobId": self.JOB_ID},
            "totalRows": "4",
            "schema": {
                "fields": [
                    {"name": "start_timestamp", "type": "TIMESTAMP"},
                    {"name": "seconds", "type": "INT64"},
                    {"name": "miles", "type": "FLOAT64"},
                    {"name": "km", "type": "FLOAT64"},
                    {"name": "payment_type", "type": "STRING"},
                    {"name": "complete", "type": "BOOL"},
                    {"name": "date", "type": "DATE"},
                ]
            },
        }
        row_data = [
            [
                "1.4338368E9",
                "420",
                "1.1",
                "1.77",
                "Cto_dataframeash",
                "true",
                "1999-12-01",
            ],
            ["1.3878117E9", "2580", "17.7", "28.5", "Cash", "false", "1953-06-14"],
            ["1.3855653E9", "2280", "4.4", "7.1", "Credit", "true", "1981-11-04"],
        ]
        rows = [{"f": [{"v": field} for field in row]} for row in row_data]
        query_resource["rows"] = rows
        done_resource = copy.deepcopy(begun_resource)
        done_resource["status"] = {"state": "DONE"}
        connection = _make_connection(
            begun_resource, query_resource, done_resource, query_resource
        )
        client = _make_client(project=self.PROJECT, connection=connection)
        job = self._make_one(self.JOB_ID, self.QUERY, client)

        df = job.to_dataframe(dtypes={"km": "float16"}, create_bqstorage_client=False)

        self.assertIsInstance(df, pandas.DataFrame)
        self.assertEqual(len(df), 3)  # verify the number of rows
        exp_columns = [field["name"] for field in query_resource["schema"]["fields"]]
        self.assertEqual(list(df), exp_columns)  # verify the column names

        self.assertEqual(df.start_timestamp.dtype.name, "datetime64[ns, UTC]")
        self.assertEqual(df.seconds.dtype.name, "int64")
        self.assertEqual(df.miles.dtype.name, "float64")
        self.assertEqual(df.km.dtype.name, "float16")
        self.assertEqual(df.payment_type.dtype.name, "object")
        self.assertEqual(df.complete.dtype.name, "bool")
        self.assertEqual(df.date.dtype.name, "object")

    @unittest.skipIf(pyarrow is None, "Requires `pyarrow`")
    @unittest.skipIf(pandas is None, "Requires `pandas`")
    def test_to_dataframe_column_date_dtypes(self):
        begun_resource = self._make_resource()
        query_resource = {
            "jobComplete": True,
            "jobReference": {"projectId": self.PROJECT, "jobId": self.JOB_ID},
            "totalRows": "1",
            "schema": {"fields": [{"name": "date", "type": "DATE"}]},
        }
        row_data = [
            ["1999-12-01"],
        ]
        rows = [{"f": [{"v": field} for field in row]} for row in row_data]
        query_resource["rows"] = rows
        done_resource = copy.deepcopy(begun_resource)
        done_resource["status"] = {"state": "DONE"}
        connection = _make_connection(
            begun_resource, query_resource, done_resource, query_resource
        )
        client = _make_client(project=self.PROJECT, connection=connection)
        job = self._make_one(self.JOB_ID, self.QUERY, client)
        df = job.to_dataframe(date_as_object=False, create_bqstorage_client=False)

        self.assertIsInstance(df, pandas.DataFrame)
        self.assertEqual(len(df), 1)  # verify the number of rows
        exp_columns = [field["name"] for field in query_resource["schema"]["fields"]]
        self.assertEqual(list(df), exp_columns)  # verify the column names

        self.assertEqual(df.date.dtype.name, "datetime64[ns]")

    @unittest.skipIf(pandas is None, "Requires `pandas`")
    @unittest.skipIf(tqdm is None, "Requires `tqdm`")
    @mock.patch("tqdm.tqdm")
    def test_to_dataframe_with_progress_bar(self, tqdm_mock):
        begun_resource = self._make_resource()
        query_resource = {
            "jobComplete": True,
            "jobReference": {"projectId": self.PROJECT, "jobId": self.JOB_ID},
            "totalRows": "4",
            "schema": {
                "fields": [{"name": "name", "type": "STRING", "mode": "NULLABLE"}]
            },
        }
        done_resource = copy.deepcopy(begun_resource)
        done_resource["status"] = {"state": "DONE"}
        connection = _make_connection(
            begun_resource,
            query_resource,
            done_resource,
            query_resource,
            query_resource,
        )
        client = _make_client(project=self.PROJECT, connection=connection)
        job = self._make_one(self.JOB_ID, self.QUERY, client)

        job.to_dataframe(progress_bar_type=None, create_bqstorage_client=False)
        tqdm_mock.assert_not_called()

        job.to_dataframe(progress_bar_type="tqdm", create_bqstorage_client=False)
        tqdm_mock.assert_called()

    def test_iter(self):
        import types

        begun_resource = self._make_resource()
        query_resource = {
            "jobComplete": True,
            "jobReference": {"projectId": self.PROJECT, "jobId": self.JOB_ID},
            "totalRows": "0",
            "schema": {"fields": [{"name": "col1", "type": "STRING"}]},
        }
        done_resource = copy.deepcopy(begun_resource)
        done_resource["status"] = {"state": "DONE"}
        connection = _make_connection(begun_resource, query_resource, done_resource)
        client = _make_client(project=self.PROJECT, connection=connection)
        job = self._make_one(self.JOB_ID, self.QUERY, client)

        self.assertIsInstance(iter(job), types.GeneratorType)


class TestQueryPlanEntryStep(unittest.TestCase, _Base):
    KIND = "KIND"
    SUBSTEPS = ("SUB1", "SUB2")

    @staticmethod
    def _get_target_class():
        from google.cloud.bigquery.job import QueryPlanEntryStep

        return QueryPlanEntryStep

    def _make_one(self, *args, **kw):
        return self._get_target_class()(*args, **kw)

    def test_ctor(self):
        step = self._make_one(self.KIND, self.SUBSTEPS)
        self.assertEqual(step.kind, self.KIND)
        self.assertEqual(step.substeps, list(self.SUBSTEPS))

    def test_from_api_repr_empty(self):
        klass = self._get_target_class()
        step = klass.from_api_repr({})
        self.assertIsNone(step.kind)
        self.assertEqual(step.substeps, [])

    def test_from_api_repr_normal(self):
        resource = {"kind": self.KIND, "substeps": self.SUBSTEPS}
        klass = self._get_target_class()
        step = klass.from_api_repr(resource)
        self.assertEqual(step.kind, self.KIND)
        self.assertEqual(step.substeps, list(self.SUBSTEPS))

    def test___eq___mismatched_type(self):
        step = self._make_one(self.KIND, self.SUBSTEPS)
        self.assertNotEqual(step, object())

    def test___eq___mismatch_kind(self):
        step = self._make_one(self.KIND, self.SUBSTEPS)
        other = self._make_one("OTHER", self.SUBSTEPS)
        self.assertNotEqual(step, other)

    def test___eq___mismatch_substeps(self):
        step = self._make_one(self.KIND, self.SUBSTEPS)
        other = self._make_one(self.KIND, ())
        self.assertNotEqual(step, other)

    def test___eq___hit(self):
        step = self._make_one(self.KIND, self.SUBSTEPS)
        other = self._make_one(self.KIND, self.SUBSTEPS)
        self.assertEqual(step, other)

    def test___eq___wrong_type(self):
        step = self._make_one(self.KIND, self.SUBSTEPS)
        self.assertFalse(step == "hello")


class TestQueryPlanEntry(unittest.TestCase, _Base):
    NAME = "NAME"
    ENTRY_ID = 1234
    START_MS = 1522540800000
    END_MS = 1522540804000
    INPUT_STAGES = (88, 101)
    PARALLEL_INPUTS = 1000
    COMPLETED_PARALLEL_INPUTS = 5
    WAIT_MS_AVG = 33
    WAIT_MS_MAX = 400
    WAIT_RATIO_AVG = 2.71828
    WAIT_RATIO_MAX = 3.14159
    READ_MS_AVG = 45
    READ_MS_MAX = 90
    READ_RATIO_AVG = 1.41421
    READ_RATIO_MAX = 1.73205
    COMPUTE_MS_AVG = 55
    COMPUTE_MS_MAX = 99
    COMPUTE_RATIO_AVG = 0.69315
    COMPUTE_RATIO_MAX = 1.09861
    WRITE_MS_AVG = 203
    WRITE_MS_MAX = 340
    WRITE_RATIO_AVG = 3.32193
    WRITE_RATIO_MAX = 2.30258
    RECORDS_READ = 100
    RECORDS_WRITTEN = 1
    STATUS = "STATUS"
    SHUFFLE_OUTPUT_BYTES = 1024
    SHUFFLE_OUTPUT_BYTES_SPILLED = 1

    START_RFC3339_MICROS = "2018-04-01T00:00:00.000000Z"
    END_RFC3339_MICROS = "2018-04-01T00:00:04.000000Z"

    @staticmethod
    def _get_target_class():
        from google.cloud.bigquery.job import QueryPlanEntry

        return QueryPlanEntry

    def test_from_api_repr_empty(self):
        klass = self._get_target_class()

        entry = klass.from_api_repr({})

        self.assertIsNone(entry.name)
        self.assertIsNone(entry.entry_id)
        self.assertEqual(entry.input_stages, [])
        self.assertIsNone(entry.start)
        self.assertIsNone(entry.end)
        self.assertIsNone(entry.parallel_inputs)
        self.assertIsNone(entry.completed_parallel_inputs)
        self.assertIsNone(entry.wait_ms_avg)
        self.assertIsNone(entry.wait_ms_max)
        self.assertIsNone(entry.wait_ratio_avg)
        self.assertIsNone(entry.wait_ratio_max)
        self.assertIsNone(entry.read_ms_avg)
        self.assertIsNone(entry.read_ms_max)
        self.assertIsNone(entry.read_ratio_avg)
        self.assertIsNone(entry.read_ratio_max)
        self.assertIsNone(entry.compute_ms_avg)
        self.assertIsNone(entry.compute_ms_max)
        self.assertIsNone(entry.compute_ratio_avg)
        self.assertIsNone(entry.compute_ratio_max)
        self.assertIsNone(entry.write_ms_avg)
        self.assertIsNone(entry.write_ms_max)
        self.assertIsNone(entry.write_ratio_avg)
        self.assertIsNone(entry.write_ratio_max)
        self.assertIsNone(entry.records_read)
        self.assertIsNone(entry.records_written)
        self.assertIsNone(entry.status)
        self.assertIsNone(entry.shuffle_output_bytes)
        self.assertIsNone(entry.shuffle_output_bytes_spilled)
        self.assertEqual(entry.steps, [])

    def test_from_api_repr_normal(self):
        from google.cloud.bigquery.job import QueryPlanEntryStep

        steps = [
            QueryPlanEntryStep(
                kind=TestQueryPlanEntryStep.KIND,
                substeps=TestQueryPlanEntryStep.SUBSTEPS,
            )
        ]
        resource = {
            "name": self.NAME,
            "id": self.ENTRY_ID,
            "inputStages": self.INPUT_STAGES,
            "startMs": self.START_MS,
            "endMs": self.END_MS,
            "waitMsAvg": self.WAIT_MS_AVG,
            "waitMsMax": self.WAIT_MS_MAX,
            "waitRatioAvg": self.WAIT_RATIO_AVG,
            "waitRatioMax": self.WAIT_RATIO_MAX,
            "readMsAvg": self.READ_MS_AVG,
            "readMsMax": self.READ_MS_MAX,
            "readRatioAvg": self.READ_RATIO_AVG,
            "readRatioMax": self.READ_RATIO_MAX,
            "computeMsAvg": self.COMPUTE_MS_AVG,
            "computeMsMax": self.COMPUTE_MS_MAX,
            "computeRatioAvg": self.COMPUTE_RATIO_AVG,
            "computeRatioMax": self.COMPUTE_RATIO_MAX,
            "writeMsAvg": self.WRITE_MS_AVG,
            "writeMsMax": self.WRITE_MS_MAX,
            "writeRatioAvg": self.WRITE_RATIO_AVG,
            "writeRatioMax": self.WRITE_RATIO_MAX,
            "recordsRead": self.RECORDS_READ,
            "recordsWritten": self.RECORDS_WRITTEN,
            "status": self.STATUS,
            "shuffleOutputBytes": self.SHUFFLE_OUTPUT_BYTES,
            "shuffleOutputBytesSpilled": self.SHUFFLE_OUTPUT_BYTES_SPILLED,
            "steps": [
                {
                    "kind": TestQueryPlanEntryStep.KIND,
                    "substeps": TestQueryPlanEntryStep.SUBSTEPS,
                }
            ],
        }
        klass = self._get_target_class()

        entry = klass.from_api_repr(resource)
        self.assertEqual(entry.name, self.NAME)
        self.assertEqual(entry.entry_id, self.ENTRY_ID)
        self.assertEqual(entry.wait_ratio_avg, self.WAIT_RATIO_AVG)
        self.assertEqual(entry.wait_ratio_max, self.WAIT_RATIO_MAX)
        self.assertEqual(entry.read_ratio_avg, self.READ_RATIO_AVG)
        self.assertEqual(entry.read_ratio_max, self.READ_RATIO_MAX)
        self.assertEqual(entry.compute_ratio_avg, self.COMPUTE_RATIO_AVG)
        self.assertEqual(entry.compute_ratio_max, self.COMPUTE_RATIO_MAX)
        self.assertEqual(entry.write_ratio_avg, self.WRITE_RATIO_AVG)
        self.assertEqual(entry.write_ratio_max, self.WRITE_RATIO_MAX)
        self.assertEqual(entry.records_read, self.RECORDS_READ)
        self.assertEqual(entry.records_written, self.RECORDS_WRITTEN)
        self.assertEqual(entry.status, self.STATUS)
        self.assertEqual(entry.steps, steps)

    def test_start(self):
        from google.cloud._helpers import _RFC3339_MICROS

        klass = self._get_target_class()

        entry = klass.from_api_repr({})
        self.assertEqual(entry.start, None)

        entry._properties["startMs"] = self.START_MS
        self.assertEqual(
            entry.start.strftime(_RFC3339_MICROS), self.START_RFC3339_MICROS
        )

    def test_end(self):
        from google.cloud._helpers import _RFC3339_MICROS

        klass = self._get_target_class()

        entry = klass.from_api_repr({})
        self.assertEqual(entry.end, None)

        entry._properties["endMs"] = self.END_MS
        self.assertEqual(entry.end.strftime(_RFC3339_MICROS), self.END_RFC3339_MICROS)


class TestScriptStackFrame(unittest.TestCase, _Base):
    def _make_one(self, resource):
        from google.cloud.bigquery.job import ScriptStackFrame

        return ScriptStackFrame(resource)

    def test_procedure_id(self):
        frame = self._make_one({"procedureId": "some-procedure"})
        self.assertEqual(frame.procedure_id, "some-procedure")
        del frame._properties["procedureId"]
        self.assertIsNone(frame.procedure_id)

    def test_start_line(self):
        frame = self._make_one({"startLine": 5})
        self.assertEqual(frame.start_line, 5)
        frame._properties["startLine"] = "5"
        self.assertEqual(frame.start_line, 5)

    def test_start_column(self):
        frame = self._make_one({"startColumn": 29})
        self.assertEqual(frame.start_column, 29)
        frame._properties["startColumn"] = "29"
        self.assertEqual(frame.start_column, 29)

    def test_end_line(self):
        frame = self._make_one({"endLine": 9})
        self.assertEqual(frame.end_line, 9)
        frame._properties["endLine"] = "9"
        self.assertEqual(frame.end_line, 9)

    def test_end_column(self):
        frame = self._make_one({"endColumn": 14})
        self.assertEqual(frame.end_column, 14)
        frame._properties["endColumn"] = "14"
        self.assertEqual(frame.end_column, 14)

    def test_text(self):
        frame = self._make_one({"text": "QUERY TEXT"})
        self.assertEqual(frame.text, "QUERY TEXT")


class TestScriptStatistics(unittest.TestCase, _Base):
    def _make_one(self, resource):
        from google.cloud.bigquery.job import ScriptStatistics

        return ScriptStatistics(resource)

    def test_evalutation_kind(self):
        stats = self._make_one({"evaluationKind": "EXPRESSION"})
        self.assertEqual(stats.evaluation_kind, "EXPRESSION")
        self.assertEqual(stats.stack_frames, [])

    def test_stack_frames(self):
        stats = self._make_one(
            {
                "stackFrames": [
                    {
                        "procedureId": "some-procedure",
                        "startLine": 5,
                        "startColumn": 29,
                        "endLine": 9,
                        "endColumn": 14,
                        "text": "QUERY TEXT",
                    },
                    {},
                ]
            }
        )
        stack_frames = stats.stack_frames
        self.assertEqual(len(stack_frames), 2)
        stack_frame = stack_frames[0]
        self.assertEqual(stack_frame.procedure_id, "some-procedure")
        self.assertEqual(stack_frame.start_line, 5)
        self.assertEqual(stack_frame.start_column, 29)
        self.assertEqual(stack_frame.end_line, 9)
        self.assertEqual(stack_frame.end_column, 14)
        self.assertEqual(stack_frame.text, "QUERY TEXT")
        stack_frame = stack_frames[1]
        self.assertIsNone(stack_frame.procedure_id)
        self.assertIsNone(stack_frame.start_line)
        self.assertIsNone(stack_frame.start_column)
        self.assertIsNone(stack_frame.end_line)
        self.assertIsNone(stack_frame.end_column)
        self.assertIsNone(stack_frame.text)


class TestTimelineEntry(unittest.TestCase, _Base):
    ELAPSED_MS = 101
    ACTIVE_UNITS = 50
    PENDING_UNITS = 98
    COMPLETED_UNITS = 520
    SLOT_MILLIS = 12029

    @staticmethod
    def _get_target_class():
        from google.cloud.bigquery.job import TimelineEntry

        return TimelineEntry

    def test_from_api_repr_empty(self):
        klass = self._get_target_class()
        entry = klass.from_api_repr({})
        self.assertIsNone(entry.elapsed_ms)
        self.assertIsNone(entry.active_units)
        self.assertIsNone(entry.pending_units)
        self.assertIsNone(entry.completed_units)
        self.assertIsNone(entry.slot_millis)

    def test_from_api_repr_normal(self):
        resource = {
            "elapsedMs": self.ELAPSED_MS,
            "activeUnits": self.ACTIVE_UNITS,
            "pendingUnits": self.PENDING_UNITS,
            "completedUnits": self.COMPLETED_UNITS,
            "totalSlotMs": self.SLOT_MILLIS,
        }
        klass = self._get_target_class()

        entry = klass.from_api_repr(resource)
        self.assertEqual(entry.elapsed_ms, self.ELAPSED_MS)
        self.assertEqual(entry.active_units, self.ACTIVE_UNITS)
        self.assertEqual(entry.pending_units, self.PENDING_UNITS)
        self.assertEqual(entry.completed_units, self.COMPLETED_UNITS)
        self.assertEqual(entry.slot_millis, self.SLOT_MILLIS)


@pytest.mark.parametrize(
    "query,expected",
    (
        (None, False),
        ("", False),
        ("select name, age from table", False),
        ("select name, age from table LIMIT 10;", False),
        ("select name, age from table order by other_column;", True),
        ("Select name, age From table Order By other_column", True),
        ("SELECT name, age FROM table ORDER BY other_column;", True),
        ("select name, age from table order\nby other_column", True),
        ("Select name, age From table Order\nBy other_column;", True),
        ("SELECT name, age FROM table ORDER\nBY other_column", True),
        ("SelecT name, age froM table OrdeR \n\t BY other_column;", True),
    ),
)
def test__contains_order_by(query, expected):
    from google.cloud.bigquery import job as mut

    if expected:
        assert mut._contains_order_by(query)
    else:
        assert not mut._contains_order_by(query)


@pytest.mark.skipif(pandas is None, reason="Requires `pandas`")
@pytest.mark.skipif(
    bigquery_storage is None, reason="Requires `google-cloud-bigquery-storage`"
)
@pytest.mark.parametrize(
    "query",
    (
        "select name, age from table order by other_column;",
        "Select name, age From table Order By other_column;",
        "SELECT name, age FROM table ORDER BY other_column;",
        "select name, age from table order\nby other_column;",
        "Select name, age From table Order\nBy other_column;",
        "SELECT name, age FROM table ORDER\nBY other_column;",
        "SelecT name, age froM table OrdeR \n\t BY other_column;",
    ),
)
def test_to_dataframe_bqstorage_preserve_order(query):
    from google.cloud.bigquery.job import QueryJob as target_class

    job_resource = _make_job_resource(
        project_id="test-project", job_type="query", ended=True
    )
    job_resource["configuration"]["query"]["query"] = query
    job_resource["status"] = {"state": "DONE"}
    get_query_results_resource = {
        "jobComplete": True,
        "jobReference": {"projectId": "test-project", "jobId": "test-job"},
        "schema": {
            "fields": [
                {"name": "name", "type": "STRING", "mode": "NULLABLE"},
                {"name": "age", "type": "INTEGER", "mode": "NULLABLE"},
            ]
        },
        "totalRows": "4",
    }
    connection = _make_connection(get_query_results_resource, job_resource)
    client = _make_client(connection=connection)
    job = target_class.from_api_repr(job_resource, client)
    bqstorage_client = mock.create_autospec(bigquery_storage.BigQueryReadClient)
    session = bigquery_storage.types.ReadSession()
    session.avro_schema.schema = json.dumps(
        {
            "type": "record",
            "name": "__root__",
            "fields": [
                {"name": "name", "type": ["null", "string"]},
                {"name": "age", "type": ["null", "long"]},
            ],
        }
    )
    bqstorage_client.create_read_session.return_value = session

    job.to_dataframe(bqstorage_client=bqstorage_client)

    destination_table = "projects/{projectId}/datasets/{datasetId}/tables/{tableId}".format(
        **job_resource["configuration"]["query"]["destinationTable"]
    )
    expected_session = bigquery_storage.types.ReadSession(
        table=destination_table, data_format=bigquery_storage.types.DataFormat.ARROW,
    )
    bqstorage_client.create_read_session.assert_called_once_with(
        parent="projects/test-project",
        read_session=expected_session,
        max_stream_count=1,  # Use a single stream to preserve row order.
    )<|MERGE_RESOLUTION|>--- conflicted
+++ resolved
@@ -1035,19 +1035,6 @@
 
         self.assertIs(job.result(retry=custom_retry), job)
 
-<<<<<<< HEAD
-        begin.assert_called_once_with(retry=retry, timeout=None)
-        result.assert_called_once_with(retry=retry, timeout=None)
-
-    def test_result_retry_to_done(self):
-        client = _make_client(project=self.PROJECT)
-        job = self._make_one(self.JOB_ID, client)
-        done = job.done = mock.Mock()
-        retry = mock.Mock()
-
-        job.result(retry=retry)
-        done.assert_called_once_with(retry=retry, timeout=None)
-=======
         begin_call = mock.call(
             method="POST",
             path=f"/projects/{self.PROJECT}/jobs",
@@ -1063,7 +1050,6 @@
         conn.api_request.assert_has_calls(
             [begin_call, begin_call, reload_call, reload_call]
         )
->>>>>>> c9823d93
 
     def test_result_explicit_w_state(self):
         conn = _make_connection()
