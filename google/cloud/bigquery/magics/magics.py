--- conflicted
+++ resolved
@@ -365,7 +365,6 @@
     if job_config and job_config.dry_run:
         return query_job
 
-<<<<<<< HEAD
     if args and args.send_long_job:
         out = widgets.Output()
         time_sec = 10.0
@@ -376,9 +375,6 @@
         thread.start()
 
     print("Executing query with job ID: {}".format(query_job.job_id))
-=======
-    print(f"Executing query with job ID: {query_job.job_id}")
->>>>>>> a80f436f
 
     while True:
         print(
