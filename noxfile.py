# Copyright 2016 Google LLC
#
# Licensed under the Apache License, Version 2.0 (the "License");
# you may not use this file except in compliance with the License.
# You may obtain a copy of the License at
#
#     http://www.apache.org/licenses/LICENSE-2.0
#
# Unless required by applicable law or agreed to in writing, software
# distributed under the License is distributed on an "AS IS" BASIS,
# WITHOUT WARRANTIES OR CONDITIONS OF ANY KIND, either express or implied.
# See the License for the specific language governing permissions and
# limitations under the License.

from __future__ import absolute_import

import pathlib
import os
import shutil

import nox


BLACK_VERSION = "black==19.10b0"
BLACK_PATHS = ("docs", "google", "samples", "tests", "noxfile.py", "setup.py")
CURRENT_DIRECTORY = pathlib.Path(__file__).parent.absolute()


def default(session):
    """Default unit test session.

    This is intended to be run **without** an interpreter set, so
    that the current ``python`` (on the ``PATH``) or the version of
    Python corresponding to the ``nox`` binary the ``PATH`` can
    run the tests.
    """
    constraints_path = str(
        CURRENT_DIRECTORY / "testing" / f"constraints-{session.python}.txt"
    )

    # Install all test dependencies, then install local packages in-place.
    session.install(
        "mock",
        "pytest",
        "google-cloud-testutils",
        "pytest-cov",
        "freezegun",
        "-c",
        constraints_path,
    )

    session.install("-e", ".[all]", "-c", constraints_path)

    session.install("ipython", "-c", constraints_path)

    # Run py.test against the unit tests.
    session.run(
        "py.test",
        "--quiet",
        "--cov=google.cloud.bigquery",
        "--cov=tests.unit",
        "--cov-append",
        "--cov-config=.coveragerc",
        "--cov-report=",
        "--cov-fail-under=0",
        os.path.join("tests", "unit"),
        *session.posargs,
    )


@nox.session(python=["3.6", "3.7", "3.8"])
def unit(session):
    """Run the unit test suite."""
    default(session)


@nox.session(python=["3.8"])
def system(session):
    """Run the system test suite."""

    constraints_path = str(
        CURRENT_DIRECTORY / "testing" / f"constraints-{session.python}.txt"
    )

    # Check the value of `RUN_SYSTEM_TESTS` env var. It defaults to true.
    if os.environ.get("RUN_SYSTEM_TESTS", "true") == "false":
        session.skip("RUN_SYSTEM_TESTS is set to false, skipping")

    # Sanity check: Only run system tests if the environment variable is set.
    if not os.environ.get("GOOGLE_APPLICATION_CREDENTIALS", ""):
        session.skip("Credentials must be set via environment variable.")

    # Use pre-release gRPC for system tests.
    session.install("--pre", "grpcio", "-c", constraints_path)

    # Install all test dependencies, then install local packages in place.
    session.install(
        "mock", "pytest", "psutil", "google-cloud-testutils", "-c", constraints_path
    )
    session.install("google-cloud-storage", "-c", constraints_path)

    session.install("-e", ".[all]", "-c", constraints_path)
    session.install("ipython", "-c", constraints_path)

    # Run py.test against the system tests.
    session.run(
        "py.test", "--quiet", os.path.join("tests", "system.py"), *session.posargs
    )


@nox.session(python=["3.8"])
def snippets(session):
    """Run the snippets test suite."""

<<<<<<< HEAD
    # Check the value of `RUN_SNIPPETS` env var. It defaults to true.
    if os.environ.get("RUN_SNIPPETS", "true") == "false":
        session.skip("RUN_SNIPPETS is set to false, skipping")
=======
    constraints_path = str(
        CURRENT_DIRECTORY / "testing" / f"constraints-{session.python}.txt"
    )
>>>>>>> cebb5e0e

    # Sanity check: Only run snippets tests if the environment variable is set.
    if not os.environ.get("GOOGLE_APPLICATION_CREDENTIALS", ""):
        session.skip("Credentials must be set via environment variable.")

    # Install all test dependencies, then install local packages in place.
    session.install("mock", "pytest", "google-cloud-testutils", "-c", constraints_path)
    session.install("google-cloud-storage", "-c", constraints_path)
    session.install("grpcio", "-c", constraints_path)

    session.install("-e", ".[all]", "-c", constraints_path)

    # Run py.test against the snippets tests.
    # Skip tests in samples/snippets, as those are run in a different session
    # using the nox config from that directory.
    session.run("py.test", os.path.join("docs", "snippets.py"), *session.posargs)
    session.run("py.test", "samples", "--ignore=samples/snippets", *session.posargs)


@nox.session(python="3.8")
def cover(session):
    """Run the final coverage report.

    This outputs the coverage report aggregating coverage from the unit
    test runs (not system test runs), and then erases coverage data.
    """
    session.install("coverage", "pytest-cov")
    session.run("coverage", "report", "--show-missing", "--fail-under=100")
    session.run("coverage", "erase")


@nox.session(python="3.8")
def lint(session):
    """Run linters.

    Returns a failure if the linters find linting errors or sufficiently
    serious code quality issues.
    """

    session.install("flake8", BLACK_VERSION)
    session.install("-e", ".")
    session.run("flake8", os.path.join("google", "cloud", "bigquery"))
    session.run("flake8", "tests")
    session.run("flake8", os.path.join("docs", "samples"))
    session.run("flake8", os.path.join("docs", "snippets.py"))
    session.run("black", "--check", *BLACK_PATHS)


@nox.session(python="3.8")
def lint_setup_py(session):
    """Verify that setup.py is valid (including RST check)."""

    session.install("docutils", "Pygments")
    session.run("python", "setup.py", "check", "--restructuredtext", "--strict")


@nox.session(python="3.6")
def blacken(session):
    """Run black.
    Format code to uniform standard.

    This currently uses Python 3.6 due to the automated Kokoro run of synthtool.
    That run uses an image that doesn't have 3.6 installed. Before updating this
    check the state of the `gcp_ubuntu_config` we use for that Kokoro run.
    """
    session.install(BLACK_VERSION)
    session.run("black", *BLACK_PATHS)


@nox.session(python="3.8")
def docs(session):
    """Build the docs."""

    session.install("ipython", "recommonmark", "sphinx", "sphinx_rtd_theme")
    session.install("google-cloud-storage")
    session.install("-e", ".[all]")

    shutil.rmtree(os.path.join("docs", "_build"), ignore_errors=True)
    session.run(
        "sphinx-build",
        "-W",  # warnings as errors
        "-T",  # show full traceback on exception
        "-N",  # no colors
        "-b",
        "html",
        "-d",
        os.path.join("docs", "_build", "doctrees", ""),
        os.path.join("docs", ""),
        os.path.join("docs", "_build", "html", ""),
    )


@nox.session(python="3.8")
def docfx(session):
    """Build the docfx yaml files for this library."""

    session.install("-e", ".")
    session.install("sphinx", "alabaster", "recommonmark", "sphinx-docfx-yaml")

    shutil.rmtree(os.path.join("docs", "_build"), ignore_errors=True)
    session.run(
        "sphinx-build",
        "-T",  # show full traceback on exception
        "-N",  # no colors
        "-D",
        (
            "extensions=sphinx.ext.autodoc,"
            "sphinx.ext.autosummary,"
            "docfx_yaml.extension,"
            "sphinx.ext.intersphinx,"
            "sphinx.ext.coverage,"
            "sphinx.ext.napoleon,"
            "sphinx.ext.todo,"
            "sphinx.ext.viewcode,"
            "recommonmark"
        ),
        "-b",
        "html",
        "-d",
        os.path.join("docs", "_build", "doctrees", ""),
        os.path.join("docs", ""),
        os.path.join("docs", "_build", "html", ""),
    )<|MERGE_RESOLUTION|>--- conflicted
+++ resolved
@@ -112,19 +112,17 @@
 def snippets(session):
     """Run the snippets test suite."""
 
-<<<<<<< HEAD
     # Check the value of `RUN_SNIPPETS` env var. It defaults to true.
     if os.environ.get("RUN_SNIPPETS", "true") == "false":
         session.skip("RUN_SNIPPETS is set to false, skipping")
-=======
-    constraints_path = str(
-        CURRENT_DIRECTORY / "testing" / f"constraints-{session.python}.txt"
-    )
->>>>>>> cebb5e0e
 
     # Sanity check: Only run snippets tests if the environment variable is set.
     if not os.environ.get("GOOGLE_APPLICATION_CREDENTIALS", ""):
         session.skip("Credentials must be set via environment variable.")
+
+    constraints_path = str(
+        CURRENT_DIRECTORY / "testing" / f"constraints-{session.python}.txt"
+    )
 
     # Install all test dependencies, then install local packages in place.
     session.install("mock", "pytest", "google-cloud-testutils", "-c", constraints_path)
