# Copyright 2015 Google LLC
#
# Licensed under the Apache License, Version 2.0 (the "License");
# you may not use this file except in compliance with the License.
# You may obtain a copy of the License at
#
#     http://www.apache.org/licenses/LICENSE-2.0
#
# Unless required by applicable law or agreed to in writing, software
# distributed under the License is distributed on an "AS IS" BASIS,
# WITHOUT WARRANTIES OR CONDITIONS OF ANY KIND, either express or implied.
# See the License for the specific language governing permissions and
# limitations under the License.

"""Define API Jobs."""

from __future__ import division

import concurrent.futures
import copy
import re
import threading

import requests
import six
from six.moves import http_client

import google.api_core.future.polling
from google.cloud import exceptions
from google.cloud.exceptions import NotFound
from google.cloud.bigquery.dataset import Dataset
from google.cloud.bigquery.dataset import DatasetListItem
from google.cloud.bigquery.dataset import DatasetReference
from google.cloud.bigquery.encryption_configuration import EncryptionConfiguration
from google.cloud.bigquery.external_config import ExternalConfig
from google.cloud.bigquery.external_config import HivePartitioningOptions
from google.cloud.bigquery import _helpers
from google.cloud.bigquery.model import ModelReference
from google.cloud.bigquery.query import _query_param_from_api_repr
from google.cloud.bigquery.query import ArrayQueryParameter
from google.cloud.bigquery.query import ScalarQueryParameter
from google.cloud.bigquery.query import StructQueryParameter
from google.cloud.bigquery.query import UDFResource
from google.cloud.bigquery.retry import DEFAULT_RETRY
from google.cloud.bigquery.routine import RoutineReference
from google.cloud.bigquery.schema import SchemaField
from google.cloud.bigquery.schema import _to_schema_fields
from google.cloud.bigquery.table import _EmptyRowIterator
from google.cloud.bigquery.table import RangePartitioning
from google.cloud.bigquery.table import _table_arg_to_table_ref
from google.cloud.bigquery.table import Table
from google.cloud.bigquery.table import TableListItem
from google.cloud.bigquery.table import TableReference
from google.cloud.bigquery.table import TimePartitioning

_DONE_STATE = "DONE"
_STOPPED_REASON = "stopped"
_TIMEOUT_BUFFER_SECS = 0.1
_CONTAINS_ORDER_BY = re.compile(r"ORDER\s+BY", re.IGNORECASE)

_ERROR_REASON_TO_EXCEPTION = {
    "accessDenied": http_client.FORBIDDEN,
    "backendError": http_client.INTERNAL_SERVER_ERROR,
    "billingNotEnabled": http_client.FORBIDDEN,
    "billingTierLimitExceeded": http_client.BAD_REQUEST,
    "blocked": http_client.FORBIDDEN,
    "duplicate": http_client.CONFLICT,
    "internalError": http_client.INTERNAL_SERVER_ERROR,
    "invalid": http_client.BAD_REQUEST,
    "invalidQuery": http_client.BAD_REQUEST,
    "notFound": http_client.NOT_FOUND,
    "notImplemented": http_client.NOT_IMPLEMENTED,
    "quotaExceeded": http_client.FORBIDDEN,
    "rateLimitExceeded": http_client.FORBIDDEN,
    "resourceInUse": http_client.BAD_REQUEST,
    "resourcesExceeded": http_client.BAD_REQUEST,
    "responseTooLarge": http_client.FORBIDDEN,
    "stopped": http_client.OK,
    "tableUnavailable": http_client.BAD_REQUEST,
}


def _error_result_to_exception(error_result):
    """Maps BigQuery error reasons to an exception.

    The reasons and their matching HTTP status codes are documented on
    the `troubleshooting errors`_ page.

    .. _troubleshooting errors: https://cloud.google.com/bigquery\
        /troubleshooting-errors

    Args:
        error_result (Mapping[str, str]): The error result from BigQuery.

    Returns:
        google.cloud.exceptions.GoogleCloudError: The mapped exception.
    """
    reason = error_result.get("reason")
    status_code = _ERROR_REASON_TO_EXCEPTION.get(
        reason, http_client.INTERNAL_SERVER_ERROR
    )
    return exceptions.from_http_status(
        status_code, error_result.get("message", ""), errors=[error_result]
    )


def _contains_order_by(query):
    """Do we need to preserve the order of the query results?

    This function has known false positives, such as with ordered window
    functions:

    .. code-block:: sql

       SELECT SUM(x) OVER (
           window_name
           PARTITION BY...
           ORDER BY...
           window_frame_clause)
       FROM ...

    This false positive failure case means the behavior will be correct, but
    downloading results with the BigQuery Storage API may be slower than it
    otherwise would. This is preferable to the false negative case, where
    results are expected to be in order but are not (due to parallel reads).
    """
    return query and _CONTAINS_ORDER_BY.search(query)


class Compression(object):
    """The compression type to use for exported files. The default value is
    :attr:`NONE`.

    :attr:`DEFLATE` and :attr:`SNAPPY` are
    only supported for Avro.
    """

    GZIP = "GZIP"
    """Specifies GZIP format."""

    DEFLATE = "DEFLATE"
    """Specifies DEFLATE format."""

    SNAPPY = "SNAPPY"
    """Specifies SNAPPY format."""

    NONE = "NONE"
    """Specifies no compression."""


class CreateDisposition(object):
    """Specifies whether the job is allowed to create new tables. The default
    value is :attr:`CREATE_IF_NEEDED`.

    Creation, truncation and append actions occur as one atomic update
    upon job completion.
    """

    CREATE_IF_NEEDED = "CREATE_IF_NEEDED"
    """If the table does not exist, BigQuery creates the table."""

    CREATE_NEVER = "CREATE_NEVER"
    """The table must already exist. If it does not, a 'notFound' error is
    returned in the job result."""


class DestinationFormat(object):
    """The exported file format. The default value is :attr:`CSV`.

    Tables with nested or repeated fields cannot be exported as CSV.
    """

    CSV = "CSV"
    """Specifies CSV format."""

    NEWLINE_DELIMITED_JSON = "NEWLINE_DELIMITED_JSON"
    """Specifies newline delimited JSON format."""

    AVRO = "AVRO"
    """Specifies Avro format."""


class Encoding(object):
    """The character encoding of the data. The default is :attr:`UTF_8`.

    BigQuery decodes the data after the raw, binary data has been
    split using the values of the quote and fieldDelimiter properties.
    """

    UTF_8 = "UTF-8"
    """Specifies UTF-8 encoding."""

    ISO_8859_1 = "ISO-8859-1"
    """Specifies ISO-8859-1 encoding."""


class QueryPriority(object):
    """Specifies a priority for the query. The default value is
    :attr:`INTERACTIVE`.
    """

    INTERACTIVE = "INTERACTIVE"
    """Specifies interactive priority."""

    BATCH = "BATCH"
    """Specifies batch priority."""


class SourceFormat(object):
    """The format of the data files. The default value is :attr:`CSV`.

    Note that the set of allowed values for loading data is different
    than the set used for external data sources (see
    :class:`~google.cloud.bigquery.external_config.ExternalSourceFormat`).
    """

    CSV = "CSV"
    """Specifies CSV format."""

    DATASTORE_BACKUP = "DATASTORE_BACKUP"
    """Specifies datastore backup format"""

    NEWLINE_DELIMITED_JSON = "NEWLINE_DELIMITED_JSON"
    """Specifies newline delimited JSON format."""

    AVRO = "AVRO"
    """Specifies Avro format."""

    PARQUET = "PARQUET"
    """Specifies Parquet format."""

    ORC = "ORC"
    """Specifies Orc format."""


class WriteDisposition(object):
    """Specifies the action that occurs if destination table already exists.

    The default value is :attr:`WRITE_APPEND`.

    Each action is atomic and only occurs if BigQuery is able to complete
    the job successfully. Creation, truncation and append actions occur as one
    atomic update upon job completion.
    """

    WRITE_APPEND = "WRITE_APPEND"
    """If the table already exists, BigQuery appends the data to the table."""

    WRITE_TRUNCATE = "WRITE_TRUNCATE"
    """If the table already exists, BigQuery overwrites the table data."""

    WRITE_EMPTY = "WRITE_EMPTY"
    """If the table already exists and contains data, a 'duplicate' error is
    returned in the job result."""


class SchemaUpdateOption(object):
    """Specifies an update to the destination table schema as a side effect of
    a load job.
    """

    ALLOW_FIELD_ADDITION = "ALLOW_FIELD_ADDITION"
    """Allow adding a nullable field to the schema."""

    ALLOW_FIELD_RELAXATION = "ALLOW_FIELD_RELAXATION"
    """Allow relaxing a required field in the original schema to nullable."""


class _JobReference(object):
    """A reference to a job.

    Args:
        job_id (str): ID of the job to run.
        project (str): ID of the project where the job runs.
        location (str): Location of where the job runs.
    """

    def __init__(self, job_id, project, location):
        self._properties = {"jobId": job_id, "projectId": project}
        # The location field must not be populated if it is None.
        if location:
            self._properties["location"] = location

    @property
    def job_id(self):
        """str: ID of the job."""
        return self._properties.get("jobId")

    @property
    def project(self):
        """str: ID of the project where the job runs."""
        return self._properties.get("projectId")

    @property
    def location(self):
        """str: Location where the job runs."""
        return self._properties.get("location")

    def _to_api_repr(self):
        """Returns the API resource representation of the job reference."""
        return copy.deepcopy(self._properties)

    @classmethod
    def _from_api_repr(cls, resource):
        """Returns a job reference for an API resource representation."""
        job_id = resource.get("jobId")
        project = resource.get("projectId")
        location = resource.get("location")
        job_ref = cls(job_id, project, location)
        return job_ref


class _AsyncJob(google.api_core.future.polling.PollingFuture):
    """Base class for asynchronous jobs.

    Args:
        job_id (Union[str, _JobReference]):
            Job's ID in the project associated with the client or a
            fully-qualified job reference.
        client (google.cloud.bigquery.client.Client):
            Client which holds credentials and project configuration.
    """

    def __init__(self, job_id, client):
        super(_AsyncJob, self).__init__()

        # The job reference can be either a plain job ID or the full resource.
        # Populate the properties dictionary consistently depending on what has
        # been passed in.
        job_ref = job_id
        if not isinstance(job_id, _JobReference):
            job_ref = _JobReference(job_id, client.project, None)
        self._properties = {"jobReference": job_ref._to_api_repr()}

        self._client = client
        self._result_set = False
        self._completion_lock = threading.Lock()

    @property
    def job_id(self):
        """str: ID of the job."""
        return _helpers._get_sub_prop(self._properties, ["jobReference", "jobId"])

    @property
    def parent_job_id(self):
        """Return the ID of the parent job.

        See:
        https://cloud.google.com/bigquery/docs/reference/rest/v2/Job#JobStatistics.FIELDS.parent_job_id

        Returns:
            Optional[str]: parent job id.
        """
        return _helpers._get_sub_prop(self._properties, ["statistics", "parentJobId"])

    @property
    def script_statistics(self):
        resource = _helpers._get_sub_prop(
            self._properties, ["statistics", "scriptStatistics"]
        )
        if resource is None:
            return None
        return ScriptStatistics(resource)

    @property
    def num_child_jobs(self):
        """The number of child jobs executed.

        See:
        https://cloud.google.com/bigquery/docs/reference/rest/v2/Job#JobStatistics.FIELDS.num_child_jobs

        Returns:
            int
        """
        count = _helpers._get_sub_prop(self._properties, ["statistics", "numChildJobs"])
        return int(count) if count is not None else 0

    @property
    def project(self):
        """Project bound to the job.

        Returns:
            str: the project (derived from the client).
        """
        return _helpers._get_sub_prop(self._properties, ["jobReference", "projectId"])

    @property
    def location(self):
        """str: Location where the job runs."""
        return _helpers._get_sub_prop(self._properties, ["jobReference", "location"])

    def _require_client(self, client):
        """Check client or verify over-ride.

        Args:
            client (Optional[google.cloud.bigquery.client.Client]):
                the client to use.  If not passed, falls back to the
                ``client`` stored on the current dataset.

        Returns:
            google.cloud.bigquery.client.Client:
                The client passed in or the currently bound client.
        """
        if client is None:
            client = self._client
        return client

    @property
    def job_type(self):
        """Type of job.

        Returns:
            str: one of 'load', 'copy', 'extract', 'query'.
        """
        return self._JOB_TYPE

    @property
    def path(self):
        """URL path for the job's APIs.

        Returns:
            str: the path based on project and job ID.
        """
        return "/projects/%s/jobs/%s" % (self.project, self.job_id)

    @property
    def labels(self):
        """Dict[str, str]: Labels for the job."""
        return self._properties.setdefault("labels", {})

    @property
    def etag(self):
        """ETag for the job resource.

        Returns:
            Optional[str]: the ETag (None until set from the server).
        """
        return self._properties.get("etag")

    @property
    def self_link(self):
        """URL for the job resource.

        Returns:
            Optional[str]: the URL (None until set from the server).
        """
        return self._properties.get("selfLink")

    @property
    def user_email(self):
        """E-mail address of user who submitted the job.

        Returns:
            Optional[str]: the URL (None until set from the server).
        """
        return self._properties.get("user_email")

    @property
    def created(self):
        """Datetime at which the job was created.

        Returns:
            Optional[datetime.datetime]:
                the creation time (None until set from the server).
        """
        millis = _helpers._get_sub_prop(
            self._properties, ["statistics", "creationTime"]
        )
        if millis is not None:
            return _helpers._datetime_from_microseconds(millis * 1000.0)

    @property
    def started(self):
        """Datetime at which the job was started.

        Returns:
            Optional[datetime.datetime]:
                the start time (None until set from the server).
        """
        millis = _helpers._get_sub_prop(self._properties, ["statistics", "startTime"])
        if millis is not None:
            return _helpers._datetime_from_microseconds(millis * 1000.0)

    @property
    def ended(self):
        """Datetime at which the job finished.

        Returns:
            Optional[datetime.datetime]:
                the end time (None until set from the server).
        """
        millis = _helpers._get_sub_prop(self._properties, ["statistics", "endTime"])
        if millis is not None:
            return _helpers._datetime_from_microseconds(millis * 1000.0)

    def _job_statistics(self):
        """Helper for job-type specific statistics-based properties."""
        statistics = self._properties.get("statistics", {})
        return statistics.get(self._JOB_TYPE, {})

    @property
    def error_result(self):
        """Error information about the job as a whole.

        Returns:
            Optional[Mapping]: the error information (None until set from the server).
        """
        status = self._properties.get("status")
        if status is not None:
            return status.get("errorResult")

    @property
    def errors(self):
        """Information about individual errors generated by the job.

        Returns:
            Optional[List[Mapping]]:
                the error information (None until set from the server).
        """
        status = self._properties.get("status")
        if status is not None:
            return status.get("errors")

    @property
    def state(self):
        """Status of the job.

        Returns:
            Optional[str]:
                the state (None until set from the server).
        """
        status = self._properties.get("status")
        if status is not None:
            return status.get("state")

    def _set_properties(self, api_response):
        """Update properties from resource in body of ``api_response``

        Args:
            api_response (Dict): response returned from an API call.
        """
        cleaned = api_response.copy()

        statistics = cleaned.get("statistics", {})
        if "creationTime" in statistics:
            statistics["creationTime"] = float(statistics["creationTime"])
        if "startTime" in statistics:
            statistics["startTime"] = float(statistics["startTime"])
        if "endTime" in statistics:
            statistics["endTime"] = float(statistics["endTime"])

        # Save configuration to keep reference same in self._configuration.
        cleaned_config = cleaned.pop("configuration", {})
        configuration = self._properties.pop("configuration", {})
        self._properties.clear()
        self._properties.update(cleaned)
        self._properties["configuration"] = configuration
        self._properties["configuration"].update(cleaned_config)

        # For Future interface
        self._set_future_result()

    @classmethod
    def _check_resource_config(cls, resource):
        """Helper for :meth:`from_api_repr`

        Args:
            resource (Dict): resource for the job.

        Raises:
            KeyError:
                If the resource has no identifier, or
                is missing the appropriate configuration.
        """
        if "jobReference" not in resource or "jobId" not in resource["jobReference"]:
            raise KeyError(
                "Resource lacks required identity information: "
                '["jobReference"]["jobId"]'
            )
        if (
            "configuration" not in resource
            or cls._JOB_TYPE not in resource["configuration"]
        ):
            raise KeyError(
                "Resource lacks required configuration: "
                '["configuration"]["%s"]' % cls._JOB_TYPE
            )

    def to_api_repr(self):
        """Generate a resource for the job."""
        raise NotImplementedError("Abstract")

    _build_resource = to_api_repr  # backward-compatibility alias

    def _begin(self, client=None, retry=DEFAULT_RETRY, timeout=None):
        """API call:  begin the job via a POST request

        See
        https://cloud.google.com/bigquery/docs/reference/rest/v2/jobs/insert

        Args:
            client (Optional[google.cloud.bigquery.client.Client]):
                The client to use. If not passed, falls back to the ``client``
                associated with the job object or``NoneType``
            retry (Optional[google.api_core.retry.Retry]):
                How to retry the RPC.
            timeout (Optional[float]):
                The number of seconds to wait for the underlying HTTP transport
                before using ``retry``.

        Raises:
            ValueError:
                If the job has already begun.
        """
        if self.state is not None:
            raise ValueError("Job already begun.")

        client = self._require_client(client)
        path = "/projects/%s/jobs" % (self.project,)

        # jobs.insert is idempotent because we ensure that every new
        # job has an ID.
        span_attributes = {"path": path}
        api_response = client._call_api(
            retry,
            span_name="BigQuery.job.begin",
            span_attributes=span_attributes,
            job_ref=self,
            method="POST",
            path=path,
            data=self.to_api_repr(),
            timeout=timeout,
        )
        self._set_properties(api_response)

    def exists(self, client=None, retry=DEFAULT_RETRY, timeout=None):
        """API call:  test for the existence of the job via a GET request

        See
        https://cloud.google.com/bigquery/docs/reference/rest/v2/jobs/get

        Args:
            client (Optional[google.cloud.bigquery.client.Client]):
                the client to use.  If not passed, falls back to the
                ``client`` stored on the current dataset.

            retry (Optional[google.api_core.retry.Retry]): How to retry the RPC.
            timeout (Optional[float]):
                The number of seconds to wait for the underlying HTTP transport
                before using ``retry``.

        Returns:
            bool: Boolean indicating existence of the job.
        """
        client = self._require_client(client)

        extra_params = {"fields": "id"}
        if self.location:
            extra_params["location"] = self.location

        try:
            span_attributes = {"path": self.path}

            client._call_api(
                retry,
                span_name="BigQuery.job.exists",
                span_attributes=span_attributes,
                job_ref=self,
                method="GET",
                path=self.path,
                query_params=extra_params,
                timeout=timeout,
            )
        except NotFound:
            return False
        else:
            return True

    def reload(self, client=None, retry=DEFAULT_RETRY, timeout=None):
        """API call:  refresh job properties via a GET request.

        See
        https://cloud.google.com/bigquery/docs/reference/rest/v2/jobs/get

        Args:
            client (Optional[google.cloud.bigquery.client.Client]):
                the client to use.  If not passed, falls back to the
                ``client`` stored on the current dataset.

            retry (Optional[google.api_core.retry.Retry]): How to retry the RPC.
            timeout (Optional[float]):
                The number of seconds to wait for the underlying HTTP transport
                before using ``retry``.
        """
        client = self._require_client(client)

        extra_params = {}
        if self.location:
            extra_params["location"] = self.location
        span_attributes = {"path": self.path}

        api_response = client._call_api(
            retry,
            span_name="BigQuery.job.reload",
            span_attributes=span_attributes,
            job_ref=self,
            method="GET",
            path=self.path,
            query_params=extra_params,
            timeout=timeout,
        )
        self._set_properties(api_response)

    def cancel(self, client=None, retry=DEFAULT_RETRY, timeout=None):
        """API call:  cancel job via a POST request

        See
        https://cloud.google.com/bigquery/docs/reference/rest/v2/jobs/cancel

        Args:
            client (Optional[google.cloud.bigquery.client.Client]):
                the client to use.  If not passed, falls back to the
                ``client`` stored on the current dataset.
            retry (Optional[google.api_core.retry.Retry]): How to retry the RPC.
            timeout (Optional[float]):
                The number of seconds to wait for the underlying HTTP transport
                before using ``retry``

        Returns:
            bool: Boolean indicating that the cancel request was sent.
        """
        client = self._require_client(client)

        extra_params = {}
        if self.location:
            extra_params["location"] = self.location

        path = "{}/cancel".format(self.path)
        span_attributes = {"path": path}

        api_response = client._call_api(
            retry,
            span_name="BigQuery.job.cancel",
            span_attributes=span_attributes,
            job_ref=self,
            method="POST",
            path=path,
            query_params=extra_params,
            timeout=timeout,
        )
        self._set_properties(api_response["job"])
        # The Future interface requires that we return True if the *attempt*
        # to cancel was successful.
        return True

    # The following methods implement the PollingFuture interface. Note that
    # the methods above are from the pre-Future interface and are left for
    # compatibility. The only "overloaded" method is :meth:`cancel`, which
    # satisfies both interfaces.

    def _set_future_result(self):
        """Set the result or exception from the job if it is complete."""
        # This must be done in a lock to prevent the polling thread
        # and main thread from both executing the completion logic
        # at the same time.
        with self._completion_lock:
            # If the operation isn't complete or if the result has already been
            # set, do not call set_result/set_exception again.
            # Note: self._result_set is set to True in set_result and
            # set_exception, in case those methods are invoked directly.
            if self.state != _DONE_STATE or self._result_set:
                return

            if self.error_result is not None:
                exception = _error_result_to_exception(self.error_result)
                self.set_exception(exception)
            else:
                self.set_result(self)

    def done(self, retry=DEFAULT_RETRY, timeout=None):
        """Refresh the job and checks if it is complete.

        Args:
            retry (Optional[google.api_core.retry.Retry]): How to retry the RPC.
            timeout (Optional[float]):
                The number of seconds to wait for the underlying HTTP transport
                before using ``retry``.

        Returns:
            bool: True if the job is complete, False otherwise.
        """
        # Do not refresh is the state is already done, as the job will not
        # change once complete.
        if self.state != _DONE_STATE:
            self.reload(retry=retry, timeout=timeout)
        return self.state == _DONE_STATE

    def result(self, retry=DEFAULT_RETRY, timeout=None):
        """Start the job and wait for it to complete and get the result.

        Args:
            retry (Optional[google.api_core.retry.Retry]): How to retry the RPC.
            timeout (Optional[float]):
                The number of seconds to wait for the underlying HTTP transport
                before using ``retry``.
                If multiple requests are made under the hood, ``timeout``
                applies to each individual request.

        Returns:
            _AsyncJob: This instance.

        Raises:
            google.cloud.exceptions.GoogleCloudError:
                if the job failed.
            concurrent.futures.TimeoutError:
                if the job did not complete in the given timeout.
        """
        if self.state is None:
<<<<<<< HEAD
            with TimeoutGuard(
                timeout, timeout_error_type=concurrent.futures.TimeoutError
            ) as guard:
                self._begin(retry=retry, timeout=timeout)
            timeout = guard.remaining_timeout
        return super(_AsyncJob, self).result(timeout=timeout, retry=retry)
=======
            self._begin(retry=retry, timeout=timeout)
        # TODO: modify PollingFuture so it can pass a retry argument to done().
        return super(_AsyncJob, self).result(timeout=timeout)
>>>>>>> 155bacc1

    def cancelled(self):
        """Check if the job has been cancelled.

        This always returns False. It's not possible to check if a job was
        cancelled in the API. This method is here to satisfy the interface
        for :class:`google.api_core.future.Future`.

        Returns:
            bool: False
        """
        return (
            self.error_result is not None
            and self.error_result.get("reason") == _STOPPED_REASON
        )


class _JobConfig(object):
    """Abstract base class for job configuration objects.

    Args:
        job_type (str): The key to use for the job configuration.
    """

    def __init__(self, job_type, **kwargs):
        self._job_type = job_type
        self._properties = {job_type: {}}
        for prop, val in kwargs.items():
            setattr(self, prop, val)

    @property
    def labels(self):
        """Dict[str, str]: Labels for the job.

        This method always returns a dict. To change a job's labels,
        modify the dict, then call ``Client.update_job``. To delete a
        label, set its value to :data:`None` before updating.

        Raises:
            ValueError: If ``value`` type is invalid.
        """
        return self._properties.setdefault("labels", {})

    @labels.setter
    def labels(self, value):
        if not isinstance(value, dict):
            raise ValueError("Pass a dict")
        self._properties["labels"] = value

    def _get_sub_prop(self, key, default=None):
        """Get a value in the ``self._properties[self._job_type]`` dictionary.

        Most job properties are inside the dictionary related to the job type
        (e.g. 'copy', 'extract', 'load', 'query'). Use this method to access
        those properties::

            self._get_sub_prop('destinationTable')

        This is equivalent to using the ``_helpers._get_sub_prop`` function::

            _helpers._get_sub_prop(
                self._properties, ['query', 'destinationTable'])

        Args:
            key (str):
                Key for the value to get in the
                ``self._properties[self._job_type]`` dictionary.
            default (Optional[object]):
                Default value to return if the key is not found.
                Defaults to :data:`None`.

        Returns:
            object: The value if present or the default.
        """
        return _helpers._get_sub_prop(
            self._properties, [self._job_type, key], default=default
        )

    def _set_sub_prop(self, key, value):
        """Set a value in the ``self._properties[self._job_type]`` dictionary.

        Most job properties are inside the dictionary related to the job type
        (e.g. 'copy', 'extract', 'load', 'query'). Use this method to set
        those properties::

            self._set_sub_prop('useLegacySql', False)

        This is equivalent to using the ``_helper._set_sub_prop`` function::

            _helper._set_sub_prop(
                self._properties, ['query', 'useLegacySql'], False)

        Args:
            key (str):
                Key to set in the ``self._properties[self._job_type]``
                dictionary.
            value (object): Value to set.
        """
        _helpers._set_sub_prop(self._properties, [self._job_type, key], value)

    def _del_sub_prop(self, key):
        """Remove ``key`` from the ``self._properties[self._job_type]`` dict.

        Most job properties are inside the dictionary related to the job type
        (e.g. 'copy', 'extract', 'load', 'query'). Use this method to clear
        those properties::

            self._del_sub_prop('useLegacySql')

        This is equivalent to using the ``_helper._del_sub_prop`` function::

            _helper._del_sub_prop(
                self._properties, ['query', 'useLegacySql'])

        Args:
            key (str):
                Key to remove in the ``self._properties[self._job_type]``
                dictionary.
        """
        _helpers._del_sub_prop(self._properties, [self._job_type, key])

    def to_api_repr(self):
        """Build an API representation of the job config.

        Returns:
            Dict: A dictionary in the format used by the BigQuery API.
        """
        return copy.deepcopy(self._properties)

    def _fill_from_default(self, default_job_config):
        """Merge this job config with a default job config.

        The keys in this object take precedence over the keys in the default
        config. The merge is done at the top-level as well as for keys one
        level below the job type.

        Args:
            default_job_config (google.cloud.bigquery.job._JobConfig):
                The default job config that will be used to fill in self.

        Returns:
            google.cloud.bigquery.job._JobConfig: A new (merged) job config.
        """
        if self._job_type != default_job_config._job_type:
            raise TypeError(
                "attempted to merge two incompatible job types: "
                + repr(self._job_type)
                + ", "
                + repr(default_job_config._job_type)
            )

        new_job_config = self.__class__()

        default_job_properties = copy.deepcopy(default_job_config._properties)
        for key in self._properties:
            if key != self._job_type:
                default_job_properties[key] = self._properties[key]

        default_job_properties[self._job_type].update(self._properties[self._job_type])
        new_job_config._properties = default_job_properties

        return new_job_config

    @classmethod
    def from_api_repr(cls, resource):
        """Factory: construct a job configuration given its API representation

        Args:
            resource (Dict):
                A job configuration in the same representation as is returned
                from the API.

        Returns:
            google.cloud.bigquery.job._JobConfig: Configuration parsed from ``resource``.
        """
        job_config = cls()
        job_config._properties = resource
        return job_config


class LoadJobConfig(_JobConfig):
    """Configuration options for load jobs.

    All properties in this class are optional. Values which are :data:`None` ->
    server defaults. Set properties on the constructed configuration by using
    the property name as the name of a keyword argument.
    """

    def __init__(self, **kwargs):
        super(LoadJobConfig, self).__init__("load", **kwargs)

    @property
    def allow_jagged_rows(self):
        """Optional[bool]: Allow missing trailing optional columns (CSV only).

        See:
        https://cloud.google.com/bigquery/docs/reference/rest/v2/Job#JobConfigurationLoad.FIELDS.allow_jagged_rows
        """
        return self._get_sub_prop("allowJaggedRows")

    @allow_jagged_rows.setter
    def allow_jagged_rows(self, value):
        self._set_sub_prop("allowJaggedRows", value)

    @property
    def allow_quoted_newlines(self):
        """Optional[bool]: Allow quoted data containing newline characters (CSV only).

        See:
        https://cloud.google.com/bigquery/docs/reference/rest/v2/Job#JobConfigurationLoad.FIELDS.allow_quoted_newlines
        """
        return self._get_sub_prop("allowQuotedNewlines")

    @allow_quoted_newlines.setter
    def allow_quoted_newlines(self, value):
        self._set_sub_prop("allowQuotedNewlines", value)

    @property
    def autodetect(self):
        """Optional[bool]: Automatically infer the schema from a sample of the data.

        See:
        https://cloud.google.com/bigquery/docs/reference/rest/v2/Job#JobConfigurationLoad.FIELDS.autodetect
        """
        return self._get_sub_prop("autodetect")

    @autodetect.setter
    def autodetect(self, value):
        self._set_sub_prop("autodetect", value)

    @property
    def clustering_fields(self):
        """Optional[List[str]]: Fields defining clustering for the table

        (Defaults to :data:`None`).

        Clustering fields are immutable after table creation.

        .. note::

           BigQuery supports clustering for both partitioned and
           non-partitioned tables.
        """
        prop = self._get_sub_prop("clustering")
        if prop is not None:
            return list(prop.get("fields", ()))

    @clustering_fields.setter
    def clustering_fields(self, value):
        """Optional[List[str]]: Fields defining clustering for the table

        (Defaults to :data:`None`).
        """
        if value is not None:
            self._set_sub_prop("clustering", {"fields": value})
        else:
            self._del_sub_prop("clustering")

    @property
    def create_disposition(self):
        """Optional[google.cloud.bigquery.job.CreateDisposition]: Specifies behavior
        for creating tables.

        See:
        https://cloud.google.com/bigquery/docs/reference/rest/v2/Job#JobConfigurationLoad.FIELDS.create_disposition
        """
        return self._get_sub_prop("createDisposition")

    @create_disposition.setter
    def create_disposition(self, value):
        self._set_sub_prop("createDisposition", value)

    @property
    def destination_encryption_configuration(self):
        """Optional[google.cloud.bigquery.encryption_configuration.EncryptionConfiguration]: Custom
        encryption configuration for the destination table.

        Custom encryption configuration (e.g., Cloud KMS keys) or :data:`None`
        if using default encryption.

        See:
        https://cloud.google.com/bigquery/docs/reference/rest/v2/Job#JobConfigurationLoad.FIELDS.destination_encryption_configuration
        """
        prop = self._get_sub_prop("destinationEncryptionConfiguration")
        if prop is not None:
            prop = EncryptionConfiguration.from_api_repr(prop)
        return prop

    @destination_encryption_configuration.setter
    def destination_encryption_configuration(self, value):
        api_repr = value
        if value is not None:
            api_repr = value.to_api_repr()
            self._set_sub_prop("destinationEncryptionConfiguration", api_repr)
        else:
            self._del_sub_prop("destinationEncryptionConfiguration")

    @property
    def destination_table_description(self):
        """Optional[str]: Name given to destination table.

        See:
        https://cloud.google.com/bigquery/docs/reference/rest/v2/Job#DestinationTableProperties.FIELDS.description
        """
        prop = self._get_sub_prop("destinationTableProperties")
        if prop is not None:
            return prop["description"]

    @destination_table_description.setter
    def destination_table_description(self, value):
        keys = [self._job_type, "destinationTableProperties", "description"]
        if value is not None:
            _helpers._set_sub_prop(self._properties, keys, value)
        else:
            _helpers._del_sub_prop(self._properties, keys)

    @property
    def destination_table_friendly_name(self):
        """Optional[str]: Name given to destination table.

        See:
        https://cloud.google.com/bigquery/docs/reference/rest/v2/Job#DestinationTableProperties.FIELDS.friendly_name
        """
        prop = self._get_sub_prop("destinationTableProperties")
        if prop is not None:
            return prop["friendlyName"]

    @destination_table_friendly_name.setter
    def destination_table_friendly_name(self, value):
        keys = [self._job_type, "destinationTableProperties", "friendlyName"]
        if value is not None:
            _helpers._set_sub_prop(self._properties, keys, value)
        else:
            _helpers._del_sub_prop(self._properties, keys)

    @property
    def encoding(self):
        """Optional[google.cloud.bigquery.job.Encoding]: The character encoding of the
        data.

        See:
        https://cloud.google.com/bigquery/docs/reference/rest/v2/Job#JobConfigurationLoad.FIELDS.encoding
        """
        return self._get_sub_prop("encoding")

    @encoding.setter
    def encoding(self, value):
        self._set_sub_prop("encoding", value)

    @property
    def field_delimiter(self):
        """Optional[str]: The separator for fields in a CSV file.

        See:
        https://cloud.google.com/bigquery/docs/reference/rest/v2/Job#JobConfigurationLoad.FIELDS.field_delimiter
        """
        return self._get_sub_prop("fieldDelimiter")

    @field_delimiter.setter
    def field_delimiter(self, value):
        self._set_sub_prop("fieldDelimiter", value)

    @property
    def hive_partitioning(self):
        """Optional[:class:`~.external_config.HivePartitioningOptions`]: [Beta] When set, \
        it configures hive partitioning support.

        .. note::
            **Experimental**. This feature is experimental and might change or
            have limited support.

        See:
        https://cloud.google.com/bigquery/docs/reference/rest/v2/Job#JobConfigurationLoad.FIELDS.hive_partitioning_options
        """
        prop = self._get_sub_prop("hivePartitioningOptions")
        if prop is None:
            return None
        return HivePartitioningOptions.from_api_repr(prop)

    @hive_partitioning.setter
    def hive_partitioning(self, value):
        if value is not None:
            if isinstance(value, HivePartitioningOptions):
                value = value.to_api_repr()
            else:
                raise TypeError("Expected a HivePartitioningOptions instance or None.")

        self._set_sub_prop("hivePartitioningOptions", value)

    @property
    def ignore_unknown_values(self):
        """Optional[bool]: Ignore extra values not represented in the table schema.

        See:
        https://cloud.google.com/bigquery/docs/reference/rest/v2/Job#JobConfigurationLoad.FIELDS.ignore_unknown_values
        """
        return self._get_sub_prop("ignoreUnknownValues")

    @ignore_unknown_values.setter
    def ignore_unknown_values(self, value):
        self._set_sub_prop("ignoreUnknownValues", value)

    @property
    def max_bad_records(self):
        """Optional[int]: Number of invalid rows to ignore.

        See:
        https://cloud.google.com/bigquery/docs/reference/rest/v2/Job#JobConfigurationLoad.FIELDS.max_bad_records
        """
        return _helpers._int_or_none(self._get_sub_prop("maxBadRecords"))

    @max_bad_records.setter
    def max_bad_records(self, value):
        self._set_sub_prop("maxBadRecords", value)

    @property
    def null_marker(self):
        """Optional[str]: Represents a null value (CSV only).

        See:
        https://cloud.google.com/bigquery/docs/reference/rest/v2/Job#JobConfigurationLoad.FIELDS.null_marker
        """
        return self._get_sub_prop("nullMarker")

    @null_marker.setter
    def null_marker(self, value):
        self._set_sub_prop("nullMarker", value)

    @property
    def quote_character(self):
        """Optional[str]: Character used to quote data sections (CSV only).

        See:
        https://cloud.google.com/bigquery/docs/reference/rest/v2/Job#JobConfigurationLoad.FIELDS.quote
        """
        return self._get_sub_prop("quote")

    @quote_character.setter
    def quote_character(self, value):
        self._set_sub_prop("quote", value)

    @property
    def range_partitioning(self):
        """Optional[google.cloud.bigquery.table.RangePartitioning]:
        Configures range-based partitioning for destination table.

        .. note::
            **Beta**. The integer range partitioning feature is in a
            pre-release state and might change or have limited support.

        Only specify at most one of
        :attr:`~google.cloud.bigquery.job.LoadJobConfig.time_partitioning` or
        :attr:`~google.cloud.bigquery.job.LoadJobConfig.range_partitioning`.

        Raises:
            ValueError:
                If the value is not
                :class:`~google.cloud.bigquery.table.RangePartitioning` or
                :data:`None`.
        """
        resource = self._get_sub_prop("rangePartitioning")
        if resource is not None:
            return RangePartitioning(_properties=resource)

    @range_partitioning.setter
    def range_partitioning(self, value):
        resource = value
        if isinstance(value, RangePartitioning):
            resource = value._properties
        elif value is not None:
            raise ValueError(
                "Expected value to be RangePartitioning or None, got {}.".format(value)
            )
        self._set_sub_prop("rangePartitioning", resource)

    @property
    def schema(self):
        """Optional[Sequence[Union[ \
            :class:`~google.cloud.bigquery.schema.SchemaField`, \
            Mapping[str, Any] \
        ]]]: Schema of the destination table.

        See:
        https://cloud.google.com/bigquery/docs/reference/rest/v2/Job#JobConfigurationLoad.FIELDS.schema
        """
        schema = _helpers._get_sub_prop(self._properties, ["load", "schema", "fields"])
        if schema is None:
            return
        return [SchemaField.from_api_repr(field) for field in schema]

    @schema.setter
    def schema(self, value):
        if value is None:
            self._del_sub_prop("schema")
            return

        value = _to_schema_fields(value)

        _helpers._set_sub_prop(
            self._properties,
            ["load", "schema", "fields"],
            [field.to_api_repr() for field in value],
        )

    @property
    def schema_update_options(self):
        """Optional[List[google.cloud.bigquery.job.SchemaUpdateOption]]: Specifies
        updates to the destination table schema to allow as a side effect of
        the load job.
        """
        return self._get_sub_prop("schemaUpdateOptions")

    @schema_update_options.setter
    def schema_update_options(self, values):
        self._set_sub_prop("schemaUpdateOptions", values)

    @property
    def skip_leading_rows(self):
        """Optional[int]: Number of rows to skip when reading data (CSV only).

        See:
        https://cloud.google.com/bigquery/docs/reference/rest/v2/Job#JobConfigurationLoad.FIELDS.skip_leading_rows
        """
        return _helpers._int_or_none(self._get_sub_prop("skipLeadingRows"))

    @skip_leading_rows.setter
    def skip_leading_rows(self, value):
        self._set_sub_prop("skipLeadingRows", str(value))

    @property
    def source_format(self):
        """Optional[google.cloud.bigquery.job.SourceFormat]: File format of the data.

        See:
        https://cloud.google.com/bigquery/docs/reference/rest/v2/Job#JobConfigurationLoad.FIELDS.source_format
        """
        return self._get_sub_prop("sourceFormat")

    @source_format.setter
    def source_format(self, value):
        self._set_sub_prop("sourceFormat", value)

    @property
    def time_partitioning(self):
        """Optional[google.cloud.bigquery.table.TimePartitioning]: Specifies time-based
        partitioning for the destination table.

        Only specify at most one of
        :attr:`~google.cloud.bigquery.job.LoadJobConfig.time_partitioning` or
        :attr:`~google.cloud.bigquery.job.LoadJobConfig.range_partitioning`.
        """
        prop = self._get_sub_prop("timePartitioning")
        if prop is not None:
            prop = TimePartitioning.from_api_repr(prop)
        return prop

    @time_partitioning.setter
    def time_partitioning(self, value):
        api_repr = value
        if value is not None:
            api_repr = value.to_api_repr()
            self._set_sub_prop("timePartitioning", api_repr)
        else:
            self._del_sub_prop("timePartitioning")

    @property
    def use_avro_logical_types(self):
        """Optional[bool]: For loads of Avro data, governs whether Avro logical types are
        converted to their corresponding BigQuery types (e.g. TIMESTAMP) rather than
        raw types (e.g. INTEGER).
        """
        return self._get_sub_prop("useAvroLogicalTypes")

    @use_avro_logical_types.setter
    def use_avro_logical_types(self, value):
        self._set_sub_prop("useAvroLogicalTypes", bool(value))

    @property
    def write_disposition(self):
        """Optional[google.cloud.bigquery.job.WriteDisposition]: Action that occurs if
        the destination table already exists.

        See:
        https://cloud.google.com/bigquery/docs/reference/rest/v2/Job#JobConfigurationLoad.FIELDS.write_disposition
        """
        return self._get_sub_prop("writeDisposition")

    @write_disposition.setter
    def write_disposition(self, value):
        self._set_sub_prop("writeDisposition", value)


class LoadJob(_AsyncJob):
    """Asynchronous job for loading data into a table.

    Can load from Google Cloud Storage URIs or from a file.

    Args:
        job_id (str): the job's ID

        source_uris (Optional[Sequence[str]]):
            URIs of one or more data files to be loaded.  See
            https://cloud.google.com/bigquery/docs/reference/rest/v2/Job#JobConfigurationLoad.FIELDS.source_uris
            for supported URI formats. Pass None for jobs that load from a file.

        destination (google.cloud.bigquery.table.TableReference): reference to table into which data is to be loaded.

        client (google.cloud.bigquery.client.Client):
            A client which holds credentials and project configuration
            for the dataset (which requires a project).
    """

    _JOB_TYPE = "load"

    def __init__(self, job_id, source_uris, destination, client, job_config=None):
        super(LoadJob, self).__init__(job_id, client)

        if not job_config:
            job_config = LoadJobConfig()

        self._configuration = job_config
        self._properties["configuration"] = job_config._properties

        if source_uris is not None:
            _helpers._set_sub_prop(
                self._properties, ["configuration", "load", "sourceUris"], source_uris
            )

        if destination is not None:
            _helpers._set_sub_prop(
                self._properties,
                ["configuration", "load", "destinationTable"],
                destination.to_api_repr(),
            )

    @property
    def destination(self):
        """google.cloud.bigquery.table.TableReference: table where loaded rows are written

        See:
        https://cloud.google.com/bigquery/docs/reference/rest/v2/Job#JobConfigurationLoad.FIELDS.destination_table
        """
        dest_config = _helpers._get_sub_prop(
            self._properties, ["configuration", "load", "destinationTable"]
        )
        return TableReference.from_api_repr(dest_config)

    @property
    def source_uris(self):
        """Optional[Sequence[str]]: URIs of data files to be loaded. See
        https://cloud.google.com/bigquery/docs/reference/rest/v2/Job#JobConfigurationLoad.FIELDS.source_uris
        for supported URI formats. None for jobs that load from a file.
        """
        return _helpers._get_sub_prop(
            self._properties, ["configuration", "load", "sourceUris"]
        )

    @property
    def allow_jagged_rows(self):
        """See
        :attr:`google.cloud.bigquery.job.LoadJobConfig.allow_jagged_rows`.
        """
        return self._configuration.allow_jagged_rows

    @property
    def allow_quoted_newlines(self):
        """See
        :attr:`google.cloud.bigquery.job.LoadJobConfig.allow_quoted_newlines`.
        """
        return self._configuration.allow_quoted_newlines

    @property
    def autodetect(self):
        """See
        :attr:`google.cloud.bigquery.job.LoadJobConfig.autodetect`.
        """
        return self._configuration.autodetect

    @property
    def create_disposition(self):
        """See
        :attr:`google.cloud.bigquery.job.LoadJobConfig.create_disposition`.
        """
        return self._configuration.create_disposition

    @property
    def encoding(self):
        """See
        :attr:`google.cloud.bigquery.job.LoadJobConfig.encoding`.
        """
        return self._configuration.encoding

    @property
    def field_delimiter(self):
        """See
        :attr:`google.cloud.bigquery.job.LoadJobConfig.field_delimiter`.
        """
        return self._configuration.field_delimiter

    @property
    def ignore_unknown_values(self):
        """See
        :attr:`google.cloud.bigquery.job.LoadJobConfig.ignore_unknown_values`.
        """
        return self._configuration.ignore_unknown_values

    @property
    def max_bad_records(self):
        """See
        :attr:`google.cloud.bigquery.job.LoadJobConfig.max_bad_records`.
        """
        return self._configuration.max_bad_records

    @property
    def null_marker(self):
        """See
        :attr:`google.cloud.bigquery.job.LoadJobConfig.null_marker`.
        """
        return self._configuration.null_marker

    @property
    def quote_character(self):
        """See
        :attr:`google.cloud.bigquery.job.LoadJobConfig.quote_character`.
        """
        return self._configuration.quote_character

    @property
    def skip_leading_rows(self):
        """See
        :attr:`google.cloud.bigquery.job.LoadJobConfig.skip_leading_rows`.
        """
        return self._configuration.skip_leading_rows

    @property
    def source_format(self):
        """See
        :attr:`google.cloud.bigquery.job.LoadJobConfig.source_format`.
        """
        return self._configuration.source_format

    @property
    def write_disposition(self):
        """See
        :attr:`google.cloud.bigquery.job.LoadJobConfig.write_disposition`.
        """
        return self._configuration.write_disposition

    @property
    def schema(self):
        """See
        :attr:`google.cloud.bigquery.job.LoadJobConfig.schema`.
        """
        return self._configuration.schema

    @property
    def destination_encryption_configuration(self):
        """google.cloud.bigquery.encryption_configuration.EncryptionConfiguration: Custom
        encryption configuration for the destination table.

        Custom encryption configuration (e.g., Cloud KMS keys)
        or :data:`None` if using default encryption.

        See
        :attr:`google.cloud.bigquery.job.LoadJobConfig.destination_encryption_configuration`.
        """
        return self._configuration.destination_encryption_configuration

    @property
    def destination_table_description(self):
        """Optional[str] name given to destination table.

        See:
        https://cloud.google.com/bigquery/docs/reference/rest/v2/Job#DestinationTableProperties.FIELDS.description
        """
        return self._configuration.destination_table_description

    @property
    def destination_table_friendly_name(self):
        """Optional[str] name given to destination table.

        See:
        https://cloud.google.com/bigquery/docs/reference/rest/v2/Job#DestinationTableProperties.FIELDS.friendly_name
        """
        return self._configuration.destination_table_friendly_name

    @property
    def range_partitioning(self):
        """See
        :attr:`google.cloud.bigquery.job.LoadJobConfig.range_partitioning`.
        """
        return self._configuration.range_partitioning

    @property
    def time_partitioning(self):
        """See
        :attr:`google.cloud.bigquery.job.LoadJobConfig.time_partitioning`.
        """
        return self._configuration.time_partitioning

    @property
    def use_avro_logical_types(self):
        """See
        :attr:`google.cloud.bigquery.job.LoadJobConfig.use_avro_logical_types`.
        """
        return self._configuration.use_avro_logical_types

    @property
    def clustering_fields(self):
        """See
        :attr:`google.cloud.bigquery.job.LoadJobConfig.clustering_fields`.
        """
        return self._configuration.clustering_fields

    @property
    def schema_update_options(self):
        """See
        :attr:`google.cloud.bigquery.job.LoadJobConfig.schema_update_options`.
        """
        return self._configuration.schema_update_options

    @property
    def input_file_bytes(self):
        """Count of bytes loaded from source files.

        Returns:
            Optional[int]: the count (None until set from the server).

        Raises:
            ValueError: for invalid value types.
        """
        return _helpers._int_or_none(
            _helpers._get_sub_prop(
                self._properties, ["statistics", "load", "inputFileBytes"]
            )
        )

    @property
    def input_files(self):
        """Count of source files.

        Returns:
            Optional[int]: the count (None until set from the server).
        """
        return _helpers._int_or_none(
            _helpers._get_sub_prop(
                self._properties, ["statistics", "load", "inputFiles"]
            )
        )

    @property
    def output_bytes(self):
        """Count of bytes saved to destination table.

        Returns:
            Optional[int]: the count (None until set from the server).
        """
        return _helpers._int_or_none(
            _helpers._get_sub_prop(
                self._properties, ["statistics", "load", "outputBytes"]
            )
        )

    @property
    def output_rows(self):
        """Count of rows saved to destination table.

        Returns:
            Optional[int]: the count (None until set from the server).
        """
        return _helpers._int_or_none(
            _helpers._get_sub_prop(
                self._properties, ["statistics", "load", "outputRows"]
            )
        )

    def to_api_repr(self):
        """Generate a resource for :meth:`_begin`."""
        # Exclude statistics, if set.
        return {
            "jobReference": self._properties["jobReference"],
            "configuration": self._properties["configuration"],
        }

    @classmethod
    def from_api_repr(cls, resource, client):
        """Factory:  construct a job given its API representation

        .. note:

           This method assumes that the project found in the resource matches
           the client's project.

        Args:
            resource (Dict): dataset job representation returned from the API

            client (google.cloud.bigquery.client.Client):
                Client which holds credentials and project
                configuration for the dataset.

        Returns:
            google.cloud.bigquery.job.LoadJob: Job parsed from ``resource``.
        """
        cls._check_resource_config(resource)
        job_ref = _JobReference._from_api_repr(resource["jobReference"])
        job = cls(job_ref, None, None, client)
        job._set_properties(resource)
        return job


class CopyJobConfig(_JobConfig):
    """Configuration options for copy jobs.

    All properties in this class are optional. Values which are :data:`None` ->
    server defaults. Set properties on the constructed configuration by using
    the property name as the name of a keyword argument.
    """

    def __init__(self, **kwargs):
        super(CopyJobConfig, self).__init__("copy", **kwargs)

    @property
    def create_disposition(self):
        """google.cloud.bigquery.job.CreateDisposition: Specifies behavior
        for creating tables.

        See
        https://cloud.google.com/bigquery/docs/reference/rest/v2/Job#JobConfigurationTableCopy.FIELDS.create_disposition
        """
        return self._get_sub_prop("createDisposition")

    @create_disposition.setter
    def create_disposition(self, value):
        self._set_sub_prop("createDisposition", value)

    @property
    def write_disposition(self):
        """google.cloud.bigquery.job.WriteDisposition: Action that occurs if
        the destination table already exists.

        See
        https://cloud.google.com/bigquery/docs/reference/rest/v2/Job#JobConfigurationTableCopy.FIELDS.write_disposition
        """
        return self._get_sub_prop("writeDisposition")

    @write_disposition.setter
    def write_disposition(self, value):
        self._set_sub_prop("writeDisposition", value)

    @property
    def destination_encryption_configuration(self):
        """google.cloud.bigquery.encryption_configuration.EncryptionConfiguration: Custom
        encryption configuration for the destination table.

        Custom encryption configuration (e.g., Cloud KMS keys) or :data:`None`
        if using default encryption.

        See
        https://cloud.google.com/bigquery/docs/reference/rest/v2/Job#JobConfigurationTableCopy.FIELDS.destination_encryption_configuration
        """
        prop = self._get_sub_prop("destinationEncryptionConfiguration")
        if prop is not None:
            prop = EncryptionConfiguration.from_api_repr(prop)
        return prop

    @destination_encryption_configuration.setter
    def destination_encryption_configuration(self, value):
        api_repr = value
        if value is not None:
            api_repr = value.to_api_repr()
        self._set_sub_prop("destinationEncryptionConfiguration", api_repr)


class CopyJob(_AsyncJob):
    """Asynchronous job: copy data into a table from other tables.

    Args:
        job_id (str): the job's ID, within the project belonging to ``client``.

        sources (List[google.cloud.bigquery.table.TableReference]): Table from which data is to be loaded.

        destination (google.cloud.bigquery.table.TableReference): Table into which data is to be loaded.

        client (google.cloud.bigquery.client.Client):
            A client which holds credentials and project configuration
            for the dataset (which requires a project).

        job_config (Optional[google.cloud.bigquery.job.CopyJobConfig]):
            Extra configuration options for the copy job.
    """

    _JOB_TYPE = "copy"

    def __init__(self, job_id, sources, destination, client, job_config=None):
        super(CopyJob, self).__init__(job_id, client)

        if not job_config:
            job_config = CopyJobConfig()

        self._configuration = job_config
        self._properties["configuration"] = job_config._properties

        if destination:
            _helpers._set_sub_prop(
                self._properties,
                ["configuration", "copy", "destinationTable"],
                destination.to_api_repr(),
            )

        if sources:
            source_resources = [source.to_api_repr() for source in sources]
            _helpers._set_sub_prop(
                self._properties,
                ["configuration", "copy", "sourceTables"],
                source_resources,
            )

    @property
    def destination(self):
        """google.cloud.bigquery.table.TableReference: Table into which data
        is to be loaded.
        """
        return TableReference.from_api_repr(
            _helpers._get_sub_prop(
                self._properties, ["configuration", "copy", "destinationTable"],
            )
        )

    @property
    def sources(self):
        """List[google.cloud.bigquery.table.TableReference]): Table(s) from
        which data is to be loaded.
        """
        source_configs = _helpers._get_sub_prop(
            self._properties, ["configuration", "copy", "sourceTables"]
        )
        if source_configs is None:
            single = _helpers._get_sub_prop(
                self._properties, ["configuration", "copy", "sourceTable"]
            )
            if single is None:
                raise KeyError("Resource missing 'sourceTables' / 'sourceTable'")
            source_configs = [single]

        sources = []
        for source_config in source_configs:
            table_ref = TableReference.from_api_repr(source_config)
            sources.append(table_ref)
        return sources

    @property
    def create_disposition(self):
        """See
        :attr:`google.cloud.bigquery.job.CopyJobConfig.create_disposition`.
        """
        return self._configuration.create_disposition

    @property
    def write_disposition(self):
        """See
        :attr:`google.cloud.bigquery.job.CopyJobConfig.write_disposition`.
        """
        return self._configuration.write_disposition

    @property
    def destination_encryption_configuration(self):
        """google.cloud.bigquery.encryption_configuration.EncryptionConfiguration: Custom
        encryption configuration for the destination table.

        Custom encryption configuration (e.g., Cloud KMS keys) or :data:`None`
        if using default encryption.

        See
        :attr:`google.cloud.bigquery.job.CopyJobConfig.destination_encryption_configuration`.
        """
        return self._configuration.destination_encryption_configuration

    def to_api_repr(self):
        """Generate a resource for :meth:`_begin`."""
        # Exclude statistics, if set.
        return {
            "jobReference": self._properties["jobReference"],
            "configuration": self._properties["configuration"],
        }

    @classmethod
    def from_api_repr(cls, resource, client):
        """Factory: construct a job given its API representation

        .. note:

           This method assumes that the project found in the resource matches
           the client's project.

        Args:
            resource (Dict): dataset job representation returned from the API
            client (google.cloud.bigquery.client.Client):
                Client which holds credentials and project
                configuration for the dataset.

        Returns:
            google.cloud.bigquery.job.CopyJob: Job parsed from ``resource``.
        """
        cls._check_resource_config(resource)
        job_ref = _JobReference._from_api_repr(resource["jobReference"])
        job = cls(job_ref, None, None, client=client)
        job._set_properties(resource)
        return job


class ExtractJobConfig(_JobConfig):
    """Configuration options for extract jobs.

    All properties in this class are optional. Values which are :data:`None` ->
    server defaults. Set properties on the constructed configuration by using
    the property name as the name of a keyword argument.
    """

    def __init__(self, **kwargs):
        super(ExtractJobConfig, self).__init__("extract", **kwargs)

    @property
    def compression(self):
        """google.cloud.bigquery.job.Compression: Compression type to use for
        exported files.

        See
        https://cloud.google.com/bigquery/docs/reference/rest/v2/Job#JobConfigurationExtract.FIELDS.compression
        """
        return self._get_sub_prop("compression")

    @compression.setter
    def compression(self, value):
        self._set_sub_prop("compression", value)

    @property
    def destination_format(self):
        """google.cloud.bigquery.job.DestinationFormat: Exported file format.

        See
        https://cloud.google.com/bigquery/docs/reference/rest/v2/Job#JobConfigurationExtract.FIELDS.destination_format
        """
        return self._get_sub_prop("destinationFormat")

    @destination_format.setter
    def destination_format(self, value):
        self._set_sub_prop("destinationFormat", value)

    @property
    def field_delimiter(self):
        """str: Delimiter to use between fields in the exported data.

        See
        https://cloud.google.com/bigquery/docs/reference/rest/v2/Job#JobConfigurationExtract.FIELDS.field_delimiter
        """
        return self._get_sub_prop("fieldDelimiter")

    @field_delimiter.setter
    def field_delimiter(self, value):
        self._set_sub_prop("fieldDelimiter", value)

    @property
    def print_header(self):
        """bool: Print a header row in the exported data.

        See
        https://cloud.google.com/bigquery/docs/reference/rest/v2/Job#JobConfigurationExtract.FIELDS.print_header
        """
        return self._get_sub_prop("printHeader")

    @print_header.setter
    def print_header(self, value):
        self._set_sub_prop("printHeader", value)

    @property
    def use_avro_logical_types(self):
        """bool: For loads of Avro data, governs whether Avro logical types are
        converted to their corresponding BigQuery types (e.g. TIMESTAMP) rather than
        raw types (e.g. INTEGER).
        """
        return self._get_sub_prop("useAvroLogicalTypes")

    @use_avro_logical_types.setter
    def use_avro_logical_types(self, value):
        self._set_sub_prop("useAvroLogicalTypes", bool(value))


class ExtractJob(_AsyncJob):
    """Asynchronous job: extract data from a table into Cloud Storage.

    Args:
        job_id (str): the job's ID.

        source (Union[ \
            google.cloud.bigquery.table.TableReference, \
            google.cloud.bigquery.model.ModelReference \
        ]):
            Table or Model from which data is to be loaded or extracted.

        destination_uris (List[str]):
            URIs describing where the extracted data will be written in Cloud
            Storage, using the format ``gs://<bucket_name>/<object_name_or_glob>``.

        client (google.cloud.bigquery.client.Client):
            A client which holds credentials and project configuration.

        job_config (Optional[google.cloud.bigquery.job.ExtractJobConfig]):
            Extra configuration options for the extract job.
    """

    _JOB_TYPE = "extract"

    def __init__(self, job_id, source, destination_uris, client, job_config=None):
        super(ExtractJob, self).__init__(job_id, client)

        if job_config is None:
            job_config = ExtractJobConfig()

        self._properties["configuration"] = job_config._properties
        self._configuration = job_config

        if source:
            source_ref = {
                "projectId": source.project,
                "datasetId": source.dataset_id,
            }

            if isinstance(source, (Table, TableListItem, TableReference)):
                source_ref["tableId"] = source.table_id
                source_key = "sourceTable"
            else:
                source_ref["modelId"] = source.model_id
                source_key = "sourceModel"

            _helpers._set_sub_prop(
                self._properties, ["configuration", "extract", source_key], source_ref
            )

        if destination_uris:
            _helpers._set_sub_prop(
                self._properties,
                ["configuration", "extract", "destinationUris"],
                destination_uris,
            )

    @property
    def source(self):
        """Union[ \
            google.cloud.bigquery.table.TableReference, \
            google.cloud.bigquery.model.ModelReference \
        ]: Table or Model from which data is to be loaded or extracted.
        """
        source_config = _helpers._get_sub_prop(
            self._properties, ["configuration", "extract", "sourceTable"]
        )
        if source_config:
            return TableReference.from_api_repr(source_config)
        else:
            source_config = _helpers._get_sub_prop(
                self._properties, ["configuration", "extract", "sourceModel"]
            )
            return ModelReference.from_api_repr(source_config)

    @property
    def destination_uris(self):
        """List[str]: URIs describing where the extracted data will be
        written in Cloud Storage, using the format
        ``gs://<bucket_name>/<object_name_or_glob>``.
        """
        return _helpers._get_sub_prop(
            self._properties, ["configuration", "extract", "destinationUris"]
        )

    @property
    def compression(self):
        """See
        :attr:`google.cloud.bigquery.job.ExtractJobConfig.compression`.
        """
        return self._configuration.compression

    @property
    def destination_format(self):
        """See
        :attr:`google.cloud.bigquery.job.ExtractJobConfig.destination_format`.
        """
        return self._configuration.destination_format

    @property
    def field_delimiter(self):
        """See
        :attr:`google.cloud.bigquery.job.ExtractJobConfig.field_delimiter`.
        """
        return self._configuration.field_delimiter

    @property
    def print_header(self):
        """See
        :attr:`google.cloud.bigquery.job.ExtractJobConfig.print_header`.
        """
        return self._configuration.print_header

    @property
    def destination_uri_file_counts(self):
        """Return file counts from job statistics, if present.

        See:
        https://cloud.google.com/bigquery/docs/reference/rest/v2/Job#JobStatistics4.FIELDS.destination_uri_file_counts

        Returns:
            List[int]:
                A list of integer counts, each representing the number of files
                per destination URI or URI pattern specified in the extract
                configuration. These values will be in the same order as the URIs
                specified in the 'destinationUris' field.  Returns None if job is
                not yet complete.
        """
        counts = self._job_statistics().get("destinationUriFileCounts")
        if counts is not None:
            return [int(count) for count in counts]
        return None

    def to_api_repr(self):
        """Generate a resource for :meth:`_begin`."""
        # Exclude statistics, if set.
        return {
            "jobReference": self._properties["jobReference"],
            "configuration": self._properties["configuration"],
        }

    @classmethod
    def from_api_repr(cls, resource, client):
        """Factory:  construct a job given its API representation

        .. note:

           This method assumes that the project found in the resource matches
           the client's project.

        Args:
            resource (Dict): dataset job representation returned from the API

            client (google.cloud.bigquery.client.Client):
                Client which holds credentials and project
                configuration for the dataset.

        Returns:
            google.cloud.bigquery.job.ExtractJob: Job parsed from ``resource``.
        """
        cls._check_resource_config(resource)
        job_ref = _JobReference._from_api_repr(resource["jobReference"])
        job = cls(job_ref, None, None, client=client)
        job._set_properties(resource)
        return job


def _from_api_repr_query_parameters(resource):
    return [_query_param_from_api_repr(mapping) for mapping in resource]


def _to_api_repr_query_parameters(value):
    return [query_parameter.to_api_repr() for query_parameter in value]


def _from_api_repr_udf_resources(resource):
    udf_resources = []
    for udf_mapping in resource:
        for udf_type, udf_value in udf_mapping.items():
            udf_resources.append(UDFResource(udf_type, udf_value))
    return udf_resources


def _to_api_repr_udf_resources(value):
    return [{udf_resource.udf_type: udf_resource.value} for udf_resource in value]


def _from_api_repr_table_defs(resource):
    return {k: ExternalConfig.from_api_repr(v) for k, v in resource.items()}


def _to_api_repr_table_defs(value):
    return {k: ExternalConfig.to_api_repr(v) for k, v in value.items()}


class QueryJobConfig(_JobConfig):
    """Configuration options for query jobs.

    All properties in this class are optional. Values which are :data:`None` ->
    server defaults. Set properties on the constructed configuration by using
    the property name as the name of a keyword argument.
    """

    def __init__(self, **kwargs):
        super(QueryJobConfig, self).__init__("query", **kwargs)

    @property
    def destination_encryption_configuration(self):
        """google.cloud.bigquery.encryption_configuration.EncryptionConfiguration: Custom
        encryption configuration for the destination table.

        Custom encryption configuration (e.g., Cloud KMS keys) or :data:`None`
        if using default encryption.

        See
        https://cloud.google.com/bigquery/docs/reference/rest/v2/Job#JobConfigurationQuery.FIELDS.destination_encryption_configuration
        """
        prop = self._get_sub_prop("destinationEncryptionConfiguration")
        if prop is not None:
            prop = EncryptionConfiguration.from_api_repr(prop)
        return prop

    @destination_encryption_configuration.setter
    def destination_encryption_configuration(self, value):
        api_repr = value
        if value is not None:
            api_repr = value.to_api_repr()
        self._set_sub_prop("destinationEncryptionConfiguration", api_repr)

    @property
    def allow_large_results(self):
        """bool: Allow large query results tables (legacy SQL, only)

        See
        https://cloud.google.com/bigquery/docs/reference/rest/v2/Job#JobConfigurationQuery.FIELDS.allow_large_results
        """
        return self._get_sub_prop("allowLargeResults")

    @allow_large_results.setter
    def allow_large_results(self, value):
        self._set_sub_prop("allowLargeResults", value)

    @property
    def create_disposition(self):
        """google.cloud.bigquery.job.CreateDisposition: Specifies behavior
        for creating tables.

        See
        https://cloud.google.com/bigquery/docs/reference/rest/v2/Job#JobConfigurationQuery.FIELDS.create_disposition
        """
        return self._get_sub_prop("createDisposition")

    @create_disposition.setter
    def create_disposition(self, value):
        self._set_sub_prop("createDisposition", value)

    @property
    def default_dataset(self):
        """google.cloud.bigquery.dataset.DatasetReference: the default dataset
        to use for unqualified table names in the query or :data:`None` if not
        set.

        The ``default_dataset`` setter accepts:

        - a :class:`~google.cloud.bigquery.dataset.Dataset`, or
        - a :class:`~google.cloud.bigquery.dataset.DatasetReference`, or
        - a :class:`str` of the fully-qualified dataset ID in standard SQL
          format. The value must included a project ID and dataset ID
          separated by ``.``. For example: ``your-project.your_dataset``.

        See
        https://cloud.google.com/bigquery/docs/reference/rest/v2/Job#JobConfigurationQuery.FIELDS.default_dataset
        """
        prop = self._get_sub_prop("defaultDataset")
        if prop is not None:
            prop = DatasetReference.from_api_repr(prop)
        return prop

    @default_dataset.setter
    def default_dataset(self, value):
        if value is None:
            self._set_sub_prop("defaultDataset", None)
            return

        if isinstance(value, six.string_types):
            value = DatasetReference.from_string(value)

        if isinstance(value, (Dataset, DatasetListItem)):
            value = value.reference

        resource = value.to_api_repr()
        self._set_sub_prop("defaultDataset", resource)

    @property
    def destination(self):
        """google.cloud.bigquery.table.TableReference: table where results are
        written or :data:`None` if not set.

        The ``destination`` setter accepts:

        - a :class:`~google.cloud.bigquery.table.Table`, or
        - a :class:`~google.cloud.bigquery.table.TableReference`, or
        - a :class:`str` of the fully-qualified table ID in standard SQL
          format. The value must included a project ID, dataset ID, and table
          ID, each separated by ``.``. For example:
          ``your-project.your_dataset.your_table``.

        See
        https://cloud.google.com/bigquery/docs/reference/rest/v2/Job#JobConfigurationQuery.FIELDS.destination_table
        """
        prop = self._get_sub_prop("destinationTable")
        if prop is not None:
            prop = TableReference.from_api_repr(prop)
        return prop

    @destination.setter
    def destination(self, value):
        if value is None:
            self._set_sub_prop("destinationTable", None)
            return

        value = _table_arg_to_table_ref(value)
        resource = value.to_api_repr()
        self._set_sub_prop("destinationTable", resource)

    @property
    def dry_run(self):
        """bool: :data:`True` if this query should be a dry run to estimate
        costs.

        See
        https://cloud.google.com/bigquery/docs/reference/rest/v2/Job#JobConfiguration.FIELDS.dry_run
        """
        return self._properties.get("dryRun")

    @dry_run.setter
    def dry_run(self, value):
        self._properties["dryRun"] = value

    @property
    def flatten_results(self):
        """bool: Flatten nested/repeated fields in results. (Legacy SQL only)

        See
        https://cloud.google.com/bigquery/docs/reference/rest/v2/Job#JobConfigurationQuery.FIELDS.flatten_results
        """
        return self._get_sub_prop("flattenResults")

    @flatten_results.setter
    def flatten_results(self, value):
        self._set_sub_prop("flattenResults", value)

    @property
    def maximum_billing_tier(self):
        """int: Deprecated. Changes the billing tier to allow high-compute
        queries.

        See
        https://cloud.google.com/bigquery/docs/reference/rest/v2/Job#JobConfigurationQuery.FIELDS.maximum_billing_tier
        """
        return self._get_sub_prop("maximumBillingTier")

    @maximum_billing_tier.setter
    def maximum_billing_tier(self, value):
        self._set_sub_prop("maximumBillingTier", value)

    @property
    def maximum_bytes_billed(self):
        """int: Maximum bytes to be billed for this job or :data:`None` if not set.

        See
        https://cloud.google.com/bigquery/docs/reference/rest/v2/Job#JobConfigurationQuery.FIELDS.maximum_bytes_billed
        """
        return _helpers._int_or_none(self._get_sub_prop("maximumBytesBilled"))

    @maximum_bytes_billed.setter
    def maximum_bytes_billed(self, value):
        self._set_sub_prop("maximumBytesBilled", str(value))

    @property
    def priority(self):
        """google.cloud.bigquery.job.QueryPriority: Priority of the query.

        See
        https://cloud.google.com/bigquery/docs/reference/rest/v2/Job#JobConfigurationQuery.FIELDS.priority
        """
        return self._get_sub_prop("priority")

    @priority.setter
    def priority(self, value):
        self._set_sub_prop("priority", value)

    @property
    def query_parameters(self):
        """List[Union[google.cloud.bigquery.query.ArrayQueryParameter, \
        google.cloud.bigquery.query.ScalarQueryParameter, \
        google.cloud.bigquery.query.StructQueryParameter]]: list of parameters
        for parameterized query (empty by default)

        See:
        https://cloud.google.com/bigquery/docs/reference/rest/v2/Job#JobConfigurationQuery.FIELDS.query_parameters
        """
        prop = self._get_sub_prop("queryParameters", default=[])
        return _from_api_repr_query_parameters(prop)

    @query_parameters.setter
    def query_parameters(self, values):
        self._set_sub_prop("queryParameters", _to_api_repr_query_parameters(values))

    @property
    def range_partitioning(self):
        """Optional[google.cloud.bigquery.table.RangePartitioning]:
        Configures range-based partitioning for destination table.

        .. note::
            **Beta**. The integer range partitioning feature is in a
            pre-release state and might change or have limited support.

        Only specify at most one of
        :attr:`~google.cloud.bigquery.job.LoadJobConfig.time_partitioning` or
        :attr:`~google.cloud.bigquery.job.LoadJobConfig.range_partitioning`.

        Raises:
            ValueError:
                If the value is not
                :class:`~google.cloud.bigquery.table.RangePartitioning` or
                :data:`None`.
        """
        resource = self._get_sub_prop("rangePartitioning")
        if resource is not None:
            return RangePartitioning(_properties=resource)

    @range_partitioning.setter
    def range_partitioning(self, value):
        resource = value
        if isinstance(value, RangePartitioning):
            resource = value._properties
        elif value is not None:
            raise ValueError(
                "Expected value to be RangePartitioning or None, got {}.".format(value)
            )
        self._set_sub_prop("rangePartitioning", resource)

    @property
    def udf_resources(self):
        """List[google.cloud.bigquery.query.UDFResource]: user
        defined function resources (empty by default)

        See:
        https://cloud.google.com/bigquery/docs/reference/rest/v2/Job#JobConfigurationQuery.FIELDS.user_defined_function_resources
        """
        prop = self._get_sub_prop("userDefinedFunctionResources", default=[])
        return _from_api_repr_udf_resources(prop)

    @udf_resources.setter
    def udf_resources(self, values):
        self._set_sub_prop(
            "userDefinedFunctionResources", _to_api_repr_udf_resources(values)
        )

    @property
    def use_legacy_sql(self):
        """bool: Use legacy SQL syntax.

        See
        https://cloud.google.com/bigquery/docs/reference/rest/v2/Job#JobConfigurationQuery.FIELDS.use_legacy_sql
        """
        return self._get_sub_prop("useLegacySql")

    @use_legacy_sql.setter
    def use_legacy_sql(self, value):
        self._set_sub_prop("useLegacySql", value)

    @property
    def use_query_cache(self):
        """bool: Look for the query result in the cache.

        See
        https://cloud.google.com/bigquery/docs/reference/rest/v2/Job#JobConfigurationQuery.FIELDS.use_query_cache
        """
        return self._get_sub_prop("useQueryCache")

    @use_query_cache.setter
    def use_query_cache(self, value):
        self._set_sub_prop("useQueryCache", value)

    @property
    def write_disposition(self):
        """google.cloud.bigquery.job.WriteDisposition: Action that occurs if
        the destination table already exists.

        See
        https://cloud.google.com/bigquery/docs/reference/rest/v2/Job#JobConfigurationQuery.FIELDS.write_disposition
        """
        return self._get_sub_prop("writeDisposition")

    @write_disposition.setter
    def write_disposition(self, value):
        self._set_sub_prop("writeDisposition", value)

    @property
    def table_definitions(self):
        """Dict[str, google.cloud.bigquery.external_config.ExternalConfig]:
        Definitions for external tables or :data:`None` if not set.

        See
        https://cloud.google.com/bigquery/docs/reference/rest/v2/Job#JobConfigurationQuery.FIELDS.external_table_definitions
        """
        prop = self._get_sub_prop("tableDefinitions")
        if prop is not None:
            prop = _from_api_repr_table_defs(prop)
        return prop

    @table_definitions.setter
    def table_definitions(self, values):
        self._set_sub_prop("tableDefinitions", _to_api_repr_table_defs(values))

    @property
    def time_partitioning(self):
        """Optional[google.cloud.bigquery.table.TimePartitioning]: Specifies
        time-based partitioning for the destination table.

        Only specify at most one of
        :attr:`~google.cloud.bigquery.job.LoadJobConfig.time_partitioning` or
        :attr:`~google.cloud.bigquery.job.LoadJobConfig.range_partitioning`.

        Raises:
            ValueError:
                If the value is not
                :class:`~google.cloud.bigquery.table.TimePartitioning` or
                :data:`None`.
        """
        prop = self._get_sub_prop("timePartitioning")
        if prop is not None:
            prop = TimePartitioning.from_api_repr(prop)
        return prop

    @time_partitioning.setter
    def time_partitioning(self, value):
        api_repr = value
        if value is not None:
            api_repr = value.to_api_repr()
        self._set_sub_prop("timePartitioning", api_repr)

    @property
    def clustering_fields(self):
        """Optional[List[str]]: Fields defining clustering for the table

        (Defaults to :data:`None`).

        Clustering fields are immutable after table creation.

        .. note::

           BigQuery supports clustering for both partitioned and
           non-partitioned tables.
        """
        prop = self._get_sub_prop("clustering")
        if prop is not None:
            return list(prop.get("fields", ()))

    @clustering_fields.setter
    def clustering_fields(self, value):
        """Optional[List[str]]: Fields defining clustering for the table

        (Defaults to :data:`None`).
        """
        if value is not None:
            self._set_sub_prop("clustering", {"fields": value})
        else:
            self._del_sub_prop("clustering")

    @property
    def schema_update_options(self):
        """List[google.cloud.bigquery.job.SchemaUpdateOption]: Specifies
        updates to the destination table schema to allow as a side effect of
        the query job.
        """
        return self._get_sub_prop("schemaUpdateOptions")

    @schema_update_options.setter
    def schema_update_options(self, values):
        self._set_sub_prop("schemaUpdateOptions", values)

    def to_api_repr(self):
        """Build an API representation of the query job config.

        Returns:
            Dict: A dictionary in the format used by the BigQuery API.
        """
        resource = copy.deepcopy(self._properties)

        # Query parameters have an addition property associated with them
        # to indicate if the query is using named or positional parameters.
        query_parameters = resource["query"].get("queryParameters")
        if query_parameters:
            if query_parameters[0].get("name") is None:
                resource["query"]["parameterMode"] = "POSITIONAL"
            else:
                resource["query"]["parameterMode"] = "NAMED"

        return resource


class QueryJob(_AsyncJob):
    """Asynchronous job: query tables.

    Args:
        job_id (str): the job's ID, within the project belonging to ``client``.

        query (str): SQL query string.

        client (google.cloud.bigquery.client.Client):
            A client which holds credentials and project configuration
            for the dataset (which requires a project).

        job_config (Optional[google.cloud.bigquery.job.QueryJobConfig]):
            Extra configuration options for the query job.
    """

    _JOB_TYPE = "query"
    _UDF_KEY = "userDefinedFunctionResources"

    def __init__(self, job_id, query, client, job_config=None):
        super(QueryJob, self).__init__(job_id, client)

        if job_config is None:
            job_config = QueryJobConfig()
        if job_config.use_legacy_sql is None:
            job_config.use_legacy_sql = False

        self._properties["configuration"] = job_config._properties
        self._configuration = job_config

        if query:
            _helpers._set_sub_prop(
                self._properties, ["configuration", "query", "query"], query
            )

        self._query_results = None
        self._done_timeout = None
        self._transport_timeout = None

    @property
    def allow_large_results(self):
        """See
        :attr:`google.cloud.bigquery.job.QueryJobConfig.allow_large_results`.
        """
        return self._configuration.allow_large_results

    @property
    def create_disposition(self):
        """See
        :attr:`google.cloud.bigquery.job.QueryJobConfig.create_disposition`.
        """
        return self._configuration.create_disposition

    @property
    def default_dataset(self):
        """See
        :attr:`google.cloud.bigquery.job.QueryJobConfig.default_dataset`.
        """
        return self._configuration.default_dataset

    @property
    def destination(self):
        """See
        :attr:`google.cloud.bigquery.job.QueryJobConfig.destination`.
        """
        return self._configuration.destination

    @property
    def destination_encryption_configuration(self):
        """google.cloud.bigquery.encryption_configuration.EncryptionConfiguration: Custom
        encryption configuration for the destination table.

        Custom encryption configuration (e.g., Cloud KMS keys) or :data:`None`
        if using default encryption.

        See
        :attr:`google.cloud.bigquery.job.QueryJobConfig.destination_encryption_configuration`.
        """
        return self._configuration.destination_encryption_configuration

    @property
    def dry_run(self):
        """See
        :attr:`google.cloud.bigquery.job.QueryJobConfig.dry_run`.
        """
        return self._configuration.dry_run

    @property
    def flatten_results(self):
        """See
        :attr:`google.cloud.bigquery.job.QueryJobConfig.flatten_results`.
        """
        return self._configuration.flatten_results

    @property
    def priority(self):
        """See
        :attr:`google.cloud.bigquery.job.QueryJobConfig.priority`.
        """
        return self._configuration.priority

    @property
    def query(self):
        """str: The query text used in this query job.

        See:
        https://cloud.google.com/bigquery/docs/reference/rest/v2/Job#JobConfigurationQuery.FIELDS.query
        """
        return _helpers._get_sub_prop(
            self._properties, ["configuration", "query", "query"]
        )

    @property
    def query_parameters(self):
        """See
        :attr:`google.cloud.bigquery.job.QueryJobConfig.query_parameters`.
        """
        return self._configuration.query_parameters

    @property
    def udf_resources(self):
        """See
        :attr:`google.cloud.bigquery.job.QueryJobConfig.udf_resources`.
        """
        return self._configuration.udf_resources

    @property
    def use_legacy_sql(self):
        """See
        :attr:`google.cloud.bigquery.job.QueryJobConfig.use_legacy_sql`.
        """
        return self._configuration.use_legacy_sql

    @property
    def use_query_cache(self):
        """See
        :attr:`google.cloud.bigquery.job.QueryJobConfig.use_query_cache`.
        """
        return self._configuration.use_query_cache

    @property
    def write_disposition(self):
        """See
        :attr:`google.cloud.bigquery.job.QueryJobConfig.write_disposition`.
        """
        return self._configuration.write_disposition

    @property
    def maximum_billing_tier(self):
        """See
        :attr:`google.cloud.bigquery.job.QueryJobConfig.maximum_billing_tier`.
        """
        return self._configuration.maximum_billing_tier

    @property
    def maximum_bytes_billed(self):
        """See
        :attr:`google.cloud.bigquery.job.QueryJobConfig.maximum_bytes_billed`.
        """
        return self._configuration.maximum_bytes_billed

    @property
    def range_partitioning(self):
        """See
        :attr:`google.cloud.bigquery.job.QueryJobConfig.range_partitioning`.
        """
        return self._configuration.range_partitioning

    @property
    def table_definitions(self):
        """See
        :attr:`google.cloud.bigquery.job.QueryJobConfig.table_definitions`.
        """
        return self._configuration.table_definitions

    @property
    def time_partitioning(self):
        """See
        :attr:`google.cloud.bigquery.job.QueryJobConfig.time_partitioning`.
        """
        return self._configuration.time_partitioning

    @property
    def clustering_fields(self):
        """See
        :attr:`google.cloud.bigquery.job.QueryJobConfig.clustering_fields`.
        """
        return self._configuration.clustering_fields

    @property
    def schema_update_options(self):
        """See
        :attr:`google.cloud.bigquery.job.QueryJobConfig.schema_update_options`.
        """
        return self._configuration.schema_update_options

    def to_api_repr(self):
        """Generate a resource for :meth:`_begin`."""
        # Use to_api_repr to allow for some configuration properties to be set
        # automatically.
        configuration = self._configuration.to_api_repr()
        return {
            "jobReference": self._properties["jobReference"],
            "configuration": configuration,
        }

    @classmethod
    def from_api_repr(cls, resource, client):
        """Factory:  construct a job given its API representation

        Args:
            resource (Dict): dataset job representation returned from the API

            client (google.cloud.bigquery.client.Client):
                Client which holds credentials and project
                configuration for the dataset.

        Returns:
            google.cloud.bigquery.job.QueryJob: Job parsed from ``resource``.
        """
        cls._check_resource_config(resource)
        job_ref = _JobReference._from_api_repr(resource["jobReference"])
        job = cls(job_ref, None, client=client)
        job._set_properties(resource)
        return job

    @property
    def query_plan(self):
        """Return query plan from job statistics, if present.

        See:
        https://cloud.google.com/bigquery/docs/reference/rest/v2/Job#JobStatistics2.FIELDS.query_plan

        Returns:
            List[QueryPlanEntry]:
                mappings describing the query plan, or an empty list
                if the query has not yet completed.
        """
        plan_entries = self._job_statistics().get("queryPlan", ())
        return [QueryPlanEntry.from_api_repr(entry) for entry in plan_entries]

    @property
    def timeline(self):
        """List(TimelineEntry): Return the query execution timeline
        from job statistics.
        """
        raw = self._job_statistics().get("timeline", ())
        return [TimelineEntry.from_api_repr(entry) for entry in raw]

    @property
    def total_bytes_processed(self):
        """Return total bytes processed from job statistics, if present.

        See:
        https://cloud.google.com/bigquery/docs/reference/rest/v2/Job#JobStatistics2.FIELDS.total_bytes_processed

        Returns:
            Optional[int]:
                Total bytes processed by the job, or None if job is not
                yet complete.
        """
        result = self._job_statistics().get("totalBytesProcessed")
        if result is not None:
            result = int(result)
        return result

    @property
    def total_bytes_billed(self):
        """Return total bytes billed from job statistics, if present.

        See:
        https://cloud.google.com/bigquery/docs/reference/rest/v2/Job#JobStatistics2.FIELDS.total_bytes_billed

        Returns:
            Optional[int]:
                Total bytes processed by the job, or None if job is not
                yet complete.
        """
        result = self._job_statistics().get("totalBytesBilled")
        if result is not None:
            result = int(result)
        return result

    @property
    def billing_tier(self):
        """Return billing tier from job statistics, if present.

        See:
        https://cloud.google.com/bigquery/docs/reference/rest/v2/Job#JobStatistics2.FIELDS.billing_tier

        Returns:
            Optional[int]:
                Billing tier used by the job, or None if job is not
                yet complete.
        """
        return self._job_statistics().get("billingTier")

    @property
    def cache_hit(self):
        """Return whether or not query results were served from cache.

        See:
        https://cloud.google.com/bigquery/docs/reference/rest/v2/Job#JobStatistics2.FIELDS.cache_hit

        Returns:
            Optional[bool]:
                whether the query results were returned from cache, or None
                if job is not yet complete.
        """
        return self._job_statistics().get("cacheHit")

    @property
    def ddl_operation_performed(self):
        """Optional[str]: Return the DDL operation performed.

        See:
        https://cloud.google.com/bigquery/docs/reference/rest/v2/Job#JobStatistics2.FIELDS.ddl_operation_performed

        """
        return self._job_statistics().get("ddlOperationPerformed")

    @property
    def ddl_target_routine(self):
        """Optional[google.cloud.bigquery.routine.RoutineReference]: Return the DDL target routine, present
            for CREATE/DROP FUNCTION/PROCEDURE  queries.

        See:
        https://cloud.google.com/bigquery/docs/reference/rest/v2/Job#JobStatistics2.FIELDS.ddl_target_routine
        """
        prop = self._job_statistics().get("ddlTargetRoutine")
        if prop is not None:
            prop = RoutineReference.from_api_repr(prop)
        return prop

    @property
    def ddl_target_table(self):
        """Optional[google.cloud.bigquery.table.TableReference]: Return the DDL target table, present
            for CREATE/DROP TABLE/VIEW queries.

        See:
        https://cloud.google.com/bigquery/docs/reference/rest/v2/Job#JobStatistics2.FIELDS.ddl_target_table
        """
        prop = self._job_statistics().get("ddlTargetTable")
        if prop is not None:
            prop = TableReference.from_api_repr(prop)
        return prop

    @property
    def num_dml_affected_rows(self):
        """Return the number of DML rows affected by the job.

        See:
        https://cloud.google.com/bigquery/docs/reference/rest/v2/Job#JobStatistics2.FIELDS.num_dml_affected_rows

        Returns:
            Optional[int]:
                number of DML rows affected by the job, or None if job is not
                yet complete.
        """
        result = self._job_statistics().get("numDmlAffectedRows")
        if result is not None:
            result = int(result)
        return result

    @property
    def slot_millis(self):
        """Union[int, None]: Slot-milliseconds used by this query job."""
        return _helpers._int_or_none(self._job_statistics().get("totalSlotMs"))

    @property
    def statement_type(self):
        """Return statement type from job statistics, if present.

        See:
        https://cloud.google.com/bigquery/docs/reference/rest/v2/Job#JobStatistics2.FIELDS.statement_type

        Returns:
            Optional[str]:
                type of statement used by the job, or None if job is not
                yet complete.
        """
        return self._job_statistics().get("statementType")

    @property
    def referenced_tables(self):
        """Return referenced tables from job statistics, if present.

        See:
        https://cloud.google.com/bigquery/docs/reference/rest/v2/Job#JobStatistics2.FIELDS.referenced_tables

        Returns:
            List[Dict]:
                mappings describing the query plan, or an empty list
                if the query has not yet completed.
        """
        tables = []
        datasets_by_project_name = {}

        for table in self._job_statistics().get("referencedTables", ()):

            t_project = table["projectId"]

            ds_id = table["datasetId"]
            t_dataset = datasets_by_project_name.get((t_project, ds_id))
            if t_dataset is None:
                t_dataset = DatasetReference(t_project, ds_id)
                datasets_by_project_name[(t_project, ds_id)] = t_dataset

            t_name = table["tableId"]
            tables.append(t_dataset.table(t_name))

        return tables

    @property
    def undeclared_query_parameters(self):
        """Return undeclared query parameters from job statistics, if present.

        See:
        https://cloud.google.com/bigquery/docs/reference/rest/v2/Job#JobStatistics2.FIELDS.undeclared_query_parameters

        Returns:
            List[Union[ \
                google.cloud.bigquery.query.ArrayQueryParameter, \
                google.cloud.bigquery.query.ScalarQueryParameter, \
                google.cloud.bigquery.query.StructQueryParameter \
            ]]:
                Undeclared parameters, or an empty list if the query has
                not yet completed.
        """
        parameters = []
        undeclared = self._job_statistics().get("undeclaredQueryParameters", ())

        for parameter in undeclared:
            p_type = parameter["parameterType"]

            if "arrayType" in p_type:
                klass = ArrayQueryParameter
            elif "structTypes" in p_type:
                klass = StructQueryParameter
            else:
                klass = ScalarQueryParameter

            parameters.append(klass.from_api_repr(parameter))

        return parameters

    @property
    def estimated_bytes_processed(self):
        """Return the estimated number of bytes processed by the query.

        See:
        https://cloud.google.com/bigquery/docs/reference/rest/v2/Job#JobStatistics2.FIELDS.estimated_bytes_processed

        Returns:
            Optional[int]:
                number of DML rows affected by the job, or None if job is not
                yet complete.
        """
        result = self._job_statistics().get("estimatedBytesProcessed")
        if result is not None:
            result = int(result)
        return result

    def done(self, retry=DEFAULT_RETRY, timeout=None):
        """Refresh the job and checks if it is complete.

        Args:
            retry (Optional[google.api_core.retry.Retry]):
                How to retry the call that retrieves query results.
            timeout (Optional[float]):
                The number of seconds to wait for the underlying HTTP transport
                before using ``retry``.

        Returns:
            bool: True if the job is complete, False otherwise.
        """
        # Since the API to getQueryResults can hang up to the timeout value
        # (default of 10 seconds), set the timeout parameter to ensure that
        # the timeout from the futures API is respected. See:
        # https://github.com/GoogleCloudPlatform/google-cloud-python/issues/4135
        timeout_ms = None
        if self._done_timeout is not None:
            # Subtract a buffer for context switching, network latency, etc.
            api_timeout = self._done_timeout - _TIMEOUT_BUFFER_SECS
            api_timeout = max(min(api_timeout, 10), 0)
            self._done_timeout -= api_timeout
            self._done_timeout = max(0, self._done_timeout)
            timeout_ms = int(api_timeout * 1000)

        # If an explicit timeout is not given, fall back to the transport timeout
        # stored in _blocking_poll() in the process of polling for job completion.
        transport_timeout = timeout if timeout is not None else self._transport_timeout

        # Do not refresh if the state is already done, as the job will not
        # change once complete.
        if self.state != _DONE_STATE:
            self._query_results = self._client._get_query_results(
                self.job_id,
                retry,
                project=self.project,
                timeout_ms=timeout_ms,
                location=self.location,
                timeout=transport_timeout,
            )

            # Only reload the job once we know the query is complete.
            # This will ensure that fields such as the destination table are
            # correctly populated.
            if self._query_results.complete:
                self.reload(retry=retry, timeout=transport_timeout)

        return self.state == _DONE_STATE

    def _blocking_poll(self, timeout=None):
        self._done_timeout = timeout
        self._transport_timeout = timeout
        super(QueryJob, self)._blocking_poll(timeout=timeout)

    @staticmethod
    def _format_for_exception(query, job_id):
        """Format a query for the output in exception message.

        Args:
            query (str): The SQL query to format.
            job_id (str): The ID of the job that ran the query.

        Returns:
            str: A formatted query text.
        """
        template = "\n\n(job ID: {job_id})\n\n{header}\n\n{ruler}\n{body}\n{ruler}"

        lines = query.splitlines()
        max_line_len = max(len(line) for line in lines)

        header = "-----Query Job SQL Follows-----"
        header = "{:^{total_width}}".format(header, total_width=max_line_len + 5)

        # Print out a "ruler" above and below the SQL so we can judge columns.
        # Left pad for the line numbers (4 digits plus ":").
        ruler = "    |" + "    .    |" * (max_line_len // 10)

        # Put line numbers next to the SQL.
        body = "\n".join(
            "{:4}:{}".format(n, line) for n, line in enumerate(lines, start=1)
        )

        return template.format(job_id=job_id, header=header, ruler=ruler, body=body)

    def _begin(self, client=None, retry=DEFAULT_RETRY, timeout=None):
        """API call:  begin the job via a POST request

        See
        https://cloud.google.com/bigquery/docs/reference/rest/v2/jobs/insert

        Args:
            client (Optional[google.cloud.bigquery.client.Client]):
                The client to use. If not passed, falls back to the ``client``
                associated with the job object or``NoneType``.
            retry (Optional[google.api_core.retry.Retry]):
                How to retry the RPC.
            timeout (Optional[float]):
                The number of seconds to wait for the underlying HTTP transport
                before using ``retry``.

        Raises:
            ValueError: If the job has already begun.
        """

        try:
            super(QueryJob, self)._begin(client=client, retry=retry, timeout=timeout)
        except exceptions.GoogleCloudError as exc:
            exc.message += self._format_for_exception(self.query, self.job_id)
            exc.query_job = self
            raise

    def result(
        self,
        page_size=None,
        max_results=None,
        retry=DEFAULT_RETRY,
        timeout=None,
        start_index=None,
    ):
        """Start the job and wait for it to complete and get the result.

        Args:
            page_size (Optional[int]):
                The maximum number of rows in each page of results from this
                request. Non-positive values are ignored.
            max_results (Optional[int]):
                The maximum total number of rows from this request.
            retry (Optional[google.api_core.retry.Retry]):
                How to retry the call that retrieves rows.
            timeout (Optional[float]):
                The number of seconds to wait for the underlying HTTP transport
                before using ``retry``.
                If multiple requests are made under the hood, ``timeout``
                applies to each individual request.
            start_index (Optional[int]):
                The zero-based index of the starting row to read.

        Returns:
            google.cloud.bigquery.table.RowIterator:
                Iterator of row data
                :class:`~google.cloud.bigquery.table.Row`-s. During each
                page, the iterator will have the ``total_rows`` attribute
                set, which counts the total number of rows **in the result
                set** (this is distinct from the total number of rows in the
                current page: ``iterator.page.num_items``).

                If the query is a special query that produces no results, e.g.
                a DDL query, an ``_EmptyRowIterator`` instance is returned.

        Raises:
            google.cloud.exceptions.GoogleCloudError:
                If the job failed.
            concurrent.futures.TimeoutError:
                If the job did not complete in the given timeout.
        """
        try:
            super(QueryJob, self).result(retry=retry, timeout=timeout)

            # Return an iterator instead of returning the job.
            if not self._query_results:
                self._query_results = self._client._get_query_results(
                    self.job_id,
                    retry,
                    project=self.project,
                    location=self.location,
                    timeout=timeout,
                )
        except exceptions.GoogleCloudError as exc:
            exc.message += self._format_for_exception(self.query, self.job_id)
            exc.query_job = self
            raise
        except requests.exceptions.Timeout as exc:
            six.raise_from(concurrent.futures.TimeoutError, exc)

        # If the query job is complete but there are no query results, this was
        # special job, such as a DDL query. Return an empty result set to
        # indicate success and avoid calling tabledata.list on a table which
        # can't be read (such as a view table).
        if self._query_results.total_rows is None:
            return _EmptyRowIterator()

        schema = self._query_results.schema
        dest_table_ref = self.destination
        dest_table = Table(dest_table_ref, schema=schema)
        dest_table._properties["numRows"] = self._query_results.total_rows
        rows = self._client.list_rows(
            dest_table,
            page_size=page_size,
            max_results=max_results,
            start_index=start_index,
            retry=retry,
            timeout=timeout,
        )
        rows._preserve_order = _contains_order_by(self.query)
        return rows

    # If changing the signature of this method, make sure to apply the same
    # changes to table.RowIterator.to_arrow()
    def to_arrow(
        self,
        progress_bar_type=None,
        bqstorage_client=None,
        create_bqstorage_client=True,
    ):
        """[Beta] Create a class:`pyarrow.Table` by loading all pages of a
        table or query.

        Args:
            progress_bar_type (Optional[str]):
                If set, use the `tqdm <https://tqdm.github.io/>`_ library to
                display a progress bar while the data downloads. Install the
                ``tqdm`` package to use this feature.

                Possible values of ``progress_bar_type`` include:

                ``None``
                  No progress bar.
                ``'tqdm'``
                  Use the :func:`tqdm.tqdm` function to print a progress bar
                  to :data:`sys.stderr`.
                ``'tqdm_notebook'``
                  Use the :func:`tqdm.tqdm_notebook` function to display a
                  progress bar as a Jupyter notebook widget.
                ``'tqdm_gui'``
                  Use the :func:`tqdm.tqdm_gui` function to display a
                  progress bar as a graphical dialog box.
            bqstorage_client (Optional[google.cloud.bigquery_storage_v1.BigQueryReadClient]):
                A BigQuery Storage API client. If supplied, use the faster
                BigQuery Storage API to fetch rows from BigQuery. This API
                is a billable API.

                This method requires the ``pyarrow`` and
                ``google-cloud-bigquery-storage`` libraries.

                Reading from a specific partition or snapshot is not
                currently supported by this method.
            create_bqstorage_client (Optional[bool]):
                If ``True`` (default), create a BigQuery Storage API client
                using the default API settings. The BigQuery Storage API
                is a faster way to fetch rows from BigQuery. See the
                ``bqstorage_client`` parameter for more information.

                This argument does nothing if ``bqstorage_client`` is supplied.

                ..versionadded:: 1.24.0

        Returns:
            pyarrow.Table
                A :class:`pyarrow.Table` populated with row data and column
                headers from the query results. The column headers are derived
                from the destination table's schema.

        Raises:
            ValueError:
                If the :mod:`pyarrow` library cannot be imported.

        ..versionadded:: 1.17.0
        """
        return self.result().to_arrow(
            progress_bar_type=progress_bar_type,
            bqstorage_client=bqstorage_client,
            create_bqstorage_client=create_bqstorage_client,
        )

    # If changing the signature of this method, make sure to apply the same
    # changes to table.RowIterator.to_dataframe()
    def to_dataframe(
        self,
        bqstorage_client=None,
        dtypes=None,
        progress_bar_type=None,
        create_bqstorage_client=True,
        date_as_object=True,
    ):
        """Return a pandas DataFrame from a QueryJob

        Args:
            bqstorage_client (Optional[google.cloud.bigquery_storage_v1.BigQueryReadClient]):
                A BigQuery Storage API client. If supplied, use the faster
                BigQuery Storage API to fetch rows from BigQuery. This
                API is a billable API.

                This method requires the ``fastavro`` and
                ``google-cloud-bigquery-storage`` libraries.

                Reading from a specific partition or snapshot is not
                currently supported by this method.

            dtypes (Optional[Map[str, Union[str, pandas.Series.dtype]]]):
                A dictionary of column names pandas ``dtype``s. The provided
                ``dtype`` is used when constructing the series for the column
                specified. Otherwise, the default pandas behavior is used.

            progress_bar_type (Optional[str]):
                If set, use the `tqdm <https://tqdm.github.io/>`_ library to
                display a progress bar while the data downloads. Install the
                ``tqdm`` package to use this feature.

                See
                :func:`~google.cloud.bigquery.table.RowIterator.to_dataframe`
                for details.

                ..versionadded:: 1.11.0
            create_bqstorage_client (Optional[bool]):
                If ``True`` (default), create a BigQuery Storage API client
                using the default API settings. The BigQuery Storage API
                is a faster way to fetch rows from BigQuery. See the
                ``bqstorage_client`` parameter for more information.

                This argument does nothing if ``bqstorage_client`` is supplied.

                ..versionadded:: 1.24.0

            date_as_object (Optional[bool]):
                If ``True`` (default), cast dates to objects. If ``False``, convert
                to datetime64[ns] dtype.

                ..versionadded:: 1.26.0

        Returns:
            A :class:`~pandas.DataFrame` populated with row data and column
            headers from the query results. The column headers are derived
            from the destination table's schema.

        Raises:
            ValueError: If the `pandas` library cannot be imported.
        """
        return self.result().to_dataframe(
            bqstorage_client=bqstorage_client,
            dtypes=dtypes,
            progress_bar_type=progress_bar_type,
            create_bqstorage_client=create_bqstorage_client,
            date_as_object=date_as_object,
        )

    def __iter__(self):
        return iter(self.result())


class QueryPlanEntryStep(object):
    """Map a single step in a query plan entry.

    Args:
        kind (str): step type.

        substeps (List): names of substeps.
    """

    def __init__(self, kind, substeps):
        self.kind = kind
        self.substeps = list(substeps)

    @classmethod
    def from_api_repr(cls, resource):
        """Factory: construct instance from the JSON repr.

        Args:
            resource (Dict): JSON representation of the entry.

        Returns:
            QueryPlanEntryStep: new instance built from the resource.
        """
        return cls(kind=resource.get("kind"), substeps=resource.get("substeps", ()))

    def __eq__(self, other):
        if not isinstance(other, self.__class__):
            return NotImplemented
        return self.kind == other.kind and self.substeps == other.substeps


class QueryPlanEntry(object):
    """QueryPlanEntry represents a single stage of a query execution plan.

    See
    https://cloud.google.com/bigquery/docs/reference/rest/v2/Job#ExplainQueryStage
    for the underlying API representation within query statistics.
    """

    def __init__(self):
        self._properties = {}

    @classmethod
    def from_api_repr(cls, resource):
        """Factory: construct instance from the JSON repr.

        Args:
            resource(Dict[str: object]):
                ExplainQueryStage representation returned from API.

        Returns:
            google.cloud.bigquery.QueryPlanEntry:
                Query plan entry parsed from ``resource``.
        """
        entry = cls()
        entry._properties = resource
        return entry

    @property
    def name(self):
        """Optional[str]: Human-readable name of the stage."""
        return self._properties.get("name")

    @property
    def entry_id(self):
        """Optional[str]: Unique ID for the stage within the plan."""
        return self._properties.get("id")

    @property
    def start(self):
        """Optional[Datetime]: Datetime when the stage started."""
        if self._properties.get("startMs") is None:
            return None
        return _helpers._datetime_from_microseconds(
            int(self._properties.get("startMs")) * 1000.0
        )

    @property
    def end(self):
        """Optional[Datetime]: Datetime when the stage ended."""
        if self._properties.get("endMs") is None:
            return None
        return _helpers._datetime_from_microseconds(
            int(self._properties.get("endMs")) * 1000.0
        )

    @property
    def input_stages(self):
        """List(int): Entry IDs for stages that were inputs for this stage."""
        if self._properties.get("inputStages") is None:
            return []
        return [
            _helpers._int_or_none(entry)
            for entry in self._properties.get("inputStages")
        ]

    @property
    def parallel_inputs(self):
        """Optional[int]: Number of parallel input segments within
        the stage.
        """
        return _helpers._int_or_none(self._properties.get("parallelInputs"))

    @property
    def completed_parallel_inputs(self):
        """Optional[int]: Number of parallel input segments completed."""
        return _helpers._int_or_none(self._properties.get("completedParallelInputs"))

    @property
    def wait_ms_avg(self):
        """Optional[int]: Milliseconds the average worker spent waiting to
        be scheduled.
        """
        return _helpers._int_or_none(self._properties.get("waitMsAvg"))

    @property
    def wait_ms_max(self):
        """Optional[int]: Milliseconds the slowest worker spent waiting to
        be scheduled.
        """
        return _helpers._int_or_none(self._properties.get("waitMsMax"))

    @property
    def wait_ratio_avg(self):
        """Optional[float]: Ratio of time the average worker spent waiting
        to be scheduled, relative to the longest time spent by any worker in
        any stage of the overall plan.
        """
        return self._properties.get("waitRatioAvg")

    @property
    def wait_ratio_max(self):
        """Optional[float]: Ratio of time the slowest worker spent waiting
        to be scheduled, relative to the longest time spent by any worker in
        any stage of the overall plan.
        """
        return self._properties.get("waitRatioMax")

    @property
    def read_ms_avg(self):
        """Optional[int]: Milliseconds the average worker spent reading
        input.
        """
        return _helpers._int_or_none(self._properties.get("readMsAvg"))

    @property
    def read_ms_max(self):
        """Optional[int]: Milliseconds the slowest worker spent reading
        input.
        """
        return _helpers._int_or_none(self._properties.get("readMsMax"))

    @property
    def read_ratio_avg(self):
        """Optional[float]: Ratio of time the average worker spent reading
        input, relative to the longest time spent by any worker in any stage
        of the overall plan.
        """
        return self._properties.get("readRatioAvg")

    @property
    def read_ratio_max(self):
        """Optional[float]: Ratio of time the slowest worker spent reading
        to be scheduled, relative to the longest time spent by any worker in
        any stage of the overall plan.
        """
        return self._properties.get("readRatioMax")

    @property
    def compute_ms_avg(self):
        """Optional[int]: Milliseconds the average worker spent on CPU-bound
        processing.
        """
        return _helpers._int_or_none(self._properties.get("computeMsAvg"))

    @property
    def compute_ms_max(self):
        """Optional[int]: Milliseconds the slowest worker spent on CPU-bound
        processing.
        """
        return _helpers._int_or_none(self._properties.get("computeMsMax"))

    @property
    def compute_ratio_avg(self):
        """Optional[float]: Ratio of time the average worker spent on
        CPU-bound processing, relative to the longest time spent by any
        worker in any stage of the overall plan.
        """
        return self._properties.get("computeRatioAvg")

    @property
    def compute_ratio_max(self):
        """Optional[float]: Ratio of time the slowest worker spent on
        CPU-bound processing, relative to the longest time spent by any
        worker in any stage of the overall plan.
        """
        return self._properties.get("computeRatioMax")

    @property
    def write_ms_avg(self):
        """Optional[int]: Milliseconds the average worker spent writing
        output data.
        """
        return _helpers._int_or_none(self._properties.get("writeMsAvg"))

    @property
    def write_ms_max(self):
        """Optional[int]: Milliseconds the slowest worker spent writing
        output data.
        """
        return _helpers._int_or_none(self._properties.get("writeMsMax"))

    @property
    def write_ratio_avg(self):
        """Optional[float]: Ratio of time the average worker spent writing
        output data, relative to the longest time spent by any worker in any
        stage of the overall plan.
        """
        return self._properties.get("writeRatioAvg")

    @property
    def write_ratio_max(self):
        """Optional[float]: Ratio of time the slowest worker spent writing
        output data, relative to the longest time spent by any worker in any
        stage of the overall plan.
        """
        return self._properties.get("writeRatioMax")

    @property
    def records_read(self):
        """Optional[int]: Number of records read by this stage."""
        return _helpers._int_or_none(self._properties.get("recordsRead"))

    @property
    def records_written(self):
        """Optional[int]: Number of records written by this stage."""
        return _helpers._int_or_none(self._properties.get("recordsWritten"))

    @property
    def status(self):
        """Optional[str]: status of this stage."""
        return self._properties.get("status")

    @property
    def shuffle_output_bytes(self):
        """Optional[int]: Number of bytes written by this stage to
        intermediate shuffle.
        """
        return _helpers._int_or_none(self._properties.get("shuffleOutputBytes"))

    @property
    def shuffle_output_bytes_spilled(self):
        """Optional[int]: Number of bytes written by this stage to
        intermediate shuffle and spilled to disk.
        """
        return _helpers._int_or_none(self._properties.get("shuffleOutputBytesSpilled"))

    @property
    def steps(self):
        """List(QueryPlanEntryStep): List of step operations performed by
        each worker in the stage.
        """
        return [
            QueryPlanEntryStep.from_api_repr(step)
            for step in self._properties.get("steps", [])
        ]


class TimelineEntry(object):
    """TimelineEntry represents progress of a query job at a particular
    point in time.

    See
    https://cloud.google.com/bigquery/docs/reference/rest/v2/Job#querytimelinesample
    for the underlying API representation within query statistics.
    """

    def __init__(self):
        self._properties = {}

    @classmethod
    def from_api_repr(cls, resource):
        """Factory: construct instance from the JSON repr.

        Args:
            resource(Dict[str: object]):
                QueryTimelineSample representation returned from API.

        Returns:
            google.cloud.bigquery.TimelineEntry:
                Timeline sample parsed from ``resource``.
        """
        entry = cls()
        entry._properties = resource
        return entry

    @property
    def elapsed_ms(self):
        """Optional[int]: Milliseconds elapsed since start of query
        execution."""
        return _helpers._int_or_none(self._properties.get("elapsedMs"))

    @property
    def active_units(self):
        """Optional[int]: Current number of input units being processed
        by workers, reported as largest value since the last sample."""
        return _helpers._int_or_none(self._properties.get("activeUnits"))

    @property
    def pending_units(self):
        """Optional[int]: Current number of input units remaining for
        query stages active at this sample time."""
        return _helpers._int_or_none(self._properties.get("pendingUnits"))

    @property
    def completed_units(self):
        """Optional[int]: Current number of input units completed by
        this query."""
        return _helpers._int_or_none(self._properties.get("completedUnits"))

    @property
    def slot_millis(self):
        """Optional[int]: Cumulative slot-milliseconds consumed by
        this query."""
        return _helpers._int_or_none(self._properties.get("totalSlotMs"))


class UnknownJob(_AsyncJob):
    """A job whose type cannot be determined."""

    @classmethod
    def from_api_repr(cls, resource, client):
        """Construct an UnknownJob from the JSON representation.

        Args:
            resource (Dict): JSON representation of a job.
            client (google.cloud.bigquery.client.Client):
                Client connected to BigQuery API.

        Returns:
            UnknownJob: Job corresponding to the resource.
        """
        job_ref_properties = resource.get("jobReference", {"projectId": client.project})
        job_ref = _JobReference._from_api_repr(job_ref_properties)
        job = cls(job_ref, client)
        # Populate the job reference with the project, even if it has been
        # redacted, because we know it should equal that of the request.
        resource["jobReference"] = job_ref_properties
        job._properties = resource
        return job


class ScriptStackFrame(object):
    """Stack frame showing the line/column/procedure name where the current
    evaluation happened.

    Args:
        resource (Map[str, Any]): JSON representation of object.
    """

    def __init__(self, resource):
        self._properties = resource

    @property
    def procedure_id(self):
        """Optional[str]: Name of the active procedure.

        Omitted if in a top-level script.
        """
        return self._properties.get("procedureId")

    @property
    def text(self):
        """str: Text of the current statement/expression."""
        return self._properties.get("text")

    @property
    def start_line(self):
        """int: One-based start line."""
        return _helpers._int_or_none(self._properties.get("startLine"))

    @property
    def start_column(self):
        """int: One-based start column."""
        return _helpers._int_or_none(self._properties.get("startColumn"))

    @property
    def end_line(self):
        """int: One-based end line."""
        return _helpers._int_or_none(self._properties.get("endLine"))

    @property
    def end_column(self):
        """int: One-based end column."""
        return _helpers._int_or_none(self._properties.get("endColumn"))


class ScriptStatistics(object):
    """Statistics for a child job of a script.

    Args:
        resource (Map[str, Any]): JSON representation of object.
    """

    def __init__(self, resource):
        self._properties = resource

    @property
    def stack_frames(self):
        """List[ScriptStackFrame]: Stack trace where the current evaluation
        happened.

        Shows line/column/procedure name of each frame on the stack at the
        point where the current evaluation happened.

        The leaf frame is first, the primary script is last.
        """
        return [
            ScriptStackFrame(frame) for frame in self._properties.get("stackFrames", [])
        ]

    @property
    def evaluation_kind(self):
        """str: Indicates the type of child job.

        Possible values include ``STATEMENT`` and ``EXPRESSION``.
        """
        return self._properties.get("evaluationKind")<|MERGE_RESOLUTION|>--- conflicted
+++ resolved
@@ -816,18 +816,12 @@
                 if the job did not complete in the given timeout.
         """
         if self.state is None:
-<<<<<<< HEAD
             with TimeoutGuard(
                 timeout, timeout_error_type=concurrent.futures.TimeoutError
             ) as guard:
                 self._begin(retry=retry, timeout=timeout)
             timeout = guard.remaining_timeout
         return super(_AsyncJob, self).result(timeout=timeout, retry=retry)
-=======
-            self._begin(retry=retry, timeout=timeout)
-        # TODO: modify PollingFuture so it can pass a retry argument to done().
-        return super(_AsyncJob, self).result(timeout=timeout)
->>>>>>> 155bacc1
 
     def cancelled(self):
         """Check if the job has been cancelled.
