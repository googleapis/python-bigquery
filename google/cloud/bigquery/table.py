# Copyright 2015 Google LLC
#
# Licensed under the Apache License, Version 2.0 (the "License");
# you may not use this file except in compliance with the License.
# You may obtain a copy of the License at
#
#     http://www.apache.org/licenses/LICENSE-2.0
#
# Unless required by applicable law or agreed to in writing, software
# distributed under the License is distributed on an "AS IS" BASIS,
# WITHOUT WARRANTIES OR CONDITIONS OF ANY KIND, either express or implied.
# See the License for the specific language governing permissions and
# limitations under the License.

"""Define API Tables."""

from __future__ import absolute_import

import copy
import datetime
import functools
import operator
import typing
from typing import Any, Dict, Iterable, Iterator, Optional, Tuple
import warnings

try:
    import pandas
except ImportError:  # pragma: NO COVER
    pandas = None

import pyarrow

import google.api_core.exceptions
from google.api_core.page_iterator import HTTPIterator

import google.cloud._helpers
from google.cloud.bigquery import _helpers
from google.cloud.bigquery import _pandas_helpers
from google.cloud.bigquery.schema import _build_schema_resource
from google.cloud.bigquery.schema import _parse_schema_resource
from google.cloud.bigquery.schema import _to_schema_fields
from google.cloud.bigquery._tqdm_helpers import get_progress_bar
from google.cloud.bigquery.external_config import ExternalConfig
from google.cloud.bigquery.encryption_configuration import EncryptionConfiguration

if typing.TYPE_CHECKING:  # pragma: NO COVER
    from google.cloud import bigquery_storage

    # Unconditionally import optional dependencies again to tell pytype that
    # they are not None, avoiding false "no attribute" errors.
    import pandas


_NO_PANDAS_ERROR = (
    "The pandas library is not installed, please install "
    "pandas to use the to_dataframe() function."
)

_TABLE_HAS_NO_SCHEMA = 'Table has no schema:  call "client.get_table()"'


def _reference_getter(table):
    """A :class:`~google.cloud.bigquery.table.TableReference` pointing to
    this table.

    Returns:
        google.cloud.bigquery.table.TableReference: pointer to this table.
    """
    from google.cloud.bigquery import dataset

    dataset_ref = dataset.DatasetReference(table.project, table.dataset_id)
    return TableReference(dataset_ref, table.table_id)


def _view_use_legacy_sql_getter(table):
    """bool: Specifies whether to execute the view with Legacy or Standard SQL.

    This boolean specifies whether to execute the view with Legacy SQL
    (:data:`True`) or Standard SQL (:data:`False`). The client side default is
    :data:`False`. The server-side default is :data:`True`. If this table is
    not a view, :data:`None` is returned.

    Raises:
        ValueError: For invalid value types.
    """
    view = table._properties.get("view")
    if view is not None:
        # The server-side default for useLegacySql is True.
        return view.get("useLegacySql", True)
    # In some cases, such as in a table list no view object is present, but the
    # resource still represents a view. Use the type as a fallback.
    if table.table_type == "VIEW":
        # The server-side default for useLegacySql is True.
        return True


class TableReference(object):
    """TableReferences are pointers to tables.

    See
    https://cloud.google.com/bigquery/docs/reference/rest/v2/tables#tablereference

    Args:
        dataset_ref (google.cloud.bigquery.dataset.DatasetReference):
            A pointer to the dataset
        table_id (str): The ID of the table
    """

    def __init__(self, dataset_ref, table_id):
        self._project = dataset_ref.project
        self._dataset_id = dataset_ref.dataset_id
        self._table_id = table_id

    @property
    def project(self):
        """str: Project bound to the table"""
        return self._project

    @property
    def dataset_id(self):
        """str: ID of dataset containing the table."""
        return self._dataset_id

    @property
    def table_id(self):
        """str: The table ID."""
        return self._table_id

    @property
    def path(self):
        """str: URL path for the table's APIs."""
        return "/projects/%s/datasets/%s/tables/%s" % (
            self._project,
            self._dataset_id,
            self._table_id,
        )

    @classmethod
    def from_string(
        cls, table_id: str, default_project: str = None
    ) -> "TableReference":
        """Construct a table reference from table ID string.

        Args:
            table_id (str):
                A table ID in standard SQL format. If ``default_project``
                is not specified, this must included a project ID, dataset
                ID, and table ID, each separated by ``.``.
            default_project (Optional[str]):
                The project ID to use when ``table_id`` does not
                include a project ID.

        Returns:
            TableReference: Table reference parsed from ``table_id``.

        Examples:
            >>> TableReference.from_string('my-project.mydataset.mytable')
            TableRef...(DatasetRef...('my-project', 'mydataset'), 'mytable')

        Raises:
            ValueError:
                If ``table_id`` is not a fully-qualified table ID in
                standard SQL format.
        """
        from google.cloud.bigquery.dataset import DatasetReference

        (
            output_project_id,
            output_dataset_id,
            output_table_id,
        ) = _helpers._parse_3_part_id(
            table_id, default_project=default_project, property_name="table_id"
        )

        return cls(
            DatasetReference(output_project_id, output_dataset_id), output_table_id
        )

    @classmethod
    def from_api_repr(cls, resource: dict) -> "TableReference":
        """Factory:  construct a table reference given its API representation

        Args:
            resource (Dict[str, object]):
                Table reference representation returned from the API

        Returns:
            google.cloud.bigquery.table.TableReference:
                Table reference parsed from ``resource``.
        """
        from google.cloud.bigquery.dataset import DatasetReference

        project = resource["projectId"]
        dataset_id = resource["datasetId"]
        table_id = resource["tableId"]
        return cls(DatasetReference(project, dataset_id), table_id)

    def to_api_repr(self) -> dict:
        """Construct the API resource representation of this table reference.

        Returns:
            Dict[str, object]: Table reference represented as an API resource
        """
        return {
            "projectId": self._project,
            "datasetId": self._dataset_id,
            "tableId": self._table_id,
        }

    def to_bqstorage(self) -> str:
        """Construct a BigQuery Storage API representation of this table.

        Install the ``google-cloud-bigquery-storage`` package to use this
        feature.

        If the ``table_id`` contains a partition identifier (e.g.
        ``my_table$201812``) or a snapshot identifier (e.g.
        ``mytable@1234567890``), it is ignored. Use
        :class:`google.cloud.bigquery_storage.types.ReadSession.TableReadOptions`
        to filter rows by partition. Use
        :class:`google.cloud.bigquery_storage.types.ReadSession.TableModifiers`
        to select a specific snapshot to read from.

        Returns:
            str: A reference to this table in the BigQuery Storage API.
        """

        table_id, _, _ = self._table_id.partition("@")
        table_id, _, _ = table_id.partition("$")

        table_ref = "projects/{}/datasets/{}/tables/{}".format(
            self._project, self._dataset_id, table_id,
        )

        return table_ref

    def _key(self):
        """A tuple key that uniquely describes this field.

        Used to compute this instance's hashcode and evaluate equality.

        Returns:
            Tuple[str]: The contents of this :class:`DatasetReference`.
        """
        return (self._project, self._dataset_id, self._table_id)

    def __eq__(self, other):
        if isinstance(other, (Table, TableListItem)):
            return (
                self.project == other.project
                and self.dataset_id == other.dataset_id
                and self.table_id == other.table_id
            )
        elif isinstance(other, TableReference):
            return self._key() == other._key()
        else:
            return NotImplemented

    def __ne__(self, other):
        return not self == other

    def __hash__(self):
        return hash(self._key())

    def __str__(self):
        return f"{self.project}.{self.dataset_id}.{self.table_id}"

    def __repr__(self):
        from google.cloud.bigquery.dataset import DatasetReference

        dataset_ref = DatasetReference(self._project, self._dataset_id)
        return "TableReference({}, '{}')".format(repr(dataset_ref), self._table_id)


class Table(object):
    """Tables represent a set of rows whose values correspond to a schema.

    See
    https://cloud.google.com/bigquery/docs/reference/rest/v2/tables#resource-table

    Args:
        table_ref (Union[google.cloud.bigquery.table.TableReference, str]):
            A pointer to a table. If ``table_ref`` is a string, it must
            included a project ID, dataset ID, and table ID, each separated
            by ``.``.
        schema (Optional[Sequence[Union[ \
                :class:`~google.cloud.bigquery.schema.SchemaField`, \
                Mapping[str, Any] \
        ]]]):
            The table's schema. If any item is a mapping, its content must be
            compatible with
            :meth:`~google.cloud.bigquery.schema.SchemaField.from_api_repr`.
    """

    _PROPERTY_TO_API_FIELD = {
        "clustering_fields": "clustering",
        "created": "creationTime",
        "dataset_id": ["tableReference", "datasetId"],
        "description": "description",
        "encryption_configuration": "encryptionConfiguration",
        "etag": "etag",
        "expires": "expirationTime",
        "external_data_configuration": "externalDataConfiguration",
        "friendly_name": "friendlyName",
        "full_table_id": "id",
        "labels": "labels",
        "location": "location",
        "modified": "lastModifiedTime",
        "mview_enable_refresh": "materializedView",
        "mview_last_refresh_time": ["materializedView", "lastRefreshTime"],
        "mview_query": "materializedView",
        "mview_refresh_interval": "materializedView",
        "num_bytes": "numBytes",
        "num_rows": "numRows",
        "partition_expiration": "timePartitioning",
        "partitioning_type": "timePartitioning",
        "project": ["tableReference", "projectId"],
        "range_partitioning": "rangePartitioning",
        "time_partitioning": "timePartitioning",
        "schema": "schema",
        "snapshot_definition": "snapshotDefinition",
        "streaming_buffer": "streamingBuffer",
        "self_link": "selfLink",
        "table_id": ["tableReference", "tableId"],
        "time_partitioning": "timePartitioning",
        "type": "type",
        "view_use_legacy_sql": "view",
        "view_query": "view",
        "require_partition_filter": "requirePartitionFilter",
    }

    def __init__(self, table_ref, schema=None):
        table_ref = _table_arg_to_table_ref(table_ref)
        self._properties = {"tableReference": table_ref.to_api_repr(), "labels": {}}
        # Let the @property do validation.
        if schema is not None:
            self.schema = schema

    @property
    def project(self):
        """str: Project bound to the table."""
        return _helpers._get_sub_prop(
            self._properties, self._PROPERTY_TO_API_FIELD["project"]
        )

    @property
    def dataset_id(self):
        """str: ID of dataset containing the table."""
        return _helpers._get_sub_prop(
            self._properties, self._PROPERTY_TO_API_FIELD["dataset_id"]
        )

    @property
    def table_id(self):
        """str: ID of the table."""
        return _helpers._get_sub_prop(
            self._properties, self._PROPERTY_TO_API_FIELD["table_id"]
        )

    reference = property(_reference_getter)

    @property
    def path(self):
        """str: URL path for the table's APIs."""
        return "/projects/%s/datasets/%s/tables/%s" % (
            self.project,
            self.dataset_id,
            self.table_id,
        )

    @property
    def require_partition_filter(self):
        """bool: If set to true, queries over the partitioned table require a
        partition filter that can be used for partition elimination to be
        specified.
        """
        return self._properties.get(
            self._PROPERTY_TO_API_FIELD["require_partition_filter"]
        )

    @require_partition_filter.setter
    def require_partition_filter(self, value):
        self._properties[
            self._PROPERTY_TO_API_FIELD["require_partition_filter"]
        ] = value

    @property
    def schema(self):
        """Sequence[Union[ \
                :class:`~google.cloud.bigquery.schema.SchemaField`, \
                Mapping[str, Any] \
        ]]:
            Table's schema.

        Raises:
            Exception:
                If ``schema`` is not a sequence, or if any item in the sequence
                is not a :class:`~google.cloud.bigquery.schema.SchemaField`
                instance or a compatible mapping representation of the field.
        """
        prop = self._properties.get(self._PROPERTY_TO_API_FIELD["schema"])
        if not prop:
            return []
        else:
            return _parse_schema_resource(prop)

    @schema.setter
    def schema(self, value):
        api_field = self._PROPERTY_TO_API_FIELD["schema"]

        if value is None:
            self._properties[api_field] = None
        else:
            value = _to_schema_fields(value)
            self._properties[api_field] = {"fields": _build_schema_resource(value)}

    @property
    def labels(self):
        """Dict[str, str]: Labels for the table.

        This method always returns a dict. To change a table's labels,
        modify the dict, then call ``Client.update_table``. To delete a
        label, set its value to :data:`None` before updating.

        Raises:
            ValueError: If ``value`` type is invalid.
        """
        return self._properties.setdefault(self._PROPERTY_TO_API_FIELD["labels"], {})

    @labels.setter
    def labels(self, value):
        if not isinstance(value, dict):
            raise ValueError("Pass a dict")
        self._properties[self._PROPERTY_TO_API_FIELD["labels"]] = value

    @property
    def encryption_configuration(self):
        """google.cloud.bigquery.encryption_configuration.EncryptionConfiguration: Custom
        encryption configuration for the table.

        Custom encryption configuration (e.g., Cloud KMS keys) or :data:`None`
        if using default encryption.

        See `protecting data with Cloud KMS keys
        <https://cloud.google.com/bigquery/docs/customer-managed-encryption>`_
        in the BigQuery documentation.
        """
        prop = self._properties.get(
            self._PROPERTY_TO_API_FIELD["encryption_configuration"]
        )
        if prop is not None:
            prop = EncryptionConfiguration.from_api_repr(prop)
        return prop

    @encryption_configuration.setter
    def encryption_configuration(self, value):
        api_repr = value
        if value is not None:
            api_repr = value.to_api_repr()
        self._properties[
            self._PROPERTY_TO_API_FIELD["encryption_configuration"]
        ] = api_repr

    @property
    def created(self):
        """Union[datetime.datetime, None]: Datetime at which the table was
        created (:data:`None` until set from the server).
        """
        creation_time = self._properties.get(self._PROPERTY_TO_API_FIELD["created"])
        if creation_time is not None:
            # creation_time will be in milliseconds.
            return google.cloud._helpers._datetime_from_microseconds(
                1000.0 * float(creation_time)
            )

    @property
    def etag(self):
        """Union[str, None]: ETag for the table resource (:data:`None` until
        set from the server).
        """
        return self._properties.get(self._PROPERTY_TO_API_FIELD["etag"])

    @property
    def modified(self):
        """Union[datetime.datetime, None]: Datetime at which the table was last
        modified (:data:`None` until set from the server).
        """
        modified_time = self._properties.get(self._PROPERTY_TO_API_FIELD["modified"])
        if modified_time is not None:
            # modified_time will be in milliseconds.
            return google.cloud._helpers._datetime_from_microseconds(
                1000.0 * float(modified_time)
            )

    @property
    def num_bytes(self):
        """Union[int, None]: The size of the table in bytes (:data:`None` until
        set from the server).
        """
        return _helpers._int_or_none(
            self._properties.get(self._PROPERTY_TO_API_FIELD["num_bytes"])
        )

    @property
    def num_rows(self):
        """Union[int, None]: The number of rows in the table (:data:`None`
        until set from the server).
        """
        return _helpers._int_or_none(
            self._properties.get(self._PROPERTY_TO_API_FIELD["num_rows"])
        )

    @property
    def self_link(self):
        """Union[str, None]: URL for the table resource (:data:`None` until set
        from the server).
        """
        return self._properties.get(self._PROPERTY_TO_API_FIELD["self_link"])

    @property
    def full_table_id(self):
        """Union[str, None]: ID for the table (:data:`None` until set from the
        server).

        In the format ``project-id:dataset_id.table_id``.
        """
        return self._properties.get(self._PROPERTY_TO_API_FIELD["full_table_id"])

    @property
    def table_type(self):
        """Union[str, None]: The type of the table (:data:`None` until set from
        the server).

        Possible values are ``'TABLE'``, ``'VIEW'``, ``'MATERIALIZED_VIEW'`` or
        ``'EXTERNAL'``.
        """
        return self._properties.get(self._PROPERTY_TO_API_FIELD["type"])

    @property
    def range_partitioning(self):
        """Optional[google.cloud.bigquery.table.RangePartitioning]:
        Configures range-based partitioning for a table.

        .. note::
            **Beta**. The integer range partitioning feature is in a
            pre-release state and might change or have limited support.

        Only specify at most one of
        :attr:`~google.cloud.bigquery.table.Table.time_partitioning` or
        :attr:`~google.cloud.bigquery.table.Table.range_partitioning`.

        Raises:
            ValueError:
                If the value is not
                :class:`~google.cloud.bigquery.table.RangePartitioning` or
                :data:`None`.
        """
        resource = self._properties.get(
            self._PROPERTY_TO_API_FIELD["range_partitioning"]
        )
        if resource is not None:
            return RangePartitioning(_properties=resource)

    @range_partitioning.setter
    def range_partitioning(self, value):
        resource = value
        if isinstance(value, RangePartitioning):
            resource = value._properties
        elif value is not None:
            raise ValueError(
                "Expected value to be RangePartitioning or None, got {}.".format(value)
            )
        self._properties[self._PROPERTY_TO_API_FIELD["range_partitioning"]] = resource

    @property
    def time_partitioning(self):
        """Optional[google.cloud.bigquery.table.TimePartitioning]: Configures time-based
        partitioning for a table.

        Only specify at most one of
        :attr:`~google.cloud.bigquery.table.Table.time_partitioning` or
        :attr:`~google.cloud.bigquery.table.Table.range_partitioning`.

        Raises:
            ValueError:
                If the value is not
                :class:`~google.cloud.bigquery.table.TimePartitioning` or
                :data:`None`.
        """
        prop = self._properties.get(self._PROPERTY_TO_API_FIELD["time_partitioning"])
        if prop is not None:
            return TimePartitioning.from_api_repr(prop)

    @time_partitioning.setter
    def time_partitioning(self, value):
        api_repr = value
        if isinstance(value, TimePartitioning):
            api_repr = value.to_api_repr()
        elif value is not None:
            raise ValueError(
                "value must be google.cloud.bigquery.table.TimePartitioning " "or None"
            )
        self._properties[self._PROPERTY_TO_API_FIELD["time_partitioning"]] = api_repr

    @property
    def partitioning_type(self):
        """Union[str, None]: Time partitioning of the table if it is
        partitioned (Defaults to :data:`None`).

        """
        warnings.warn(
            "This method will be deprecated in future versions. Please use "
            "Table.time_partitioning.type_ instead.",
            PendingDeprecationWarning,
            stacklevel=2,
        )
        if self.time_partitioning is not None:
            return self.time_partitioning.type_

    @partitioning_type.setter
    def partitioning_type(self, value):
        warnings.warn(
            "This method will be deprecated in future versions. Please use "
            "Table.time_partitioning.type_ instead.",
            PendingDeprecationWarning,
            stacklevel=2,
        )
        api_field = self._PROPERTY_TO_API_FIELD["partitioning_type"]
        if self.time_partitioning is None:
            self._properties[api_field] = {}
        self._properties[api_field]["type"] = value

    @property
    def partition_expiration(self):
        """Union[int, None]: Expiration time in milliseconds for a partition.

        If :attr:`partition_expiration` is set and :attr:`type_` is
        not set, :attr:`type_` will default to
        :attr:`~google.cloud.bigquery.table.TimePartitioningType.DAY`.
        """
        warnings.warn(
            "This method will be deprecated in future versions. Please use "
            "Table.time_partitioning.expiration_ms instead.",
            PendingDeprecationWarning,
            stacklevel=2,
        )
        if self.time_partitioning is not None:
            return self.time_partitioning.expiration_ms

    @partition_expiration.setter
    def partition_expiration(self, value):
        warnings.warn(
            "This method will be deprecated in future versions. Please use "
            "Table.time_partitioning.expiration_ms instead.",
            PendingDeprecationWarning,
            stacklevel=2,
        )
        api_field = self._PROPERTY_TO_API_FIELD["partition_expiration"]

        if self.time_partitioning is None:
            self._properties[api_field] = {"type": TimePartitioningType.DAY}
        self._properties[api_field]["expirationMs"] = str(value)

    @property
    def clustering_fields(self):
        """Union[List[str], None]: Fields defining clustering for the table

        (Defaults to :data:`None`).

        Clustering fields are immutable after table creation.

        .. note::

           BigQuery supports clustering for both partitioned and
           non-partitioned tables.
        """
        prop = self._properties.get(self._PROPERTY_TO_API_FIELD["clustering_fields"])
        if prop is not None:
            return list(prop.get("fields", ()))

    @clustering_fields.setter
    def clustering_fields(self, value):
        """Union[List[str], None]: Fields defining clustering for the table

        (Defaults to :data:`None`).
        """
        api_field = self._PROPERTY_TO_API_FIELD["clustering_fields"]

        if value is not None:
            prop = self._properties.setdefault(api_field, {})
            prop["fields"] = value
        else:
            # In order to allow unsetting clustering fields completely, we explicitly
            # set this property to None (as oposed to merely removing the key).
            self._properties[api_field] = None

    @property
    def description(self):
        """Union[str, None]: Description of the table (defaults to
        :data:`None`).

        Raises:
            ValueError: For invalid value types.
        """
        return self._properties.get(self._PROPERTY_TO_API_FIELD["description"])

    @description.setter
    def description(self, value):
        if not isinstance(value, str) and value is not None:
            raise ValueError("Pass a string, or None")
        self._properties[self._PROPERTY_TO_API_FIELD["description"]] = value

    @property
    def expires(self):
        """Union[datetime.datetime, None]: Datetime at which the table will be
        deleted.

        Raises:
            ValueError: For invalid value types.
        """
        expiration_time = self._properties.get(self._PROPERTY_TO_API_FIELD["expires"])
        if expiration_time is not None:
            # expiration_time will be in milliseconds.
            return google.cloud._helpers._datetime_from_microseconds(
                1000.0 * float(expiration_time)
            )

    @expires.setter
    def expires(self, value):
        if not isinstance(value, datetime.datetime) and value is not None:
            raise ValueError("Pass a datetime, or None")
        value_ms = google.cloud._helpers._millis_from_datetime(value)
        self._properties[
            self._PROPERTY_TO_API_FIELD["expires"]
        ] = _helpers._str_or_none(value_ms)

    @property
    def friendly_name(self):
        """Union[str, None]: Title of the table (defaults to :data:`None`).

        Raises:
            ValueError: For invalid value types.
        """
        return self._properties.get(self._PROPERTY_TO_API_FIELD["friendly_name"])

    @friendly_name.setter
    def friendly_name(self, value):
        if not isinstance(value, str) and value is not None:
            raise ValueError("Pass a string, or None")
        self._properties[self._PROPERTY_TO_API_FIELD["friendly_name"]] = value

    @property
    def location(self):
        """Union[str, None]: Location in which the table is hosted

        Defaults to :data:`None`.
        """
        return self._properties.get(self._PROPERTY_TO_API_FIELD["location"])

    @property
    def view_query(self):
        """Union[str, None]: SQL query defining the table as a view (defaults
        to :data:`None`).

        By default, the query is treated as Standard SQL. To use Legacy
        SQL, set :attr:`view_use_legacy_sql` to :data:`True`.

        Raises:
            ValueError: For invalid value types.
        """
        api_field = self._PROPERTY_TO_API_FIELD["view_query"]
        return _helpers._get_sub_prop(self._properties, [api_field, "query"])

    @view_query.setter
    def view_query(self, value):
        if not isinstance(value, str):
            raise ValueError("Pass a string")

        api_field = self._PROPERTY_TO_API_FIELD["view_query"]
        _helpers._set_sub_prop(self._properties, [api_field, "query"], value)
        view = self._properties[api_field]
        # The service defaults useLegacySql to True, but this
        # client uses Standard SQL by default.
        if view.get("useLegacySql") is None:
            view["useLegacySql"] = False

    @view_query.deleter
    def view_query(self):
        """Delete SQL query defining the table as a view."""
        self._properties.pop(self._PROPERTY_TO_API_FIELD["view_query"], None)

    view_use_legacy_sql = property(_view_use_legacy_sql_getter)

    @view_use_legacy_sql.setter
    def view_use_legacy_sql(self, value):
        if not isinstance(value, bool):
            raise ValueError("Pass a boolean")

        api_field = self._PROPERTY_TO_API_FIELD["view_query"]
        if self._properties.get(api_field) is None:
            self._properties[api_field] = {}
        self._properties[api_field]["useLegacySql"] = value

    @property
    def mview_query(self):
        """Optional[str]: SQL query defining the table as a materialized
        view (defaults to :data:`None`).
        """
        api_field = self._PROPERTY_TO_API_FIELD["mview_query"]
        return _helpers._get_sub_prop(self._properties, [api_field, "query"])

    @mview_query.setter
    def mview_query(self, value):
        api_field = self._PROPERTY_TO_API_FIELD["mview_query"]
        _helpers._set_sub_prop(self._properties, [api_field, "query"], str(value))

    @mview_query.deleter
    def mview_query(self):
        """Delete SQL query defining the table as a materialized view."""
        self._properties.pop(self._PROPERTY_TO_API_FIELD["mview_query"], None)

    @property
    def mview_last_refresh_time(self):
        """Optional[datetime.datetime]: Datetime at which the materialized view was last
        refreshed (:data:`None` until set from the server).
        """
        refresh_time = _helpers._get_sub_prop(
            self._properties, self._PROPERTY_TO_API_FIELD["mview_last_refresh_time"]
        )
        if refresh_time is not None:
            # refresh_time will be in milliseconds.
            return google.cloud._helpers._datetime_from_microseconds(
                1000 * int(refresh_time)
            )

    @property
    def mview_enable_refresh(self):
        """Optional[bool]: Enable automatic refresh of the materialized view
        when the base table is updated. The default value is :data:`True`.
        """
        api_field = self._PROPERTY_TO_API_FIELD["mview_enable_refresh"]
        return _helpers._get_sub_prop(self._properties, [api_field, "enableRefresh"])

    @mview_enable_refresh.setter
    def mview_enable_refresh(self, value):
        api_field = self._PROPERTY_TO_API_FIELD["mview_enable_refresh"]
        return _helpers._set_sub_prop(
            self._properties, [api_field, "enableRefresh"], value
        )

    @property
    def mview_refresh_interval(self):
        """Optional[datetime.timedelta]: The maximum frequency at which this
        materialized view will be refreshed. The default value is 1800000
        milliseconds (30 minutes).
        """
        api_field = self._PROPERTY_TO_API_FIELD["mview_refresh_interval"]
        refresh_interval = _helpers._get_sub_prop(
            self._properties, [api_field, "refreshIntervalMs"]
        )
        if refresh_interval is not None:
            return datetime.timedelta(milliseconds=int(refresh_interval))

    @mview_refresh_interval.setter
    def mview_refresh_interval(self, value):
        if value is None:
            refresh_interval_ms = None
        else:
            refresh_interval_ms = str(value // datetime.timedelta(milliseconds=1))

        api_field = self._PROPERTY_TO_API_FIELD["mview_refresh_interval"]
        _helpers._set_sub_prop(
            self._properties, [api_field, "refreshIntervalMs"], refresh_interval_ms,
        )

    @property
    def streaming_buffer(self):
        """google.cloud.bigquery.StreamingBuffer: Information about a table's
        streaming buffer.
        """
        sb = self._properties.get(self._PROPERTY_TO_API_FIELD["streaming_buffer"])
        if sb is not None:
            return StreamingBuffer(sb)

    @property
    def external_data_configuration(self):
        """Union[google.cloud.bigquery.ExternalConfig, None]: Configuration for
        an external data source (defaults to :data:`None`).

        Raises:
            ValueError: For invalid value types.
        """
        prop = self._properties.get(
            self._PROPERTY_TO_API_FIELD["external_data_configuration"]
        )
        if prop is not None:
            prop = ExternalConfig.from_api_repr(prop)
        return prop

    @external_data_configuration.setter
    def external_data_configuration(self, value):
        if not (value is None or isinstance(value, ExternalConfig)):
            raise ValueError("Pass an ExternalConfig or None")
        api_repr = value
        if value is not None:
            api_repr = value.to_api_repr()
        self._properties[
            self._PROPERTY_TO_API_FIELD["external_data_configuration"]
        ] = api_repr

    @property
    def snapshot_definition(self) -> Optional["SnapshotDefinition"]:
        """Information about the snapshot. This value is set via snapshot creation.

        See: https://cloud.google.com/bigquery/docs/reference/rest/v2/tables#Table.FIELDS.snapshot_definition
        """
        snapshot_info = self._properties.get(
            self._PROPERTY_TO_API_FIELD["snapshot_definition"]
        )
        if snapshot_info is not None:
            snapshot_info = SnapshotDefinition(snapshot_info)
        return snapshot_info

    @classmethod
    def from_string(cls, full_table_id: str) -> "Table":
        """Construct a table from fully-qualified table ID.

        Args:
            full_table_id (str):
                A fully-qualified table ID in standard SQL format. Must
                included a project ID, dataset ID, and table ID, each
                separated by ``.``.

        Returns:
            Table: Table parsed from ``full_table_id``.

        Examples:
            >>> Table.from_string('my-project.mydataset.mytable')
            Table(TableRef...(D...('my-project', 'mydataset'), 'mytable'))

        Raises:
            ValueError:
                If ``full_table_id`` is not a fully-qualified table ID in
                standard SQL format.
        """
        return cls(TableReference.from_string(full_table_id))

    @classmethod
    def from_api_repr(cls, resource: dict) -> "Table":
        """Factory: construct a table given its API representation

        Args:
            resource (Dict[str, object]):
                Table resource representation from the API

        Returns:
            google.cloud.bigquery.table.Table: Table parsed from ``resource``.

        Raises:
            KeyError:
                If the ``resource`` lacks the key ``'tableReference'``, or if
                the ``dict`` stored within the key ``'tableReference'`` lacks
                the keys ``'tableId'``, ``'projectId'``, or ``'datasetId'``.
        """
        from google.cloud.bigquery import dataset

        if (
            "tableReference" not in resource
            or "tableId" not in resource["tableReference"]
        ):
            raise KeyError(
                "Resource lacks required identity information:"
                '["tableReference"]["tableId"]'
            )
        project_id = _helpers._get_sub_prop(
            resource, cls._PROPERTY_TO_API_FIELD["project"]
        )
        table_id = _helpers._get_sub_prop(
            resource, cls._PROPERTY_TO_API_FIELD["table_id"]
        )
        dataset_id = _helpers._get_sub_prop(
            resource, cls._PROPERTY_TO_API_FIELD["dataset_id"]
        )
        dataset_ref = dataset.DatasetReference(project_id, dataset_id)

        table = cls(dataset_ref.table(table_id))
        table._properties = resource

        return table

    def to_api_repr(self) -> dict:
        """Constructs the API resource of this table

        Returns:
            Dict[str, object]: Table represented as an API resource
        """
        return copy.deepcopy(self._properties)

    def to_bqstorage(self) -> str:
        """Construct a BigQuery Storage API representation of this table.

        Returns:
            str: A reference to this table in the BigQuery Storage API.
        """
        return self.reference.to_bqstorage()

    def _build_resource(self, filter_fields):
        """Generate a resource for ``update``."""
        return _helpers._build_resource_from_properties(self, filter_fields)

    def __eq__(self, other):
        if isinstance(other, Table):
            return (
                self._properties["tableReference"]
                == other._properties["tableReference"]
            )
        elif isinstance(other, (TableReference, TableListItem)):
            return (
                self.project == other.project
                and self.dataset_id == other.dataset_id
                and self.table_id == other.table_id
            )
        else:
            return NotImplemented

    def __hash__(self):
        return hash((self.project, self.dataset_id, self.table_id))

    def __repr__(self):
        return "Table({})".format(repr(self.reference))


class TableListItem(object):
    """A read-only table resource from a list operation.

    For performance reasons, the BigQuery API only includes some of the table
    properties when listing tables. Notably,
    :attr:`~google.cloud.bigquery.table.Table.schema` and
    :attr:`~google.cloud.bigquery.table.Table.num_rows` are missing.

    For a full list of the properties that the BigQuery API returns, see the
    `REST documentation for tables.list
    <https://cloud.google.com/bigquery/docs/reference/rest/v2/tables/list>`_.


    Args:
        resource (Dict[str, object]):
            A table-like resource object from a table list response. A
            ``tableReference`` property is required.

    Raises:
        ValueError:
            If ``tableReference`` or one of its required members is missing
            from ``resource``.
    """

    def __init__(self, resource):
        if "tableReference" not in resource:
            raise ValueError("resource must contain a tableReference value")
        if "projectId" not in resource["tableReference"]:
            raise ValueError(
                "resource['tableReference'] must contain a projectId value"
            )
        if "datasetId" not in resource["tableReference"]:
            raise ValueError(
                "resource['tableReference'] must contain a datasetId value"
            )
        if "tableId" not in resource["tableReference"]:
            raise ValueError("resource['tableReference'] must contain a tableId value")

        self._properties = resource

    @property
    def created(self):
        """Union[datetime.datetime, None]: Datetime at which the table was
        created (:data:`None` until set from the server).
        """
        creation_time = self._properties.get("creationTime")
        if creation_time is not None:
            # creation_time will be in milliseconds.
            return google.cloud._helpers._datetime_from_microseconds(
                1000.0 * float(creation_time)
            )

    @property
    def expires(self):
        """Union[datetime.datetime, None]: Datetime at which the table will be
        deleted.
        """
        expiration_time = self._properties.get("expirationTime")
        if expiration_time is not None:
            # expiration_time will be in milliseconds.
            return google.cloud._helpers._datetime_from_microseconds(
                1000.0 * float(expiration_time)
            )

    @property
    def project(self):
        """str: Project bound to the table."""
        return self._properties["tableReference"]["projectId"]

    @property
    def dataset_id(self):
        """str: ID of dataset containing the table."""
        return self._properties["tableReference"]["datasetId"]

    @property
    def table_id(self):
        """str: ID of the table."""
        return self._properties["tableReference"]["tableId"]

    reference = property(_reference_getter)

    @property
    def labels(self):
        """Dict[str, str]: Labels for the table.

        This method always returns a dict. To change a table's labels,
        modify the dict, then call ``Client.update_table``. To delete a
        label, set its value to :data:`None` before updating.
        """
        return self._properties.setdefault("labels", {})

    @property
    def full_table_id(self):
        """Union[str, None]: ID for the table (:data:`None` until set from the
        server).

        In the format ``project_id:dataset_id.table_id``.
        """
        return self._properties.get("id")

    @property
    def table_type(self):
        """Union[str, None]: The type of the table (:data:`None` until set from
        the server).

        Possible values are ``'TABLE'``, ``'VIEW'``, or ``'EXTERNAL'``.
        """
        return self._properties.get("type")

    @property
    def time_partitioning(self):
        """google.cloud.bigquery.table.TimePartitioning: Configures time-based
        partitioning for a table.
        """
        prop = self._properties.get("timePartitioning")
        if prop is not None:
            return TimePartitioning.from_api_repr(prop)

    @property
    def partitioning_type(self):
        """Union[str, None]: Time partitioning of the table if it is
        partitioned (Defaults to :data:`None`).
        """
        warnings.warn(
            "This method will be deprecated in future versions. Please use "
            "TableListItem.time_partitioning.type_ instead.",
            PendingDeprecationWarning,
            stacklevel=2,
        )
        if self.time_partitioning is not None:
            return self.time_partitioning.type_

    @property
    def partition_expiration(self):
        """Union[int, None]: Expiration time in milliseconds for a partition.

        If this property is set and :attr:`type_` is not set, :attr:`type_`
        will default to :attr:`TimePartitioningType.DAY`.
        """
        warnings.warn(
            "This method will be deprecated in future versions. Please use "
            "TableListItem.time_partitioning.expiration_ms instead.",
            PendingDeprecationWarning,
            stacklevel=2,
        )
        if self.time_partitioning is not None:
            return self.time_partitioning.expiration_ms

    @property
    def friendly_name(self):
        """Union[str, None]: Title of the table (defaults to :data:`None`)."""
        return self._properties.get("friendlyName")

    view_use_legacy_sql = property(_view_use_legacy_sql_getter)

    @property
    def clustering_fields(self):
        """Union[List[str], None]: Fields defining clustering for the table

        (Defaults to :data:`None`).

        Clustering fields are immutable after table creation.

        .. note::

           BigQuery supports clustering for both partitioned and
           non-partitioned tables.
        """
        prop = self._properties.get("clustering")
        if prop is not None:
            return list(prop.get("fields", ()))

    @classmethod
    def from_string(cls, full_table_id: str) -> "TableListItem":
        """Construct a table from fully-qualified table ID.

        Args:
            full_table_id (str):
                A fully-qualified table ID in standard SQL format. Must
                included a project ID, dataset ID, and table ID, each
                separated by ``.``.

        Returns:
            Table: Table parsed from ``full_table_id``.

        Examples:
            >>> Table.from_string('my-project.mydataset.mytable')
            Table(TableRef...(D...('my-project', 'mydataset'), 'mytable'))

        Raises:
            ValueError:
                If ``full_table_id`` is not a fully-qualified table ID in
                standard SQL format.
        """
        return cls(
            {"tableReference": TableReference.from_string(full_table_id).to_api_repr()}
        )

    def to_bqstorage(self) -> str:
        """Construct a BigQuery Storage API representation of this table.

        Returns:
            str: A reference to this table in the BigQuery Storage API.
        """
        return self.reference.to_bqstorage()

    def to_api_repr(self) -> dict:
        """Constructs the API resource of this table

        Returns:
            Dict[str, object]: Table represented as an API resource
        """
        return copy.deepcopy(self._properties)

    def __eq__(self, other):
        if isinstance(other, (Table, TableReference, TableListItem)):
            return (
                self.project == other.project
                and self.dataset_id == other.dataset_id
                and self.table_id == other.table_id
            )
        else:
            return NotImplemented

    def __hash__(self):
        return hash((self.project, self.dataset_id, self.table_id))


def _row_from_mapping(mapping, schema):
    """Convert a mapping to a row tuple using the schema.

    Args:
        mapping (Dict[str, object])
            Mapping of row data: must contain keys for all required fields in
            the schema. Keys which do not correspond to a field in the schema
            are ignored.
        schema (List[google.cloud.bigquery.schema.SchemaField]):
            The schema of the table destination for the rows

    Returns:
        Tuple[object]:
            Tuple whose elements are ordered according to the schema.

    Raises:
        ValueError: If schema is empty.
    """
    if len(schema) == 0:
        raise ValueError(_TABLE_HAS_NO_SCHEMA)

    row = []
    for field in schema:
        if field.mode == "REQUIRED":
            row.append(mapping[field.name])
        elif field.mode == "REPEATED":
            row.append(mapping.get(field.name, ()))
        elif field.mode == "NULLABLE":
            row.append(mapping.get(field.name))
        else:
            raise ValueError("Unknown field mode: {}".format(field.mode))
    return tuple(row)


class StreamingBuffer(object):
    """Information about a table's streaming buffer.

    See https://cloud.google.com/bigquery/streaming-data-into-bigquery.

    Args:
        resource (Dict[str, object]):
            streaming buffer representation returned from the API
    """

    def __init__(self, resource):
        self.estimated_bytes = None
        if "estimatedBytes" in resource:
            self.estimated_bytes = int(resource["estimatedBytes"])
        self.estimated_rows = None
        if "estimatedRows" in resource:
            self.estimated_rows = int(resource["estimatedRows"])
        self.oldest_entry_time = None
        if "oldestEntryTime" in resource:
            self.oldest_entry_time = google.cloud._helpers._datetime_from_microseconds(
                1000.0 * int(resource["oldestEntryTime"])
            )


class SnapshotDefinition:
    """Information about base table and snapshot time of the snapshot.

    See https://cloud.google.com/bigquery/docs/reference/rest/v2/tables#snapshotdefinition

    Args:
        resource: Snapshot definition representation returned from the API.
    """

    def __init__(self, resource: Dict[str, Any]):
        self.base_table_reference = None
        if "baseTableReference" in resource:
            self.base_table_reference = TableReference.from_api_repr(
                resource["baseTableReference"]
            )

        self.snapshot_time = None
        if "snapshotTime" in resource:
            self.snapshot_time = google.cloud._helpers._rfc3339_to_datetime(
                resource["snapshotTime"]
            )


class Row(object):
    """A BigQuery row.

    Values can be accessed by position (index), by key like a dict,
    or as properties.

    Args:
        values (Sequence[object]): The row values
        field_to_index (Dict[str, int]):
            A mapping from schema field names to indexes
    """

    # Choose unusual field names to try to avoid conflict with schema fields.
    __slots__ = ("_xxx_values", "_xxx_field_to_index")

    def __init__(self, values, field_to_index):
        self._xxx_values = values
        self._xxx_field_to_index = field_to_index

    def values(self):
        """Return the values included in this row.

        Returns:
            Sequence[object]: A sequence of length ``len(row)``.
        """
        return copy.deepcopy(self._xxx_values)

    def keys(self) -> Iterable[str]:
        """Return the keys for using a row as a dict.

        Returns:
            Iterable[str]: The keys corresponding to the columns of a row

        Examples:

            >>> list(Row(('a', 'b'), {'x': 0, 'y': 1}).keys())
            ['x', 'y']
        """
        return self._xxx_field_to_index.keys()

    def items(self) -> Iterable[Tuple[str, Any]]:
        """Return items as ``(key, value)`` pairs.

        Returns:
            Iterable[Tuple[str, object]]:
                The ``(key, value)`` pairs representing this row.

        Examples:

            >>> list(Row(('a', 'b'), {'x': 0, 'y': 1}).items())
            [('x', 'a'), ('y', 'b')]
        """
        for key, index in self._xxx_field_to_index.items():
            yield (key, copy.deepcopy(self._xxx_values[index]))

    def get(self, key: str, default: Any = None) -> Any:
        """Return a value for key, with a default value if it does not exist.

        Args:
            key (str): The key of the column to access
            default (object):
                The default value to use if the key does not exist. (Defaults
                to :data:`None`.)

        Returns:
            object:
                The value associated with the provided key, or a default value.

        Examples:
            When the key exists, the value associated with it is returned.

            >>> Row(('a', 'b'), {'x': 0, 'y': 1}).get('x')
            'a'

            The default value is :data:`None` when the key does not exist.

            >>> Row(('a', 'b'), {'x': 0, 'y': 1}).get('z')
            None

            The default value can be overrided with the ``default`` parameter.

            >>> Row(('a', 'b'), {'x': 0, 'y': 1}).get('z', '')
            ''

            >>> Row(('a', 'b'), {'x': 0, 'y': 1}).get('z', default = '')
            ''
        """
        index = self._xxx_field_to_index.get(key)
        if index is None:
            return default
        return self._xxx_values[index]

    def __getattr__(self, name):
        value = self._xxx_field_to_index.get(name)
        if value is None:
            raise AttributeError("no row field {!r}".format(name))
        return self._xxx_values[value]

    def __len__(self):
        return len(self._xxx_values)

    def __getitem__(self, key):
        if isinstance(key, str):
            value = self._xxx_field_to_index.get(key)
            if value is None:
                raise KeyError("no row field {!r}".format(key))
            key = value
        return self._xxx_values[key]

    def __eq__(self, other):
        if not isinstance(other, Row):
            return NotImplemented
        return (
            self._xxx_values == other._xxx_values
            and self._xxx_field_to_index == other._xxx_field_to_index
        )

    def __ne__(self, other):
        return not self == other

    def __repr__(self):
        # sort field dict by value, for determinism
        items = sorted(self._xxx_field_to_index.items(), key=operator.itemgetter(1))
        f2i = "{" + ", ".join("%r: %d" % item for item in items) + "}"
        return "Row({}, {})".format(self._xxx_values, f2i)


class _NoopProgressBarQueue(object):
    """A fake Queue class that does nothing.

    This is used when there is no progress bar to send updates to.
    """

    def put_nowait(self, item):
        """Don't actually do anything with the item."""


class RowIterator(HTTPIterator):
    """A class for iterating through HTTP/JSON API row list responses.

    Args:
        client (Optional[google.cloud.bigquery.Client]):
            The API client instance. This should always be non-`None`, except for
            subclasses that do not use it, namely the ``_EmptyRowIterator``.
        api_request (Callable[google.cloud._http.JSONConnection.api_request]):
            The function to use to make API requests.
        path (str): The method path to query for the list of items.
        schema (Sequence[Union[ \
                :class:`~google.cloud.bigquery.schema.SchemaField`, \
                Mapping[str, Any] \
        ]]):
            The table's schema. If any item is a mapping, its content must be
            compatible with
            :meth:`~google.cloud.bigquery.schema.SchemaField.from_api_repr`.
        page_token (str): A token identifying a page in a result set to start
            fetching results from.
        max_results (Optional[int]): The maximum number of results to fetch.
        page_size (Optional[int]): The maximum number of rows in each page
            of results from this request. Non-positive values are ignored.
            Defaults to a sensible value set by the API.
        extra_params (Optional[Dict[str, object]]):
            Extra query string parameters for the API call.
        table (Optional[Union[ \
            google.cloud.bigquery.table.Table, \
            google.cloud.bigquery.table.TableReference, \
        ]]):
            The table which these rows belong to, or a reference to it. Used to
            call the BigQuery Storage API to fetch rows.
        selected_fields (Optional[Sequence[google.cloud.bigquery.schema.SchemaField]]):
            A subset of columns to select from this table.
        total_rows (Optional[int]):
            Total number of rows in the table.
        first_page_response (Optional[dict]):
            API response for the first page of results. These are returned when
            the first page is requested.
    """

    def __init__(
        self,
        client,
        api_request,
        path,
        schema,
        page_token=None,
        max_results=None,
        page_size=None,
        extra_params=None,
        table=None,
        selected_fields=None,
        total_rows=None,
        first_page_response=None,
    ):
        super(RowIterator, self).__init__(
            client,
            api_request,
            path,
            item_to_value=_item_to_row,
            items_key="rows",
            page_token=page_token,
            max_results=max_results,
            extra_params=extra_params,
            page_start=_rows_page_start,
            next_token="pageToken",
        )
        schema = _to_schema_fields(schema)
        self._field_to_index = _helpers._field_to_index_mapping(schema)
        self._page_size = page_size
        self._preserve_order = False
        self._project = client.project if client is not None else None
        self._schema = schema
        self._selected_fields = selected_fields
        self._table = table
        self._total_rows = total_rows
        self._first_page_response = first_page_response

    def _is_completely_cached(self):
        """Check if all results are completely cached.

        This is useful to know, because we can avoid alternative download
        mechanisms.
        """
        if self._first_page_response is None or self.next_page_token:
            return False

        return self._first_page_response.get(self._next_token) is None

    def _validate_bqstorage(self, bqstorage_client, create_bqstorage_client):
        """Returns if the BigQuery Storage API can be used.

        Returns:
            bool
                True if the BigQuery Storage client can be used or created.
        """
        using_bqstorage_api = bqstorage_client or create_bqstorage_client
        if not using_bqstorage_api:
            return False

        if self._is_completely_cached():
            return False

        if self.max_results is not None:
<<<<<<< HEAD
=======
            return False

        try:
            from google.cloud import bigquery_storage  # noqa: F401
        except ImportError:
            return False

        try:
            _helpers.BQ_STORAGE_VERSIONS.verify_version()
        except LegacyBigQueryStorageError as exc:
            warnings.warn(str(exc))
>>>>>>> 2cb3563e
            return False

        return True

    def _get_next_page_response(self):
        """Requests the next page from the path provided.

        Returns:
            Dict[str, object]:
                The parsed JSON response of the next page's contents.
        """
        if self._first_page_response:
            response = self._first_page_response
            self._first_page_response = None
            return response

        params = self._get_query_params()
        if self._page_size is not None:
            if self.page_number and "startIndex" in params:
                del params["startIndex"]
            params["maxResults"] = self._page_size
        return self.api_request(
            method=self._HTTP_METHOD, path=self.path, query_params=params
        )

    @property
    def schema(self):
        """List[google.cloud.bigquery.schema.SchemaField]: The subset of
        columns to be read from the table."""
        return list(self._schema)

    @property
    def total_rows(self):
        """int: The total number of rows in the table."""
        return self._total_rows

    def _maybe_warn_max_results(
        self, bqstorage_client: Optional["bigquery_storage.BigQueryReadClient"],
    ):
        """Issue a warning if BQ Storage client is not ``None`` with ``max_results`` set.

        This helper method should be used directly in the relevant top-level public
        methods, so that the warning is issued for the correct line in user code.

        Args:
            bqstorage_client:
                The BigQuery Storage client intended to use for downloading result rows.
        """
        if bqstorage_client is not None and self.max_results is not None:
            warnings.warn(
                "Cannot use bqstorage_client if max_results is set, "
                "reverting to fetching data with the REST endpoint.",
                stacklevel=3,
            )

    def _to_page_iterable(
        self, bqstorage_download, tabledata_list_download, bqstorage_client=None
    ):
        if not self._validate_bqstorage(bqstorage_client, False):
            bqstorage_client = None

        result_pages = (
            bqstorage_download()
            if bqstorage_client is not None
            else tabledata_list_download()
        )
        yield from result_pages

    def _to_arrow_iterable(self, bqstorage_client=None):
        """Create an iterable of arrow RecordBatches, to process the table as a stream."""
        bqstorage_download = functools.partial(
            _pandas_helpers.download_arrow_bqstorage,
            self._project,
            self._table,
            bqstorage_client,
            preserve_order=self._preserve_order,
            selected_fields=self._selected_fields,
        )
        tabledata_list_download = functools.partial(
            _pandas_helpers.download_arrow_row_iterator, iter(self.pages), self.schema
        )
        return self._to_page_iterable(
            bqstorage_download,
            tabledata_list_download,
            bqstorage_client=bqstorage_client,
        )

    # If changing the signature of this method, make sure to apply the same
    # changes to job.QueryJob.to_arrow()
    def to_arrow(
        self,
        progress_bar_type: str = None,
        bqstorage_client: Optional["bigquery_storage.BigQueryReadClient"] = None,
        create_bqstorage_client: bool = True,
    ) -> "pyarrow.Table":
        """[Beta] Create a class:`pyarrow.Table` by loading all pages of a
        table or query.

        Args:
            progress_bar_type (Optional[str]):
                If set, use the `tqdm <https://tqdm.github.io/>`_ library to
                display a progress bar while the data downloads. Install the
                ``tqdm`` package to use this feature.

                Possible values of ``progress_bar_type`` include:

                ``None``
                  No progress bar.
                ``'tqdm'``
                  Use the :func:`tqdm.tqdm` function to print a progress bar
                  to :data:`sys.stderr`.
                ``'tqdm_notebook'``
                  Use the :func:`tqdm.tqdm_notebook` function to display a
                  progress bar as a Jupyter notebook widget.
                ``'tqdm_gui'``
                  Use the :func:`tqdm.tqdm_gui` function to display a
                  progress bar as a graphical dialog box.
            bqstorage_client (Optional[google.cloud.bigquery_storage_v1.BigQueryReadClient]):
                A BigQuery Storage API client. If supplied, use the faster BigQuery
                Storage API to fetch rows from BigQuery. This API is a billable API.

                This method requires ``google-cloud-bigquery-storage`` library.

                This method only  exposes a subset of the capabilities of the
                BigQuery Storage API.  For full access to all features
                (projections, filters, snapshots) use the Storage API directly.
            create_bqstorage_client (Optional[bool]):
                If ``True`` (default), create a BigQuery Storage API client using
                the default API settings. The BigQuery Storage API is a faster way
                to fetch rows from BigQuery. See the ``bqstorage_client`` parameter
                for more information.

                This argument does nothing if ``bqstorage_client`` is supplied.

                .. versionadded:: 1.24.0

        Returns:
            pyarrow.Table
                A :class:`pyarrow.Table` populated with row data and column
                headers from the query results. The column headers are derived
                from the destination table's schema.

        .. versionadded:: 1.17.0
        """
        self._maybe_warn_max_results(bqstorage_client)

        self._maybe_warn_max_results(bqstorage_client)

        if not self._validate_bqstorage(bqstorage_client, create_bqstorage_client):
            create_bqstorage_client = False
            bqstorage_client = None

        owns_bqstorage_client = False
        if not bqstorage_client and create_bqstorage_client:
            bqstorage_client = self.client._ensure_bqstorage_client()
            owns_bqstorage_client = bqstorage_client is not None

        try:
            progress_bar = get_progress_bar(
                progress_bar_type, "Downloading", self.total_rows, "rows"
            )

            record_batches = []
            for record_batch in self._to_arrow_iterable(
                bqstorage_client=bqstorage_client
            ):
                record_batches.append(record_batch)

                if progress_bar is not None:
                    # In some cases, the number of total rows is not populated
                    # until the first page of rows is fetched. Update the
                    # progress bar's total to keep an accurate count.
                    progress_bar.total = progress_bar.total or self.total_rows
                    progress_bar.update(record_batch.num_rows)

            if progress_bar is not None:
                # Indicate that the download has finished.
                progress_bar.close()
        finally:
            if owns_bqstorage_client:
                bqstorage_client._transport.grpc_channel.close()

        if record_batches:
            return pyarrow.Table.from_batches(record_batches)
        else:
            # No records, use schema based on BigQuery schema.
            arrow_schema = _pandas_helpers.bq_to_arrow_schema(self._schema)
            return pyarrow.Table.from_batches(record_batches, schema=arrow_schema)

    def to_dataframe_iterable(
        self,
        bqstorage_client: Optional["bigquery_storage.BigQueryReadClient"] = None,
        dtypes: Dict[str, Any] = None,
        max_queue_size: int = _pandas_helpers._MAX_QUEUE_SIZE_DEFAULT,
    ) -> "pandas.DataFrame":
        """Create an iterable of pandas DataFrames, to process the table as a stream.

        Args:
            bqstorage_client (Optional[google.cloud.bigquery_storage_v1.BigQueryReadClient]):
                A BigQuery Storage API client. If supplied, use the faster
                BigQuery Storage API to fetch rows from BigQuery.

                This method requires ``google-cloud-bigquery-storage`` library.

                This method only exposes a subset of the capabilities of the
                BigQuery Storage API. For full access to all features
                (projections, filters, snapshots) use the Storage API directly.

            dtypes (Optional[Map[str, Union[str, pandas.Series.dtype]]]):
                A dictionary of column names pandas ``dtype``s. The provided
                ``dtype`` is used when constructing the series for the column
                specified. Otherwise, the default pandas behavior is used.

            max_queue_size (Optional[int]):
                The maximum number of result pages to hold in the internal queue when
                streaming query results over the BigQuery Storage API. Ignored if
                Storage API is not used.

                By default, the max queue size is set to the number of BQ Storage streams
                created by the server. If ``max_queue_size`` is :data:`None`, the queue
                size is infinite.

                .. versionadded:: 2.14.0

        Returns:
            pandas.DataFrame:
                A generator of :class:`~pandas.DataFrame`.

        Raises:
            ValueError:
                If the :mod:`pandas` library cannot be imported.
        """
        if pandas is None:
            raise ValueError(_NO_PANDAS_ERROR)
        if dtypes is None:
            dtypes = {}

        self._maybe_warn_max_results(bqstorage_client)

        column_names = [field.name for field in self._schema]
        bqstorage_download = functools.partial(
            _pandas_helpers.download_dataframe_bqstorage,
            self._project,
            self._table,
            bqstorage_client,
            column_names,
            dtypes,
            preserve_order=self._preserve_order,
            selected_fields=self._selected_fields,
            max_queue_size=max_queue_size,
        )
        tabledata_list_download = functools.partial(
            _pandas_helpers.download_dataframe_row_iterator,
            iter(self.pages),
            self.schema,
            dtypes,
        )
        return self._to_page_iterable(
            bqstorage_download,
            tabledata_list_download,
            bqstorage_client=bqstorage_client,
        )

    # If changing the signature of this method, make sure to apply the same
    # changes to job.QueryJob.to_dataframe()
    def to_dataframe(
        self,
        bqstorage_client: Optional["bigquery_storage.BigQueryReadClient"] = None,
        dtypes: Dict[str, Any] = None,
        progress_bar_type: str = None,
        create_bqstorage_client: bool = True,
        date_as_object: bool = True,
    ) -> "pandas.DataFrame":
        """Create a pandas DataFrame by loading all pages of a query.

        Args:
            bqstorage_client (Optional[google.cloud.bigquery_storage_v1.BigQueryReadClient]):
                A BigQuery Storage API client. If supplied, use the faster
                BigQuery Storage API to fetch rows from BigQuery.

                This method requires ``google-cloud-bigquery-storage`` library.

                This method only exposes a subset of the capabilities of the
                BigQuery Storage API. For full access to all features
                (projections, filters, snapshots) use the Storage API directly.

            dtypes (Optional[Map[str, Union[str, pandas.Series.dtype]]]):
                A dictionary of column names pandas ``dtype``s. The provided
                ``dtype`` is used when constructing the series for the column
                specified. Otherwise, the default pandas behavior is used.
            progress_bar_type (Optional[str]):
                If set, use the `tqdm <https://tqdm.github.io/>`_ library to
                display a progress bar while the data downloads. Install the
                ``tqdm`` package to use this feature.

                Possible values of ``progress_bar_type`` include:

                ``None``
                  No progress bar.
                ``'tqdm'``
                  Use the :func:`tqdm.tqdm` function to print a progress bar
                  to :data:`sys.stderr`.
                ``'tqdm_notebook'``
                  Use the :func:`tqdm.tqdm_notebook` function to display a
                  progress bar as a Jupyter notebook widget.
                ``'tqdm_gui'``
                  Use the :func:`tqdm.tqdm_gui` function to display a
                  progress bar as a graphical dialog box.

                .. versionadded:: 1.11.0
            create_bqstorage_client (Optional[bool]):
                If ``True`` (default), create a BigQuery Storage API client
                using the default API settings. The BigQuery Storage API
                is a faster way to fetch rows from BigQuery. See the
                ``bqstorage_client`` parameter for more information.

                This argument does nothing if ``bqstorage_client`` is supplied.

                .. versionadded:: 1.24.0

            date_as_object (Optional[bool]):
                If ``True`` (default), cast dates to objects. If ``False``, convert
                to datetime64[ns] dtype.

                .. versionadded:: 1.26.0

        Returns:
            pandas.DataFrame:
                A :class:`~pandas.DataFrame` populated with row data and column
                headers from the query results. The column headers are derived
                from the destination table's schema.

        Raises:
            ValueError:
                If the :mod:`pandas` library cannot be imported.

        """
        if pandas is None:
            raise ValueError(_NO_PANDAS_ERROR)
        if dtypes is None:
            dtypes = {}

        self._maybe_warn_max_results(bqstorage_client)

        if not self._validate_bqstorage(bqstorage_client, create_bqstorage_client):
            create_bqstorage_client = False
            bqstorage_client = None

        record_batch = self.to_arrow(
            progress_bar_type=progress_bar_type,
            bqstorage_client=bqstorage_client,
            create_bqstorage_client=create_bqstorage_client,
        )

        # When converting timestamp values to nanosecond precision, the result
        # can be out of pyarrow bounds. To avoid the error when converting to
        # Pandas, we set the timestamp_as_object parameter to True, if necessary.
        types_to_check = {
            pyarrow.timestamp("us"),
            pyarrow.timestamp("us", tz=datetime.timezone.utc),
        }

        for column in record_batch:
            if column.type in types_to_check:
                try:
                    column.cast("timestamp[ns]")
                except pyarrow.lib.ArrowInvalid:
                    timestamp_as_object = True
                    break
        else:
            timestamp_as_object = False

        extra_kwargs = {"timestamp_as_object": timestamp_as_object}

        df = record_batch.to_pandas(date_as_object=date_as_object, **extra_kwargs)

        for column in dtypes:
            df[column] = pandas.Series(df[column], dtype=dtypes[column])

        return df


class _EmptyRowIterator(RowIterator):
    """An empty row iterator.

    This class prevents API requests when there are no rows to fetch or rows
    are impossible to fetch, such as with query results for DDL CREATE VIEW
    statements.
    """

    schema = ()
    pages = ()
    total_rows = 0

    def __init__(
        self, client=None, api_request=None, path=None, schema=(), *args, **kwargs
    ):
        super().__init__(
            client=client,
            api_request=api_request,
            path=path,
            schema=schema,
            *args,
            **kwargs,
        )

    def to_arrow(
        self,
        progress_bar_type=None,
        bqstorage_client=None,
        create_bqstorage_client=True,
    ) -> "pyarrow.Table":
        """[Beta] Create an empty class:`pyarrow.Table`.

        Args:
            progress_bar_type (str): Ignored. Added for compatibility with RowIterator.
            bqstorage_client (Any): Ignored. Added for compatibility with RowIterator.
            create_bqstorage_client (bool): Ignored. Added for compatibility with RowIterator.

        Returns:
            pyarrow.Table: An empty :class:`pyarrow.Table`.
        """
        return pyarrow.Table.from_arrays(())

    def to_dataframe(
        self,
        bqstorage_client=None,
        dtypes=None,
        progress_bar_type=None,
        create_bqstorage_client=True,
        date_as_object=True,
    ) -> "pandas.DataFrame":
        """Create an empty dataframe.

        Args:
            bqstorage_client (Any): Ignored. Added for compatibility with RowIterator.
            dtypes (Any): Ignored. Added for compatibility with RowIterator.
            progress_bar_type (Any): Ignored. Added for compatibility with RowIterator.
            create_bqstorage_client (bool): Ignored. Added for compatibility with RowIterator.
            date_as_object (bool): Ignored. Added for compatibility with RowIterator.

        Returns:
            pandas.DataFrame: An empty :class:`~pandas.DataFrame`.
        """
        if pandas is None:
            raise ValueError(_NO_PANDAS_ERROR)
        return pandas.DataFrame()

    def to_dataframe_iterable(
        self,
        bqstorage_client: Optional["bigquery_storage.BigQueryReadClient"] = None,
        dtypes: Optional[Dict[str, Any]] = None,
        max_queue_size: Optional[int] = None,
    ) -> Iterator["pandas.DataFrame"]:
        """Create an iterable of pandas DataFrames, to process the table as a stream.

        .. versionadded:: 2.21.0

        Args:
            bqstorage_client:
                Ignored. Added for compatibility with RowIterator.

            dtypes (Optional[Map[str, Union[str, pandas.Series.dtype]]]):
                Ignored. Added for compatibility with RowIterator.

            max_queue_size:
                Ignored. Added for compatibility with RowIterator.

        Returns:
            An iterator yielding a single empty :class:`~pandas.DataFrame`.

        Raises:
            ValueError:
                If the :mod:`pandas` library cannot be imported.
        """
        if pandas is None:
            raise ValueError(_NO_PANDAS_ERROR)
        return iter((pandas.DataFrame(),))

    def __iter__(self):
        return iter(())


class PartitionRange(object):
    """Definition of the ranges for range partitioning.

    .. note::
        **Beta**. The integer range partitioning feature is in a pre-release
        state and might change or have limited support.

    Args:
        start (Optional[int]):
            Sets the
            :attr:`~google.cloud.bigquery.table.PartitionRange.start`
            property.
        end (Optional[int]):
            Sets the
            :attr:`~google.cloud.bigquery.table.PartitionRange.end`
            property.
        interval (Optional[int]):
            Sets the
            :attr:`~google.cloud.bigquery.table.PartitionRange.interval`
            property.
        _properties (Optional[dict]):
            Private. Used to construct object from API resource.
    """

    def __init__(self, start=None, end=None, interval=None, _properties=None):
        if _properties is None:
            _properties = {}
        self._properties = _properties

        if start is not None:
            self.start = start
        if end is not None:
            self.end = end
        if interval is not None:
            self.interval = interval

    @property
    def start(self):
        """int: The start of range partitioning, inclusive."""
        return _helpers._int_or_none(self._properties.get("start"))

    @start.setter
    def start(self, value):
        self._properties["start"] = _helpers._str_or_none(value)

    @property
    def end(self):
        """int: The end of range partitioning, exclusive."""
        return _helpers._int_or_none(self._properties.get("end"))

    @end.setter
    def end(self, value):
        self._properties["end"] = _helpers._str_or_none(value)

    @property
    def interval(self):
        """int: The width of each interval."""
        return _helpers._int_or_none(self._properties.get("interval"))

    @interval.setter
    def interval(self, value):
        self._properties["interval"] = _helpers._str_or_none(value)

    def _key(self):
        return tuple(sorted(self._properties.items()))

    def __eq__(self, other):
        if not isinstance(other, PartitionRange):
            return NotImplemented
        return self._key() == other._key()

    def __ne__(self, other):
        return not self == other

    def __repr__(self):
        key_vals = ["{}={}".format(key, val) for key, val in self._key()]
        return "PartitionRange({})".format(", ".join(key_vals))

    __hash__ = None


class RangePartitioning(object):
    """Range-based partitioning configuration for a table.

    .. note::
        **Beta**. The integer range partitioning feature is in a pre-release
        state and might change or have limited support.

    Args:
        range_ (Optional[google.cloud.bigquery.table.PartitionRange]):
            Sets the
            :attr:`google.cloud.bigquery.table.RangePartitioning.range_`
            property.
        field (Optional[str]):
            Sets the
            :attr:`google.cloud.bigquery.table.RangePartitioning.field`
            property.
        _properties (Optional[dict]):
            Private. Used to construct object from API resource.
    """

    def __init__(self, range_=None, field=None, _properties=None):
        if _properties is None:
            _properties = {}
        self._properties = _properties

        if range_ is not None:
            self.range_ = range_
        if field is not None:
            self.field = field

    # Trailing underscore to prevent conflict with built-in range() function.
    @property
    def range_(self):
        """google.cloud.bigquery.table.PartitionRange: Defines the
        ranges for range partitioning.

        Raises:
            ValueError:
                If the value is not a :class:`PartitionRange`.
        """
        range_properties = self._properties.setdefault("range", {})
        return PartitionRange(_properties=range_properties)

    @range_.setter
    def range_(self, value):
        if not isinstance(value, PartitionRange):
            raise ValueError("Expected a PartitionRange, but got {}.".format(value))
        self._properties["range"] = value._properties

    @property
    def field(self):
        """str: The table is partitioned by this field.

        The field must be a top-level ``NULLABLE`` / ``REQUIRED`` field. The
        only supported type is ``INTEGER`` / ``INT64``.
        """
        return self._properties.get("field")

    @field.setter
    def field(self, value):
        self._properties["field"] = value

    def _key(self):
        return (("field", self.field), ("range_", self.range_))

    def __eq__(self, other):
        if not isinstance(other, RangePartitioning):
            return NotImplemented
        return self._key() == other._key()

    def __ne__(self, other):
        return not self == other

    def __repr__(self):
        key_vals = ["{}={}".format(key, repr(val)) for key, val in self._key()]
        return "RangePartitioning({})".format(", ".join(key_vals))

    __hash__ = None


class TimePartitioningType(object):
    """Specifies the type of time partitioning to perform."""

    DAY = "DAY"
    """str: Generates one partition per day."""

    HOUR = "HOUR"
    """str: Generates one partition per hour."""

    MONTH = "MONTH"
    """str: Generates one partition per month."""

    YEAR = "YEAR"
    """str: Generates one partition per year."""


class TimePartitioning(object):
    """Configures time-based partitioning for a table.

    Args:
        type_ (Optional[google.cloud.bigquery.table.TimePartitioningType]):
            Specifies the type of time partitioning to perform. Defaults to
            :attr:`~google.cloud.bigquery.table.TimePartitioningType.DAY`.

            Supported values are:

            * :attr:`~google.cloud.bigquery.table.TimePartitioningType.HOUR`
            * :attr:`~google.cloud.bigquery.table.TimePartitioningType.DAY`
            * :attr:`~google.cloud.bigquery.table.TimePartitioningType.MONTH`
            * :attr:`~google.cloud.bigquery.table.TimePartitioningType.YEAR`

        field (Optional[str]):
            If set, the table is partitioned by this field. If not set, the
            table is partitioned by pseudo column ``_PARTITIONTIME``. The field
            must be a top-level ``TIMESTAMP``, ``DATETIME``, or ``DATE``
            field. Its mode must be ``NULLABLE`` or ``REQUIRED``.

            See the `time-unit column-partitioned tables guide
            <https://cloud.google.com/bigquery/docs/creating-column-partitions>`_
            in the BigQuery documentation.
        expiration_ms(Optional[int]):
            Number of milliseconds for which to keep the storage for a
            partition.
        require_partition_filter (Optional[bool]):
            DEPRECATED: Use
            :attr:`~google.cloud.bigquery.table.Table.require_partition_filter`,
            instead.
    """

    def __init__(
        self, type_=None, field=None, expiration_ms=None, require_partition_filter=None
    ):
        self._properties = {}
        if type_ is None:
            self.type_ = TimePartitioningType.DAY
        else:
            self.type_ = type_
        if field is not None:
            self.field = field
        if expiration_ms is not None:
            self.expiration_ms = expiration_ms
        if require_partition_filter is not None:
            self.require_partition_filter = require_partition_filter

    @property
    def type_(self):
        """google.cloud.bigquery.table.TimePartitioningType: The type of time
        partitioning to use.
        """
        return self._properties.get("type")

    @type_.setter
    def type_(self, value):
        self._properties["type"] = value

    @property
    def field(self):
        """str: Field in the table to use for partitioning"""
        return self._properties.get("field")

    @field.setter
    def field(self, value):
        self._properties["field"] = value

    @property
    def expiration_ms(self):
        """int: Number of milliseconds to keep the storage for a partition."""
        return _helpers._int_or_none(self._properties.get("expirationMs"))

    @expiration_ms.setter
    def expiration_ms(self, value):
        if value is not None:
            # Allow explicitly setting the expiration to None.
            value = str(value)
        self._properties["expirationMs"] = value

    @property
    def require_partition_filter(self):
        """bool: Specifies whether partition filters are required for queries

        DEPRECATED: Use
        :attr:`~google.cloud.bigquery.table.Table.require_partition_filter`,
        instead.
        """
        warnings.warn(
            (
                "TimePartitioning.require_partition_filter will be removed in "
                "future versions. Please use Table.require_partition_filter "
                "instead."
            ),
            PendingDeprecationWarning,
            stacklevel=2,
        )
        return self._properties.get("requirePartitionFilter")

    @require_partition_filter.setter
    def require_partition_filter(self, value):
        warnings.warn(
            (
                "TimePartitioning.require_partition_filter will be removed in "
                "future versions. Please use Table.require_partition_filter "
                "instead."
            ),
            PendingDeprecationWarning,
            stacklevel=2,
        )
        self._properties["requirePartitionFilter"] = value

    @classmethod
    def from_api_repr(cls, api_repr: dict) -> "TimePartitioning":
        """Return a :class:`TimePartitioning` object deserialized from a dict.

        This method creates a new ``TimePartitioning`` instance that points to
        the ``api_repr`` parameter as its internal properties dict. This means
        that when a ``TimePartitioning`` instance is stored as a property of
        another object, any changes made at the higher level will also appear
        here::

            >>> time_partitioning = TimePartitioning()
            >>> table.time_partitioning = time_partitioning
            >>> table.time_partitioning.field = 'timecolumn'
            >>> time_partitioning.field
            'timecolumn'

        Args:
            api_repr (Mapping[str, str]):
                The serialized representation of the TimePartitioning, such as
                what is output by :meth:`to_api_repr`.

        Returns:
            google.cloud.bigquery.table.TimePartitioning:
                The ``TimePartitioning`` object.
        """
        instance = cls()
        instance._properties = api_repr
        return instance

    def to_api_repr(self) -> dict:
        """Return a dictionary representing this object.

        This method returns the properties dict of the ``TimePartitioning``
        instance rather than making a copy. This means that when a
        ``TimePartitioning`` instance is stored as a property of another
        object, any changes made at the higher level will also appear here.

        Returns:
            dict:
                A dictionary representing the TimePartitioning object in
                serialized form.
        """
        return self._properties

    def _key(self):
        # because we are only "renaming" top level keys shallow copy is sufficient here.
        properties = self._properties.copy()
        # calling repr for non built-in type objects.
        properties["type_"] = repr(properties.pop("type"))
        if "field" in properties:
            # calling repr for non built-in type objects.
            properties["field"] = repr(properties["field"])
        if "requirePartitionFilter" in properties:
            properties["require_partition_filter"] = properties.pop(
                "requirePartitionFilter"
            )
        if "expirationMs" in properties:
            properties["expiration_ms"] = properties.pop("expirationMs")
        return tuple(sorted(properties.items()))

    def __eq__(self, other):
        if not isinstance(other, TimePartitioning):
            return NotImplemented
        return self._key() == other._key()

    def __ne__(self, other):
        return not self == other

    def __hash__(self):
        return hash(self._key())

    def __repr__(self):
        key_vals = ["{}={}".format(key, val) for key, val in self._key()]
        return "TimePartitioning({})".format(",".join(key_vals))


def _item_to_row(iterator, resource):
    """Convert a JSON row to the native object.

    .. note::

        This assumes that the ``schema`` attribute has been
        added to the iterator after being created, which
        should be done by the caller.

    Args:
        iterator (google.api_core.page_iterator.Iterator): The iterator that is currently in use.
        resource (Dict): An item to be converted to a row.

    Returns:
        google.cloud.bigquery.table.Row: The next row in the page.
    """
    return Row(
        _helpers._row_tuple_from_json(resource, iterator.schema),
        iterator._field_to_index,
    )


def _row_iterator_page_columns(schema, response):
    """Make a generator of all the columns in a page from tabledata.list.

    This enables creating a :class:`pandas.DataFrame` and other
    column-oriented data structures such as :class:`pyarrow.RecordBatch`
    """
    columns = []
    rows = response.get("rows", [])

    def get_column_data(field_index, field):
        for row in rows:
            yield _helpers._field_from_json(row["f"][field_index]["v"], field)

    for field_index, field in enumerate(schema):
        columns.append(get_column_data(field_index, field))

    return columns


# pylint: disable=unused-argument
def _rows_page_start(iterator, page, response):
    """Grab total rows when :class:`~google.cloud.iterator.Page` starts.

    Args:
        iterator (google.api_core.page_iterator.Iterator): The iterator that is currently in use.
        page (google.api_core.page_iterator.Page): The page that was just created.
        response (Dict): The JSON API response for a page of rows in a table.
    """
    # Make a (lazy) copy of the page in column-oriented format for use in data
    # science packages.
    page._columns = _row_iterator_page_columns(iterator._schema, response)

    total_rows = response.get("totalRows")
    if total_rows is not None:
        total_rows = int(total_rows)
    iterator._total_rows = total_rows


# pylint: enable=unused-argument


def _table_arg_to_table_ref(value, default_project=None):
    """Helper to convert a string or Table to TableReference.

    This function keeps TableReference and other kinds of objects unchanged.
    """
    if isinstance(value, str):
        value = TableReference.from_string(value, default_project=default_project)
    if isinstance(value, (Table, TableListItem)):
        value = value.reference
    return value


def _table_arg_to_table(value, default_project=None):
    """Helper to convert a string or TableReference to a Table.

    This function keeps Table and other kinds of objects unchanged.
    """
    if isinstance(value, str):
        value = TableReference.from_string(value, default_project=default_project)
    if isinstance(value, TableReference):
        value = Table(value)
    if isinstance(value, TableListItem):
        newvalue = Table(value.reference)
        newvalue._properties = value._properties
        value = newvalue

    return value<|MERGE_RESOLUTION|>--- conflicted
+++ resolved
@@ -1581,20 +1581,6 @@
             return False
 
         if self.max_results is not None:
-<<<<<<< HEAD
-=======
-            return False
-
-        try:
-            from google.cloud import bigquery_storage  # noqa: F401
-        except ImportError:
-            return False
-
-        try:
-            _helpers.BQ_STORAGE_VERSIONS.verify_version()
-        except LegacyBigQueryStorageError as exc:
-            warnings.warn(str(exc))
->>>>>>> 2cb3563e
             return False
 
         return True
