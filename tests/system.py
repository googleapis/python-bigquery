# Copyright 2015 Google LLC
#
# Licensed under the Apache License, Version 2.0 (the "License");
# you may not use this file except in compliance with the License.
# You may obtain a copy of the License at
#
#     http://www.apache.org/licenses/LICENSE-2.0
#
# Unless required by applicable law or agreed to in writing, software
# distributed under the License is distributed on an "AS IS" BASIS,
# WITHOUT WARRANTIES OR CONDITIONS OF ANY KIND, either express or implied.
# See the License for the specific language governing permissions and
# limitations under the License.

import base64
import collections
import concurrent.futures
import csv
import datetime
import decimal
import io
import json
import operator
import os
import time
import unittest
import uuid
import re

<<<<<<< HEAD
import six
=======
import requests
>>>>>>> 0023d193
import psutil
import pytest
import pytz
import pkg_resources

try:
    from google.cloud import bigquery_storage
except ImportError:  # pragma: NO COVER
    bigquery_storage = None

try:
    import fastavro  # to parse BQ storage client results
except ImportError:  # pragma: NO COVER
    fastavro = None

try:
    import pandas
except ImportError:  # pragma: NO COVER
    pandas = None
try:
    import pyarrow
    import pyarrow.types
except ImportError:  # pragma: NO COVER
    pyarrow = None
try:
    import IPython
    from IPython.utils import io as ipython_io
    from IPython.testing import tools
    from IPython.terminal import interactiveshell
except ImportError:  # pragma: NO COVER
    IPython = None

from google.api_core.exceptions import PreconditionFailed
from google.api_core.exceptions import BadRequest
from google.api_core.exceptions import ClientError
from google.api_core.exceptions import Conflict
from google.api_core.exceptions import Forbidden
from google.api_core.exceptions import GoogleAPICallError
from google.api_core.exceptions import NotFound
from google.api_core.exceptions import InternalServerError
from google.api_core.exceptions import ServiceUnavailable
from google.api_core.exceptions import TooManyRequests
from google.api_core.iam import Policy
from google.cloud import bigquery
from google.cloud import bigquery_v2
from google.cloud.bigquery.dataset import Dataset
from google.cloud.bigquery.dataset import DatasetReference
from google.cloud.bigquery.table import Table
from google.cloud._helpers import UTC
from google.cloud.bigquery import dbapi
from google.cloud import storage

from test_utils.retry import RetryErrors
from test_utils.retry import RetryInstanceState
from test_utils.retry import RetryResult
from test_utils.system import unique_resource_id


JOB_TIMEOUT = 120  # 2 minutes
WHERE = os.path.abspath(os.path.dirname(__file__))

# Common table data used for many tests.
ROWS = [
    ("Phred Phlyntstone", 32),
    ("Bharney Rhubble", 33),
    ("Wylma Phlyntstone", 29),
    ("Bhettye Rhubble", 27),
]
HEADER_ROW = ("Full Name", "Age")
SCHEMA = [
    bigquery.SchemaField("full_name", "STRING", mode="REQUIRED"),
    bigquery.SchemaField("age", "INTEGER", mode="REQUIRED"),
]
TIME_PARTITIONING_CLUSTERING_FIELDS_SCHEMA = [
    bigquery.SchemaField("transaction_time", "TIMESTAMP", mode="REQUIRED"),
    bigquery.SchemaField("transaction_id", "INTEGER", mode="REQUIRED"),
    bigquery.SchemaField("user_email", "STRING", mode="REQUIRED"),
    bigquery.SchemaField("store_code", "STRING", mode="REQUIRED"),
    bigquery.SchemaField(
        "items",
        "RECORD",
        mode="REPEATED",
        fields=[
            bigquery.SchemaField("item_code", "STRING", mode="REQUIRED"),
            bigquery.SchemaField("quantity", "INTEGER", mode="REQUIRED"),
            bigquery.SchemaField("comments", "STRING", mode="NULLABLE"),
            bigquery.SchemaField("expiration_date", "DATE", mode="REQUIRED"),
        ],
    ),
]

# The VPC-SC team maintains a mirror of the GCS bucket used for code
# samples. The public bucket crosses the configured security boundary.
# See: https://github.com/googleapis/google-cloud-python/issues/8550
SAMPLES_BUCKET = os.environ.get("GCLOUD_TEST_SAMPLES_BUCKET", "cloud-samples-data")

retry_storage_errors = RetryErrors(
    (TooManyRequests, InternalServerError, ServiceUnavailable)
)

PANDAS_MINIMUM_VERSION = pkg_resources.parse_version("1.0.0")
PYARROW_MINIMUM_VERSION = pkg_resources.parse_version("0.17.0")

if pandas:
    PANDAS_INSTALLED_VERSION = pkg_resources.get_distribution("pandas").parsed_version
else:
    PANDAS_INSTALLED_VERSION = None

if pyarrow:
    PYARROW_INSTALLED_VERSION = pkg_resources.get_distribution("pyarrow").parsed_version
else:
    PYARROW_INSTALLED_VERSION = None


def _has_rows(result):
    return len(result) > 0


def _make_dataset_id(prefix):
    return "%s%s" % (prefix, unique_resource_id())


def _load_json_schema(filename="data/schema.json"):
    from google.cloud.bigquery.table import _parse_schema_resource

    json_filename = os.path.join(WHERE, filename)

    with open(json_filename, "r") as schema_file:
        return _parse_schema_resource(json.load(schema_file))


def _rate_limit_exceeded(forbidden):
    """Predicate: pass only exceptions with 'rateLimitExceeded' as reason."""
    return any(error["reason"] == "rateLimitExceeded" for error in forbidden._errors)


# We need to wait to stay within the rate limits.
# The alternative outcome is a 403 Forbidden response from upstream, which
# they return instead of the more appropriate 429.
# See https://cloud.google.com/bigquery/quota-policy
retry_403 = RetryErrors(Forbidden, error_predicate=_rate_limit_exceeded)


class Config(object):
    """Run-time configuration to be modified at set-up.

    This is a mutable stand-in to allow test set-up to modify
    global state.
    """

    CLIENT = None
    CURSOR = None
    DATASET = None


def setUpModule():
    Config.CLIENT = bigquery.Client()
    Config.CURSOR = dbapi.connect(Config.CLIENT).cursor()


class TestBigQuery(unittest.TestCase):
    def setUp(self):
        Config.DATASET = _make_dataset_id("bq_system_tests")
        dataset = Config.CLIENT.create_dataset(Config.DATASET)
        self.to_delete = [dataset]

    def tearDown(self):
        def _still_in_use(bad_request):
            return any(
                error["reason"] == "resourceInUse" for error in bad_request._errors
            )

        retry_in_use = RetryErrors(BadRequest, error_predicate=_still_in_use)
        retry_storage_errors_conflict = RetryErrors(
            (Conflict, TooManyRequests, InternalServerError, ServiceUnavailable)
        )
        for doomed in self.to_delete:
            if isinstance(doomed, storage.Bucket):
                retry_storage_errors_conflict(doomed.delete)(force=True)
            elif isinstance(doomed, (Dataset, bigquery.DatasetReference)):
                retry_in_use(Config.CLIENT.delete_dataset)(doomed, delete_contents=True)
            elif isinstance(doomed, (Table, bigquery.TableReference)):
                retry_in_use(Config.CLIENT.delete_table)(doomed)
            else:
                doomed.delete()

    def test_get_service_account_email(self):
        client = Config.CLIENT

        got = client.get_service_account_email()

        self.assertIsInstance(got, str)
        self.assertIn("@", got)

    def _create_bucket(self, bucket_name, location=None):
        storage_client = storage.Client()
        bucket = storage_client.bucket(bucket_name)
        retry_storage_errors(bucket.create)(location=location)
        self.to_delete.append(bucket)

        return bucket

    def test_close_releases_open_sockets(self):
        current_process = psutil.Process()
        conn_count_start = len(current_process.connections())

        client = Config.CLIENT
        client.query(
            """
            SELECT
                source_year AS year, COUNT(is_male) AS birth_count
            FROM `bigquery-public-data.samples.natality`
            GROUP BY year
            ORDER BY year DESC
            LIMIT 15
            """
        )

        client.close()

        conn_count_end = len(current_process.connections())
        self.assertLessEqual(conn_count_end, conn_count_start)

    def test_create_dataset(self):
        DATASET_ID = _make_dataset_id("create_dataset")
        dataset = self.temp_dataset(DATASET_ID)

        self.assertTrue(_dataset_exists(dataset))
        self.assertEqual(dataset.dataset_id, DATASET_ID)
        self.assertEqual(dataset.project, Config.CLIENT.project)

    def test_get_dataset(self):
        dataset_id = _make_dataset_id("get_dataset")
        client = Config.CLIENT
        project = client.project
        dataset_ref = bigquery.DatasetReference(project, dataset_id)
        dataset_arg = Dataset(dataset_ref)
        dataset_arg.friendly_name = "Friendly"
        dataset_arg.description = "Description"
        dataset = retry_403(client.create_dataset)(dataset_arg)
        self.to_delete.append(dataset)
        dataset_ref = bigquery.DatasetReference(project, dataset_id)

        # Get with a reference.
        got = client.get_dataset(dataset_ref)
        self.assertEqual(got.friendly_name, "Friendly")
        self.assertEqual(got.description, "Description")

        # Get with a string.
        got = client.get_dataset(dataset_id)
        self.assertEqual(got.friendly_name, "Friendly")
        self.assertEqual(got.description, "Description")

        # Get with a fully-qualified string.
        got = client.get_dataset("{}.{}".format(client.project, dataset_id))
        self.assertEqual(got.friendly_name, "Friendly")
        self.assertEqual(got.description, "Description")

    def test_update_dataset(self):
        dataset = self.temp_dataset(_make_dataset_id("update_dataset"))
        self.assertTrue(_dataset_exists(dataset))
        self.assertIsNone(dataset.friendly_name)
        self.assertIsNone(dataset.description)
        self.assertEqual(dataset.labels, {})

        dataset.friendly_name = "Friendly"
        dataset.description = "Description"
        dataset.labels = {"priority": "high", "color": "blue"}
        ds2 = Config.CLIENT.update_dataset(
            dataset, ("friendly_name", "description", "labels")
        )
        self.assertEqual(ds2.friendly_name, "Friendly")
        self.assertEqual(ds2.description, "Description")
        self.assertEqual(ds2.labels, {"priority": "high", "color": "blue"})

        ds2.labels = {
            "color": "green",  # change
            "shape": "circle",  # add
            "priority": None,  # delete
        }
        ds3 = Config.CLIENT.update_dataset(ds2, ["labels"])
        self.assertEqual(ds3.labels, {"color": "green", "shape": "circle"})

        # If we try to update using d2 again, it will fail because the
        # previous update changed the ETag.
        ds2.description = "no good"
        with self.assertRaises(PreconditionFailed):
            Config.CLIENT.update_dataset(ds2, ["description"])

    def test_list_datasets(self):
        datasets_to_create = [
            "new" + unique_resource_id(),
            "newer" + unique_resource_id(),
            "newest" + unique_resource_id(),
        ]
        for dataset_id in datasets_to_create:
            self.temp_dataset(dataset_id)

        # Retrieve the datasets.
        iterator = Config.CLIENT.list_datasets()
        all_datasets = list(iterator)
        self.assertIsNone(iterator.next_page_token)
        created = [
            dataset
            for dataset in all_datasets
            if dataset.dataset_id in datasets_to_create
            and dataset.project == Config.CLIENT.project
        ]
        self.assertEqual(len(created), len(datasets_to_create))

    def test_list_datasets_w_project(self):
        # Retrieve datasets from a different project.
        iterator = Config.CLIENT.list_datasets(project="bigquery-public-data")
        all_datasets = frozenset([dataset.dataset_id for dataset in iterator])
        self.assertIn("usa_names", all_datasets)

    def test_create_table(self):
        dataset = self.temp_dataset(_make_dataset_id("create_table"))
        table_id = "test_table"
        table_arg = Table(dataset.table(table_id), schema=SCHEMA)
        self.assertFalse(_table_exists(table_arg))

        table = retry_403(Config.CLIENT.create_table)(table_arg)
        self.to_delete.insert(0, table)

        self.assertTrue(_table_exists(table))
        self.assertEqual(table.table_id, table_id)

    def test_create_table_with_policy(self):
        from google.cloud.bigquery.schema import PolicyTagList

        dataset = self.temp_dataset(_make_dataset_id("create_table_with_policy"))
        table_id = "test_table"
        policy_1 = PolicyTagList(
            names=[
                "projects/{}/locations/us/taxonomies/1/policyTags/2".format(
                    Config.CLIENT.project
                ),
            ]
        )
        policy_2 = PolicyTagList(
            names=[
                "projects/{}/locations/us/taxonomies/3/policyTags/4".format(
                    Config.CLIENT.project
                ),
            ]
        )

        schema = [
            bigquery.SchemaField("full_name", "STRING", mode="REQUIRED"),
            bigquery.SchemaField(
                "secret_int", "INTEGER", mode="REQUIRED", policy_tags=policy_1
            ),
        ]
        table_arg = Table(dataset.table(table_id), schema=schema)
        self.assertFalse(_table_exists(table_arg))

        table = retry_403(Config.CLIENT.create_table)(table_arg)
        self.to_delete.insert(0, table)

        self.assertTrue(_table_exists(table))
        self.assertEqual(policy_1, table.schema[1].policy_tags)

        # Amend the schema to replace the policy tags
        new_schema = table.schema[:]
        old_field = table.schema[1]
        new_schema[1] = bigquery.SchemaField(
            name=old_field.name,
            field_type=old_field.field_type,
            mode=old_field.mode,
            description=old_field.description,
            fields=old_field.fields,
            policy_tags=policy_2,
        )

        table.schema = new_schema
        table2 = Config.CLIENT.update_table(table, ["schema"])
        self.assertEqual(policy_2, table2.schema[1].policy_tags)

    def test_create_table_w_time_partitioning_w_clustering_fields(self):
        from google.cloud.bigquery.table import TimePartitioning
        from google.cloud.bigquery.table import TimePartitioningType

        dataset = self.temp_dataset(_make_dataset_id("create_table_tp_cf"))
        table_id = "test_table"
        table_arg = Table(
            dataset.table(table_id), schema=TIME_PARTITIONING_CLUSTERING_FIELDS_SCHEMA
        )
        self.assertFalse(_table_exists(table_arg))

        table_arg.time_partitioning = TimePartitioning(field="transaction_time")

        table_arg.clustering_fields = ["user_email", "store_code"]
        table = retry_403(Config.CLIENT.create_table)(table_arg)
        self.to_delete.insert(0, table)

        self.assertTrue(_table_exists(table))
        self.assertEqual(table.table_id, table_id)
        time_partitioning = table.time_partitioning
        self.assertEqual(time_partitioning.type_, TimePartitioningType.DAY)
        self.assertEqual(time_partitioning.field, "transaction_time")
        self.assertEqual(table.clustering_fields, ["user_email", "store_code"])

    def test_delete_dataset_with_string(self):
        dataset_id = _make_dataset_id("delete_table_true_with_string")
        project = Config.CLIENT.project
        dataset_ref = bigquery.DatasetReference(project, dataset_id)
        retry_403(Config.CLIENT.create_dataset)(Dataset(dataset_ref))
        self.assertTrue(_dataset_exists(dataset_ref))
        Config.CLIENT.delete_dataset(dataset_id)
        self.assertFalse(_dataset_exists(dataset_ref))

    def test_delete_dataset_delete_contents_true(self):
        dataset_id = _make_dataset_id("delete_table_true_with_content")
        project = Config.CLIENT.project
        dataset_ref = bigquery.DatasetReference(project, dataset_id)
        dataset = retry_403(Config.CLIENT.create_dataset)(Dataset(dataset_ref))

        table_id = "test_table"
        table_arg = Table(dataset.table(table_id), schema=SCHEMA)
        table = retry_403(Config.CLIENT.create_table)(table_arg)
        Config.CLIENT.delete_dataset(dataset, delete_contents=True)

        self.assertFalse(_table_exists(table))

    def test_delete_dataset_delete_contents_false(self):
        from google.api_core import exceptions

        dataset = self.temp_dataset(_make_dataset_id("delete_table_false"))
        table_id = "test_table"
        table_arg = Table(dataset.table(table_id), schema=SCHEMA)

        retry_403(Config.CLIENT.create_table)(table_arg)
        with self.assertRaises(exceptions.BadRequest):
            Config.CLIENT.delete_dataset(dataset)

    def test_get_table_w_public_dataset(self):
        public = "bigquery-public-data"
        dataset_id = "samples"
        table_id = "shakespeare"
        table_ref = DatasetReference(public, dataset_id).table(table_id)

        # Get table with reference.
        table = Config.CLIENT.get_table(table_ref)
        self.assertEqual(table.table_id, table_id)
        self.assertEqual(table.dataset_id, dataset_id)
        self.assertEqual(table.project, public)
        schema_names = [field.name for field in table.schema]
        self.assertEqual(schema_names, ["word", "word_count", "corpus", "corpus_date"])

        # Get table with string.
        table = Config.CLIENT.get_table("{}.{}.{}".format(public, dataset_id, table_id))
        self.assertEqual(table.table_id, table_id)
        self.assertEqual(table.dataset_id, dataset_id)
        self.assertEqual(table.project, public)

    def test_list_partitions(self):
        table_ref = DatasetReference(
            "bigquery-public-data", "ethereum_blockchain"
        ).table("blocks")
        all_rows = Config.CLIENT.list_partitions(table_ref)
        self.assertIn("20180801", all_rows)
        self.assertGreater(len(all_rows), 1000)

    def test_list_tables(self):
        dataset_id = _make_dataset_id("list_tables")
        dataset = self.temp_dataset(dataset_id)
        # Retrieve tables before any are created for the dataset.
        iterator = Config.CLIENT.list_tables(dataset)
        all_tables = list(iterator)
        self.assertEqual(all_tables, [])
        self.assertIsNone(iterator.next_page_token)

        # Insert some tables to be listed.
        tables_to_create = [
            "new" + unique_resource_id(),
            "newer" + unique_resource_id(),
            "newest" + unique_resource_id(),
        ]
        for table_name in tables_to_create:
            table = Table(dataset.table(table_name), schema=SCHEMA)
            created_table = retry_403(Config.CLIENT.create_table)(table)
            self.to_delete.insert(0, created_table)

        # Retrieve the tables.
        iterator = Config.CLIENT.list_tables(dataset)
        all_tables = list(iterator)
        self.assertIsNone(iterator.next_page_token)
        created = [
            table
            for table in all_tables
            if (table.table_id in tables_to_create and table.dataset_id == dataset_id)
        ]
        self.assertEqual(len(created), len(tables_to_create))

        # List tables with a string ID.
        iterator = Config.CLIENT.list_tables(dataset_id)
        self.assertGreater(len(list(iterator)), 0)

        # List tables with a fully-qualified string ID.
        iterator = Config.CLIENT.list_tables(
            "{}.{}".format(Config.CLIENT.project, dataset_id)
        )
        self.assertGreater(len(list(iterator)), 0)

    def test_update_table(self):
        dataset = self.temp_dataset(_make_dataset_id("update_table"))

        TABLE_NAME = "test_table"
        table_arg = Table(dataset.table(TABLE_NAME), schema=SCHEMA)
        self.assertFalse(_table_exists(table_arg))
        table = retry_403(Config.CLIENT.create_table)(table_arg)
        self.to_delete.insert(0, table)
        self.assertTrue(_table_exists(table))
        self.assertIsNone(table.friendly_name)
        self.assertIsNone(table.description)
        self.assertEqual(table.labels, {})
        table.friendly_name = "Friendly"
        table.description = "Description"
        table.labels = {"priority": "high", "color": "blue"}

        table2 = Config.CLIENT.update_table(
            table, ["friendly_name", "description", "labels"]
        )

        self.assertEqual(table2.friendly_name, "Friendly")
        self.assertEqual(table2.description, "Description")
        self.assertEqual(table2.labels, {"priority": "high", "color": "blue"})

        table2.description = None
        table2.labels = {
            "color": "green",  # change
            "shape": "circle",  # add
            "priority": None,  # delete
        }
        table3 = Config.CLIENT.update_table(table2, ["description", "labels"])
        self.assertIsNone(table3.description)
        self.assertEqual(table3.labels, {"color": "green", "shape": "circle"})

        # If we try to update using table2 again, it will fail because the
        # previous update changed the ETag.
        table2.description = "no good"
        with self.assertRaises(PreconditionFailed):
            Config.CLIENT.update_table(table2, ["description"])

    def test_update_table_schema(self):
        dataset = self.temp_dataset(_make_dataset_id("update_table"))

        TABLE_NAME = "test_table"
        table_arg = Table(dataset.table(TABLE_NAME), schema=SCHEMA)
        self.assertFalse(_table_exists(table_arg))
        table = retry_403(Config.CLIENT.create_table)(table_arg)
        self.to_delete.insert(0, table)
        self.assertTrue(_table_exists(table))
        voter = bigquery.SchemaField("voter", "BOOLEAN", mode="NULLABLE")
        schema = table.schema
        schema.append(voter)
        table.schema = schema

        updated_table = Config.CLIENT.update_table(table, ["schema"])

        self.assertEqual(len(updated_table.schema), len(schema))
        for found, expected in zip(updated_table.schema, schema):
            self.assertEqual(found.name, expected.name)
            self.assertEqual(found.field_type, expected.field_type)
            self.assertEqual(found.mode, expected.mode)

    @staticmethod
    def _fetch_single_page(table, selected_fields=None):
        iterator = Config.CLIENT.list_rows(table, selected_fields=selected_fields)
        page = next(iterator.pages)
        return list(page)

    def _create_table_many_columns(self, rowcount):
        # Generate a table of maximum width via CREATE TABLE AS SELECT.
        # first column is named 'rowval', and has a value from 1..rowcount
        # Subsequent column is named col_<N> and contains the value N*rowval,
        # where N is between 1 and 9999 inclusive.
        dsname = _make_dataset_id("wide_schema")
        dataset = self.temp_dataset(dsname)
        table_id = "many_columns"
        table_ref = dataset.table(table_id)
        self.to_delete.insert(0, table_ref)
        colprojections = ",".join(
            ["r * {} as col_{}".format(n, n) for n in range(1, 10000)]
        )
        sql = """
            CREATE TABLE {}.{}
            AS
            SELECT
                r as rowval,
                {}
            FROM
              UNNEST(GENERATE_ARRAY(1,{},1)) as r
            """.format(
            dsname, table_id, colprojections, rowcount
        )
        query_job = Config.CLIENT.query(sql)
        query_job.result()
        self.assertEqual(query_job.statement_type, "CREATE_TABLE_AS_SELECT")
        self.assertEqual(query_job.ddl_operation_performed, "CREATE")
        self.assertEqual(query_job.ddl_target_table, table_ref)

        return table_ref

    def test_query_many_columns(self):
        # Test working with the widest schema BigQuery supports, 10k columns.
        row_count = 2
        table_ref = self._create_table_many_columns(row_count)
        rows = list(
            Config.CLIENT.query(
                "SELECT * FROM `{}.{}`".format(table_ref.dataset_id, table_ref.table_id)
            )
        )

        self.assertEqual(len(rows), row_count)

        # check field representations adhere to expected values.
        correctwidth = 0
        badvals = 0
        for r in rows:
            vals = r._xxx_values
            rowval = vals[0]
            if len(vals) == 10000:
                correctwidth = correctwidth + 1
            for n in range(1, 10000):
                if vals[n] != rowval * (n):
                    badvals = badvals + 1
        self.assertEqual(correctwidth, row_count)
        self.assertEqual(badvals, 0)

    def test_insert_rows_then_dump_table(self):
        NOW_SECONDS = 1448911495.484366
        NOW = datetime.datetime.utcfromtimestamp(NOW_SECONDS).replace(tzinfo=UTC)
        ROWS = [
            ("Phred Phlyntstone", 32, NOW),
            ("Bharney Rhubble", 33, NOW + datetime.timedelta(seconds=10)),
            ("Wylma Phlyntstone", 29, NOW + datetime.timedelta(seconds=20)),
            ("Bhettye Rhubble", 27, None),
        ]
        ROW_IDS = range(len(ROWS))

        dataset = self.temp_dataset(_make_dataset_id("insert_rows_then_dump"))
        TABLE_ID = "test_table"
        schema = [
            bigquery.SchemaField("full_name", "STRING", mode="REQUIRED"),
            bigquery.SchemaField("age", "INTEGER", mode="REQUIRED"),
            bigquery.SchemaField("now", "TIMESTAMP"),
        ]
        table_arg = Table(dataset.table(TABLE_ID), schema=schema)
        self.assertFalse(_table_exists(table_arg))
        table = retry_403(Config.CLIENT.create_table)(table_arg)
        self.to_delete.insert(0, table)
        self.assertTrue(_table_exists(table))

        errors = Config.CLIENT.insert_rows(table, ROWS, row_ids=ROW_IDS)
        self.assertEqual(len(errors), 0)

        rows = ()

        # Allow for "warm up" before rows visible.  See
        # https://cloud.google.com/bigquery/streaming-data-into-bigquery#dataavailability
        # 8 tries -> 1 + 2 + 4 + 8 + 16 + 32 + 64 = 127 seconds
        retry = RetryResult(_has_rows, max_tries=8)
        rows = retry(self._fetch_single_page)(table)
        row_tuples = [r.values() for r in rows]
        by_age = operator.itemgetter(1)
        self.assertEqual(sorted(row_tuples, key=by_age), sorted(ROWS, key=by_age))

    def test_load_table_from_local_avro_file_then_dump_table(self):
        from google.cloud.bigquery.job import SourceFormat
        from google.cloud.bigquery.job import WriteDisposition

        TABLE_NAME = "test_table_avro"
        ROWS = [
            ("violet", 400),
            ("indigo", 445),
            ("blue", 475),
            ("green", 510),
            ("yellow", 570),
            ("orange", 590),
            ("red", 650),
        ]

        dataset = self.temp_dataset(_make_dataset_id("load_local_then_dump"))
        table_ref = dataset.table(TABLE_NAME)
        table = Table(table_ref)
        self.to_delete.insert(0, table)

        with open(os.path.join(WHERE, "data", "colors.avro"), "rb") as avrof:
            config = bigquery.LoadJobConfig()
            config.source_format = SourceFormat.AVRO
            config.write_disposition = WriteDisposition.WRITE_TRUNCATE
            job = Config.CLIENT.load_table_from_file(
                avrof, table_ref, job_config=config
            )
        # Retry until done.
        job.result(timeout=JOB_TIMEOUT)

        self.assertEqual(job.output_rows, len(ROWS))

        table = Config.CLIENT.get_table(table)
        rows = self._fetch_single_page(table)
        row_tuples = [r.values() for r in rows]
        by_wavelength = operator.itemgetter(1)
        self.assertEqual(
            sorted(row_tuples, key=by_wavelength), sorted(ROWS, key=by_wavelength)
        )

    @unittest.skipIf(pandas is None, "Requires `pandas`")
    @unittest.skipIf(pyarrow is None, "Requires `pyarrow`")
    def test_load_table_from_dataframe_w_automatic_schema(self):
        """Test that a DataFrame with dtypes that map well to BigQuery types
        can be uploaded without specifying a schema.

        https://github.com/googleapis/google-cloud-python/issues/9044
        """
        df_data = collections.OrderedDict(
            [
                ("bool_col", pandas.Series([True, False, True], dtype="bool")),
                (
                    "ts_col",
                    pandas.Series(
                        [
                            datetime.datetime(2010, 1, 2, 3, 44, 50),
                            datetime.datetime(2011, 2, 3, 14, 50, 59),
                            datetime.datetime(2012, 3, 14, 15, 16),
                        ],
                        dtype="datetime64[ns]",
                    ).dt.tz_localize(pytz.utc),
                ),
                (
                    "dt_col",
                    pandas.Series(
                        [
                            datetime.datetime(2010, 1, 2, 3, 44, 50),
                            datetime.datetime(2011, 2, 3, 14, 50, 59),
                            datetime.datetime(2012, 3, 14, 15, 16),
                        ],
                        dtype="datetime64[ns]",
                    ),
                ),
                ("float32_col", pandas.Series([1.0, 2.0, 3.0], dtype="float32")),
                ("float64_col", pandas.Series([4.0, 5.0, 6.0], dtype="float64")),
                ("int8_col", pandas.Series([-12, -11, -10], dtype="int8")),
                ("int16_col", pandas.Series([-9, -8, -7], dtype="int16")),
                ("int32_col", pandas.Series([-6, -5, -4], dtype="int32")),
                ("int64_col", pandas.Series([-3, -2, -1], dtype="int64")),
                ("uint8_col", pandas.Series([0, 1, 2], dtype="uint8")),
                ("uint16_col", pandas.Series([3, 4, 5], dtype="uint16")),
                ("uint32_col", pandas.Series([6, 7, 8], dtype="uint32")),
            ]
        )
        dataframe = pandas.DataFrame(df_data, columns=df_data.keys())

        dataset_id = _make_dataset_id("bq_load_test")
        self.temp_dataset(dataset_id)
        table_id = "{}.{}.load_table_from_dataframe_w_automatic_schema".format(
            Config.CLIENT.project, dataset_id
        )

        load_job = Config.CLIENT.load_table_from_dataframe(dataframe, table_id)
        load_job.result()

        table = Config.CLIENT.get_table(table_id)
        self.assertEqual(
            tuple(table.schema),
            (
                bigquery.SchemaField("bool_col", "BOOLEAN"),
                bigquery.SchemaField("ts_col", "TIMESTAMP"),
                # BigQuery does not support uploading DATETIME values from
                # Parquet files. See:
                # https://github.com/googleapis/google-cloud-python/issues/9996
                bigquery.SchemaField("dt_col", "TIMESTAMP"),
                bigquery.SchemaField("float32_col", "FLOAT"),
                bigquery.SchemaField("float64_col", "FLOAT"),
                bigquery.SchemaField("int8_col", "INTEGER"),
                bigquery.SchemaField("int16_col", "INTEGER"),
                bigquery.SchemaField("int32_col", "INTEGER"),
                bigquery.SchemaField("int64_col", "INTEGER"),
                bigquery.SchemaField("uint8_col", "INTEGER"),
                bigquery.SchemaField("uint16_col", "INTEGER"),
                bigquery.SchemaField("uint32_col", "INTEGER"),
            ),
        )
        self.assertEqual(table.num_rows, 3)

    @unittest.skipIf(
        pandas is None or PANDAS_INSTALLED_VERSION < PANDAS_MINIMUM_VERSION,
        "Only `pandas version >=1.0.0` is supported",
    )
    @unittest.skipIf(pyarrow is None, "Requires `pyarrow`")
    def test_load_table_from_dataframe_w_nullable_int64_datatype(self):
        """Test that a DataFrame containing column with None-type values and int64 datatype
        can be uploaded if a BigQuery schema is specified.

        https://github.com/googleapis/python-bigquery/issues/22
        """

        dataset_id = _make_dataset_id("bq_load_test")
        self.temp_dataset(dataset_id)
        table_id = "{}.{}.load_table_from_dataframe_w_nullable_int64_datatype".format(
            Config.CLIENT.project, dataset_id
        )
        table_schema = (bigquery.SchemaField("x", "INTEGER", mode="NULLABLE"),)
        table = retry_403(Config.CLIENT.create_table)(
            Table(table_id, schema=table_schema)
        )
        self.to_delete.insert(0, table)

        df_data = collections.OrderedDict(
            [("x", pandas.Series([1, 2, None, 4], dtype="Int64"))]
        )
        dataframe = pandas.DataFrame(df_data, columns=df_data.keys())
        load_job = Config.CLIENT.load_table_from_dataframe(dataframe, table_id)
        load_job.result()
        table = Config.CLIENT.get_table(table_id)
        self.assertEqual(tuple(table.schema), (bigquery.SchemaField("x", "INTEGER"),))
        self.assertEqual(table.num_rows, 4)

    @unittest.skipIf(
        pandas is None or PANDAS_INSTALLED_VERSION < PANDAS_MINIMUM_VERSION,
        "Only `pandas version >=1.0.0` is supported",
    )
    @unittest.skipIf(pyarrow is None, "Requires `pyarrow`")
    def test_load_table_from_dataframe_w_nullable_int64_datatype_automatic_schema(self):
        """Test that a DataFrame containing column with None-type values and int64 datatype
        can be uploaded without specifying a schema.

        https://github.com/googleapis/python-bigquery/issues/22
        """

        dataset_id = _make_dataset_id("bq_load_test")
        self.temp_dataset(dataset_id)
        table_id = "{}.{}.load_table_from_dataframe_w_nullable_int64_datatype".format(
            Config.CLIENT.project, dataset_id
        )
        df_data = collections.OrderedDict(
            [("x", pandas.Series([1, 2, None, 4], dtype="Int64"))]
        )
        dataframe = pandas.DataFrame(df_data, columns=df_data.keys())
        load_job = Config.CLIENT.load_table_from_dataframe(dataframe, table_id)
        load_job.result()
        table = Config.CLIENT.get_table(table_id)
        self.assertEqual(tuple(table.schema), (bigquery.SchemaField("x", "INTEGER"),))
        self.assertEqual(table.num_rows, 4)

    @unittest.skipIf(pandas is None, "Requires `pandas`")
    @unittest.skipIf(pyarrow is None, "Requires `pyarrow`")
    def test_load_table_from_dataframe_w_nulls(self):
        """Test that a DataFrame with null columns can be uploaded if a
        BigQuery schema is specified.

        See: https://github.com/googleapis/google-cloud-python/issues/7370
        """
        # Schema with all scalar types.
        scalars_schema = (
            bigquery.SchemaField("bool_col", "BOOLEAN"),
            bigquery.SchemaField("bytes_col", "BYTES"),
            bigquery.SchemaField("date_col", "DATE"),
            bigquery.SchemaField("dt_col", "DATETIME"),
            bigquery.SchemaField("float_col", "FLOAT"),
            bigquery.SchemaField("geo_col", "GEOGRAPHY"),
            bigquery.SchemaField("int_col", "INTEGER"),
            bigquery.SchemaField("num_col", "NUMERIC"),
            bigquery.SchemaField("str_col", "STRING"),
            bigquery.SchemaField("time_col", "TIME"),
            bigquery.SchemaField("ts_col", "TIMESTAMP"),
        )
        table_schema = scalars_schema + (
            # TODO: Array columns can't be read due to NULLABLE versus REPEATED
            #       mode mismatch. See:
            #       https://issuetracker.google.com/133415569#comment3
            # bigquery.SchemaField("array_col", "INTEGER", mode="REPEATED"),
            # TODO: Support writing StructArrays to Parquet. See:
            #       https://jira.apache.org/jira/browse/ARROW-2587
            # bigquery.SchemaField("struct_col", "RECORD", fields=scalars_schema),
        )
        num_rows = 100
        nulls = [None] * num_rows
        df_data = collections.OrderedDict(
            [
                ("bool_col", nulls),
                ("bytes_col", nulls),
                ("date_col", nulls),
                ("dt_col", nulls),
                ("float_col", nulls),
                ("geo_col", nulls),
                ("int_col", nulls),
                ("num_col", nulls),
                ("str_col", nulls),
                ("time_col", nulls),
                ("ts_col", nulls),
            ]
        )
        dataframe = pandas.DataFrame(df_data, columns=df_data.keys())

        dataset_id = _make_dataset_id("bq_load_test")
        self.temp_dataset(dataset_id)
        table_id = "{}.{}.load_table_from_dataframe_w_nulls".format(
            Config.CLIENT.project, dataset_id
        )

        # Create the table before loading so that schema mismatch errors are
        # identified.
        table = retry_403(Config.CLIENT.create_table)(
            Table(table_id, schema=table_schema)
        )
        self.to_delete.insert(0, table)

        job_config = bigquery.LoadJobConfig(schema=table_schema)
        load_job = Config.CLIENT.load_table_from_dataframe(
            dataframe, table_id, job_config=job_config
        )
        load_job.result()

        table = Config.CLIENT.get_table(table)
        self.assertEqual(tuple(table.schema), table_schema)
        self.assertEqual(table.num_rows, num_rows)

    @unittest.skipIf(pandas is None, "Requires `pandas`")
    @unittest.skipIf(pyarrow is None, "Requires `pyarrow`")
    def test_load_table_from_dataframe_w_required(self):
        """Test that a DataFrame with required columns can be uploaded if a
        BigQuery schema is specified.

        See: https://github.com/googleapis/google-cloud-python/issues/8093
        """
        table_schema = (
            bigquery.SchemaField("name", "STRING", mode="REQUIRED"),
            bigquery.SchemaField("age", "INTEGER", mode="REQUIRED"),
        )

        records = [{"name": "Chip", "age": 2}, {"name": "Dale", "age": 3}]
        dataframe = pandas.DataFrame(records, columns=["name", "age"])
        job_config = bigquery.LoadJobConfig(schema=table_schema)
        dataset_id = _make_dataset_id("bq_load_test")
        self.temp_dataset(dataset_id)
        table_id = "{}.{}.load_table_from_dataframe_w_required".format(
            Config.CLIENT.project, dataset_id
        )

        # Create the table before loading so that schema mismatch errors are
        # identified.
        table = retry_403(Config.CLIENT.create_table)(
            Table(table_id, schema=table_schema)
        )
        self.to_delete.insert(0, table)

        job_config = bigquery.LoadJobConfig(schema=table_schema)
        load_job = Config.CLIENT.load_table_from_dataframe(
            dataframe, table_id, job_config=job_config
        )
        load_job.result()

        table = Config.CLIENT.get_table(table)
        self.assertEqual(tuple(table.schema), table_schema)
        self.assertEqual(table.num_rows, 2)

    @unittest.skipIf(pandas is None, "Requires `pandas`")
    @unittest.skipIf(pyarrow is None, "Requires `pyarrow`")
    def test_load_table_from_dataframe_w_explicit_schema(self):
        # Schema with all scalar types.
        # TODO: Uploading DATETIME columns currently fails, thus that field type
        #       is temporarily  removed from the test.
        # See:
        #       https://github.com/googleapis/python-bigquery/issues/61
        #       https://issuetracker.google.com/issues/151765076
        scalars_schema = (
            bigquery.SchemaField("bool_col", "BOOLEAN"),
            bigquery.SchemaField("bytes_col", "BYTES"),
            bigquery.SchemaField("date_col", "DATE"),
            # bigquery.SchemaField("dt_col", "DATETIME"),
            bigquery.SchemaField("float_col", "FLOAT"),
            bigquery.SchemaField("geo_col", "GEOGRAPHY"),
            bigquery.SchemaField("int_col", "INTEGER"),
            bigquery.SchemaField("num_col", "NUMERIC"),
            bigquery.SchemaField("str_col", "STRING"),
            bigquery.SchemaField("time_col", "TIME"),
            bigquery.SchemaField("ts_col", "TIMESTAMP"),
        )
        table_schema = scalars_schema + (
            # TODO: Array columns can't be read due to NULLABLE versus REPEATED
            #       mode mismatch. See:
            #       https://issuetracker.google.com/133415569#comment3
            # bigquery.SchemaField("array_col", "INTEGER", mode="REPEATED"),
            # TODO: Support writing StructArrays to Parquet. See:
            #       https://jira.apache.org/jira/browse/ARROW-2587
            # bigquery.SchemaField("struct_col", "RECORD", fields=scalars_schema),
        )
        df_data = collections.OrderedDict(
            [
                ("bool_col", [True, None, False]),
                ("bytes_col", [b"abc", None, b"def"]),
                (
                    "date_col",
                    [datetime.date(1, 1, 1), None, datetime.date(9999, 12, 31)],
                ),
                # (
                #     "dt_col",
                #     [
                #         datetime.datetime(1, 1, 1, 0, 0, 0),
                #         None,
                #         datetime.datetime(9999, 12, 31, 23, 59, 59, 999999),
                #     ],
                # ),
                ("float_col", [float("-inf"), float("nan"), float("inf")]),
                (
                    "geo_col",
                    [
                        "POINT(30 10)",
                        None,
                        "POLYGON ((30 10, 40 40, 20 40, 10 20, 30 10))",
                    ],
                ),
                ("int_col", [-9223372036854775808, None, 9223372036854775807]),
                (
                    "num_col",
                    [
                        decimal.Decimal("-99999999999999999999999999999.999999999"),
                        None,
                        decimal.Decimal("99999999999999999999999999999.999999999"),
                    ],
                ),
                ("str_col", [u"abc", None, u"def"]),
                (
                    "time_col",
                    [datetime.time(0, 0, 0), None, datetime.time(23, 59, 59, 999999)],
                ),
                (
                    "ts_col",
                    [
                        datetime.datetime(1, 1, 1, 0, 0, 0, tzinfo=pytz.utc),
                        None,
                        datetime.datetime(
                            9999, 12, 31, 23, 59, 59, 999999, tzinfo=pytz.utc
                        ),
                    ],
                ),
            ]
        )
        dataframe = pandas.DataFrame(df_data, dtype="object", columns=df_data.keys())

        dataset_id = _make_dataset_id("bq_load_test")
        self.temp_dataset(dataset_id)
        table_id = "{}.{}.load_table_from_dataframe_w_explicit_schema".format(
            Config.CLIENT.project, dataset_id
        )

        job_config = bigquery.LoadJobConfig(schema=table_schema)
        load_job = Config.CLIENT.load_table_from_dataframe(
            dataframe, table_id, job_config=job_config
        )
        load_job.result()

        table = Config.CLIENT.get_table(table_id)
        self.assertEqual(tuple(table.schema), table_schema)
        self.assertEqual(table.num_rows, 3)

    @unittest.skipIf(
        pyarrow is None or PYARROW_INSTALLED_VERSION < PYARROW_MINIMUM_VERSION,
        "Only `pyarrow version >=0.17.0` is supported",
    )
    @unittest.skipIf(pandas is None, "Requires `pandas`")
    def test_load_table_from_dataframe_w_struct_datatype(self):
        """Test that a DataFrame with struct datatype can be uploaded if a
        BigQuery schema is specified.

        https://github.com/googleapis/python-bigquery/issues/21
        """
        dataset_id = _make_dataset_id("bq_load_test")
        self.temp_dataset(dataset_id)
        table_id = "{}.{}.load_table_from_dataframe_w_struct_datatype".format(
            Config.CLIENT.project, dataset_id
        )
        table_schema = [
            bigquery.SchemaField(
                "bar",
                "RECORD",
                fields=[
                    bigquery.SchemaField("id", "INTEGER", mode="REQUIRED"),
                    bigquery.SchemaField("age", "INTEGER", mode="REQUIRED"),
                ],
                mode="REQUIRED",
            ),
        ]
        table = retry_403(Config.CLIENT.create_table)(
            Table(table_id, schema=table_schema)
        )
        self.to_delete.insert(0, table)

        df_data = [{"id": 1, "age": 21}, {"id": 2, "age": 22}, {"id": 2, "age": 23}]
        dataframe = pandas.DataFrame(data={"bar": df_data}, columns=["bar"])

        load_job = Config.CLIENT.load_table_from_dataframe(dataframe, table_id)
        load_job.result()

        table = Config.CLIENT.get_table(table_id)
        self.assertEqual(table.schema, table_schema)
        self.assertEqual(table.num_rows, 3)

    def test_load_table_from_json_basic_use(self):
        table_schema = (
            bigquery.SchemaField("name", "STRING", mode="REQUIRED"),
            bigquery.SchemaField("age", "INTEGER", mode="REQUIRED"),
            bigquery.SchemaField("birthday", "DATE", mode="REQUIRED"),
            bigquery.SchemaField("is_awesome", "BOOLEAN", mode="REQUIRED"),
        )

        json_rows = [
            {"name": "John", "age": 18, "birthday": "2001-10-15", "is_awesome": False},
            {"name": "Chuck", "age": 79, "birthday": "1940-03-10", "is_awesome": True},
        ]

        dataset_id = _make_dataset_id("bq_system_test")
        self.temp_dataset(dataset_id)
        table_id = "{}.{}.load_table_from_json_basic_use".format(
            Config.CLIENT.project, dataset_id
        )

        # Create the table before loading so that schema mismatch errors are
        # identified.
        table = retry_403(Config.CLIENT.create_table)(
            Table(table_id, schema=table_schema)
        )
        self.to_delete.insert(0, table)

        job_config = bigquery.LoadJobConfig(schema=table_schema)
        load_job = Config.CLIENT.load_table_from_json(
            json_rows, table_id, job_config=job_config
        )
        load_job.result()

        table = Config.CLIENT.get_table(table)
        self.assertEqual(tuple(table.schema), table_schema)
        self.assertEqual(table.num_rows, 2)

    @unittest.skipIf(pandas is None, "Requires `pandas`")
    def test_load_table_from_dataframe_w_explicit_schema_source_format_csv(self):
        from google.cloud.bigquery.job import SourceFormat

        table_schema = (
            bigquery.SchemaField("bool_col", "BOOLEAN"),
            bigquery.SchemaField("bytes_col", "BYTES"),
            bigquery.SchemaField("date_col", "DATE"),
            bigquery.SchemaField("dt_col", "DATETIME"),
            bigquery.SchemaField("float_col", "FLOAT"),
            bigquery.SchemaField("geo_col", "GEOGRAPHY"),
            bigquery.SchemaField("int_col", "INTEGER"),
            bigquery.SchemaField("num_col", "NUMERIC"),
            bigquery.SchemaField("str_col", "STRING"),
            bigquery.SchemaField("time_col", "TIME"),
            bigquery.SchemaField("ts_col", "TIMESTAMP"),
        )
        df_data = collections.OrderedDict(
            [
                ("bool_col", [True, None, False]),
                ("bytes_col", ["abc", None, "def"]),
                (
                    "date_col",
                    [datetime.date(1, 1, 1), None, datetime.date(9999, 12, 31)],
                ),
                (
                    "dt_col",
                    [
                        datetime.datetime(1, 1, 1, 0, 0, 0),
                        None,
                        datetime.datetime(9999, 12, 31, 23, 59, 59, 999999),
                    ],
                ),
                ("float_col", [float("-inf"), float("nan"), float("inf")]),
                (
                    "geo_col",
                    [
                        "POINT(30 10)",
                        None,
                        "POLYGON ((30 10, 40 40, 20 40, 10 20, 30 10))",
                    ],
                ),
                ("int_col", [-9223372036854775808, None, 9223372036854775807]),
                (
                    "num_col",
                    [
                        decimal.Decimal("-99999999999999999999999999999.999999999"),
                        None,
                        decimal.Decimal("99999999999999999999999999999.999999999"),
                    ],
                ),
                ("str_col", [u"abc", None, u"def"]),
                (
                    "time_col",
                    [datetime.time(0, 0, 0), None, datetime.time(23, 59, 59, 999999)],
                ),
                (
                    "ts_col",
                    [
                        datetime.datetime(1, 1, 1, 0, 0, 0, tzinfo=pytz.utc),
                        None,
                        datetime.datetime(
                            9999, 12, 31, 23, 59, 59, 999999, tzinfo=pytz.utc
                        ),
                    ],
                ),
            ]
        )
        dataframe = pandas.DataFrame(df_data, dtype="object", columns=df_data.keys())

        dataset_id = _make_dataset_id("bq_load_test")
        self.temp_dataset(dataset_id)
        table_id = "{}.{}.load_table_from_dataframe_w_explicit_schema_csv".format(
            Config.CLIENT.project, dataset_id
        )

        job_config = bigquery.LoadJobConfig(
            schema=table_schema, source_format=SourceFormat.CSV
        )
        load_job = Config.CLIENT.load_table_from_dataframe(
            dataframe, table_id, job_config=job_config
        )
        load_job.result()

        table = Config.CLIENT.get_table(table_id)
        self.assertEqual(tuple(table.schema), table_schema)
        self.assertEqual(table.num_rows, 3)

    @unittest.skipIf(pandas is None, "Requires `pandas`")
    def test_load_table_from_dataframe_w_explicit_schema_source_format_csv_floats(self):
        from google.cloud.bigquery.job import SourceFormat

        table_schema = (bigquery.SchemaField("float_col", "FLOAT"),)
        df_data = collections.OrderedDict(
            [
                (
                    "float_col",
                    [
                        0.14285714285714285,
                        0.51428571485748,
                        0.87128748,
                        1.807960649,
                        2.0679610649,
                        2.4406779661016949,
                        3.7148514257,
                        3.8571428571428572,
                        1.51251252e40,
                    ],
                ),
            ]
        )
        dataframe = pandas.DataFrame(df_data, dtype="object", columns=df_data.keys())

        dataset_id = _make_dataset_id("bq_load_test")
        self.temp_dataset(dataset_id)
        table_id = "{}.{}.load_table_from_dataframe_w_explicit_schema_csv".format(
            Config.CLIENT.project, dataset_id
        )

        job_config = bigquery.LoadJobConfig(
            schema=table_schema, source_format=SourceFormat.CSV
        )
        load_job = Config.CLIENT.load_table_from_dataframe(
            dataframe, table_id, job_config=job_config
        )
        load_job.result()

        table = Config.CLIENT.get_table(table_id)
        rows = self._fetch_single_page(table)
        floats = [r.values()[0] for r in rows]
        self.assertEqual(tuple(table.schema), table_schema)
        self.assertEqual(table.num_rows, 9)
        self.assertEqual(floats, df_data["float_col"])

    def test_load_table_from_json_schema_autodetect(self):
        json_rows = [
            {"name": "John", "age": 18, "birthday": "2001-10-15", "is_awesome": False},
            {"name": "Chuck", "age": 79, "birthday": "1940-03-10", "is_awesome": True},
        ]

        dataset_id = _make_dataset_id("bq_system_test")
        self.temp_dataset(dataset_id)
        table_id = "{}.{}.load_table_from_json_basic_use".format(
            Config.CLIENT.project, dataset_id
        )

        # Use schema with NULLABLE fields, because schema autodetection
        # defaults to field mode NULLABLE.
        table_schema = (
            bigquery.SchemaField("name", "STRING", mode="NULLABLE"),
            bigquery.SchemaField("age", "INTEGER", mode="NULLABLE"),
            bigquery.SchemaField("birthday", "DATE", mode="NULLABLE"),
            bigquery.SchemaField("is_awesome", "BOOLEAN", mode="NULLABLE"),
        )
        # create the table before loading so that the column order is predictable
        table = retry_403(Config.CLIENT.create_table)(
            Table(table_id, schema=table_schema)
        )
        self.to_delete.insert(0, table)

        # do not pass an explicit job config to trigger automatic schema detection
        load_job = Config.CLIENT.load_table_from_json(json_rows, table_id)
        load_job.result()

        table = Config.CLIENT.get_table(table)
        self.assertEqual(tuple(table.schema), table_schema)
        self.assertEqual(table.num_rows, 2)

    def test_load_avro_from_uri_then_dump_table(self):
        from google.cloud.bigquery.job import CreateDisposition
        from google.cloud.bigquery.job import SourceFormat
        from google.cloud.bigquery.job import WriteDisposition

        table_name = "test_table"
        rows = [
            ("violet", 400),
            ("indigo", 445),
            ("blue", 475),
            ("green", 510),
            ("yellow", 570),
            ("orange", 590),
            ("red", 650),
        ]
        with open(os.path.join(WHERE, "data", "colors.avro"), "rb") as f:
            GS_URL = self._write_avro_to_storage(
                "bq_load_test" + unique_resource_id(), "colors.avro", f
            )

        dataset = self.temp_dataset(_make_dataset_id("bq_load_test"))
        table_arg = dataset.table(table_name)
        table = retry_403(Config.CLIENT.create_table)(Table(table_arg))
        self.to_delete.insert(0, table)

        config = bigquery.LoadJobConfig()
        config.create_disposition = CreateDisposition.CREATE_NEVER
        config.source_format = SourceFormat.AVRO
        config.write_disposition = WriteDisposition.WRITE_EMPTY
        job = Config.CLIENT.load_table_from_uri(GS_URL, table_arg, job_config=config)
        job.result(timeout=JOB_TIMEOUT)
        self.assertEqual(job.output_rows, len(rows))

        table = Config.CLIENT.get_table(table)
        fetched = self._fetch_single_page(table)
        row_tuples = [r.values() for r in fetched]
        self.assertEqual(
            sorted(row_tuples, key=lambda x: x[1]), sorted(rows, key=lambda x: x[1])
        )

    def test_load_table_from_uri_then_dump_table(self):
        from google.cloud.bigquery.job import CreateDisposition
        from google.cloud.bigquery.job import SourceFormat
        from google.cloud.bigquery.job import WriteDisposition

        TABLE_ID = "test_table"
        GS_URL = self._write_csv_to_storage(
            "bq_load_test" + unique_resource_id(), "person_ages.csv", HEADER_ROW, ROWS
        )

        dataset = self.temp_dataset(_make_dataset_id("load_gcs_then_dump"))

        table_arg = Table(dataset.table(TABLE_ID), schema=SCHEMA)
        table = retry_403(Config.CLIENT.create_table)(table_arg)
        self.to_delete.insert(0, table)

        config = bigquery.LoadJobConfig()
        config.create_disposition = CreateDisposition.CREATE_NEVER
        config.skip_leading_rows = 1
        config.source_format = SourceFormat.CSV
        config.write_disposition = WriteDisposition.WRITE_EMPTY
        job = Config.CLIENT.load_table_from_uri(
            GS_URL, dataset.table(TABLE_ID), job_config=config
        )

        # Allow for 90 seconds of "warm up" before rows visible.  See
        # https://cloud.google.com/bigquery/streaming-data-into-bigquery#dataavailability
        # 8 tries -> 1 + 2 + 4 + 8 + 16 + 32 + 64 = 127 seconds
        retry = RetryInstanceState(_job_done, max_tries=8)
        retry(job.reload)()

        rows = self._fetch_single_page(table)
        row_tuples = [r.values() for r in rows]
        by_age = operator.itemgetter(1)
        self.assertEqual(sorted(row_tuples, key=by_age), sorted(ROWS, key=by_age))

    def test_load_table_from_file_w_explicit_location(self):
        # Create a temporary bucket for extract files.
        bucket_name = "bq_load_table_eu_extract_test" + unique_resource_id()
        self._create_bucket(bucket_name, location="eu")

        # Create a temporary dataset & table in the EU.
        table_bytes = io.BytesIO(b"a,3\nb,2\nc,1\n")
        client = Config.CLIENT
        dataset = self.temp_dataset(_make_dataset_id("eu_load_file"), location="EU")
        table_ref = dataset.table("letters")
        job_config = bigquery.LoadJobConfig()
        job_config.skip_leading_rows = 0
        job_config.schema = [
            bigquery.SchemaField("letter", "STRING"),
            bigquery.SchemaField("value", "INTEGER"),
        ]

        # Load the file to an EU dataset with an EU load job.
        load_job = client.load_table_from_file(
            table_bytes, table_ref, location="EU", job_config=job_config
        )
        load_job.result()
        job_id = load_job.job_id

        # Can get the job from the EU.
        load_job = client.get_job(job_id, location="EU")
        self.assertEqual(job_id, load_job.job_id)
        self.assertEqual("EU", load_job.location)
        self.assertTrue(load_job.exists())

        # Cannot get the job from the US.
        with self.assertRaises(NotFound):
            client.get_job(job_id, location="US")

        load_job_us = client.get_job(job_id)
        load_job_us._properties["jobReference"]["location"] = "US"
        self.assertFalse(load_job_us.exists())
        with self.assertRaises(NotFound):
            load_job_us.reload()

        # Can cancel the job from the EU.
        self.assertTrue(load_job.cancel())
        load_job = client.cancel_job(job_id, location="EU")
        self.assertEqual(job_id, load_job.job_id)
        self.assertEqual("EU", load_job.location)

        # Cannot cancel the job from the US.
        with self.assertRaises(ClientError):
            client.cancel_job(job_id, location="US")
        with self.assertRaises(ClientError):
            load_job_us.cancel()

        # Can list the table rows.
        table = client.get_table(table_ref)
        self.assertEqual(table.num_rows, 3)
        rows = [(row.letter, row.value) for row in client.list_rows(table)]
        self.assertEqual(list(sorted(rows)), [("a", 3), ("b", 2), ("c", 1)])

        # Verify location behavior with queries
        query_config = bigquery.QueryJobConfig()
        query_config.dry_run = True

        query_string = "SELECT * FROM `{}.letters` LIMIT 1".format(dataset.dataset_id)

        eu_query = client.query(query_string, location="EU", job_config=query_config)
        self.assertTrue(eu_query.done)

        # Cannot query from US.
        with self.assertRaises(GoogleAPICallError):
            list(client.query(query_string, location="US", job_config=query_config))

        # Cannot copy from US.
        with self.assertRaises(GoogleAPICallError):
            client.copy_table(
                table_ref, dataset.table("letters2_us"), location="US"
            ).result()

        # Cannot extract from US.
        with self.assertRaises(GoogleAPICallError):
            client.extract_table(
                table_ref, "gs://{}/letters-us.csv".format(bucket_name), location="US"
            ).result()

    def _write_csv_to_storage(self, bucket_name, blob_name, header_row, data_rows):
        from google.cloud._testing import _NamedTemporaryFile

        bucket = self._create_bucket(bucket_name)
        blob = bucket.blob(blob_name)

        with _NamedTemporaryFile() as temp:
            with open(temp.name, "w") as csv_write:
                writer = csv.writer(csv_write)
                writer.writerow(header_row)
                writer.writerows(data_rows)

            with open(temp.name, "rb") as csv_read:
                retry_storage_errors(blob.upload_from_file)(
                    csv_read, content_type="text/csv"
                )

        self.to_delete.insert(0, blob)
        return "gs://{}/{}".format(bucket_name, blob_name)

    def _write_avro_to_storage(self, bucket_name, blob_name, avro_file):
        bucket = self._create_bucket(bucket_name)
        blob = bucket.blob(blob_name)
        retry_storage_errors(blob.upload_from_file)(
            avro_file, content_type="application/x-avro-binary"
        )
        self.to_delete.insert(0, blob)
        return "gs://{}/{}".format(bucket_name, blob_name)

    def _load_table_for_extract_table(self, bucket, blob_name, table, rows):
        from google.cloud._testing import _NamedTemporaryFile

        blob = bucket.blob(blob_name)
        with _NamedTemporaryFile() as temp:
            with open(temp.name, "w") as csv_write:
                writer = csv.writer(csv_write)
                writer.writerow(HEADER_ROW)
                writer.writerows(rows)

            with open(temp.name, "rb") as csv_read:
                retry_storage_errors(blob.upload_from_file)(
                    csv_read, content_type="text/csv"
                )

        self.to_delete.insert(0, blob)

        dataset = self.temp_dataset(table.dataset_id)
        table_ref = dataset.table(table.table_id)
        config = bigquery.LoadJobConfig()
        config.autodetect = True
        gs_url = "gs://{}/{}".format(bucket.name, blob_name)
        job = Config.CLIENT.load_table_from_uri(gs_url, table_ref, job_config=config)
        # TODO(jba): do we need this retry now that we have job.result()?
        # Allow for 90 seconds of "warm up" before rows visible.  See
        # https://cloud.google.com/bigquery/streaming-data-into-bigquery#dataavailability
        # 8 tries -> 1 + 2 + 4 + 8 + 16 + 32 + 64 = 127 seconds
        retry = RetryInstanceState(_job_done, max_tries=8)
        retry(job.reload)()

    def test_extract_table(self):
        local_id = unique_resource_id()
        bucket_name = "bq_extract_test" + local_id
        source_blob_name = "person_ages.csv"
        dataset_id = _make_dataset_id("load_gcs_then_extract")
        table_id = "test_table"
        project = Config.CLIENT.project
        dataset_ref = bigquery.DatasetReference(project, dataset_id)
        table_ref = dataset_ref.table(table_id)
        table = Table(table_ref)
        self.to_delete.insert(0, table)
        bucket = self._create_bucket(bucket_name)
        self._load_table_for_extract_table(bucket, source_blob_name, table_ref, ROWS)
        destination_blob_name = "person_ages_out.csv"
        destination = bucket.blob(destination_blob_name)
        destination_uri = "gs://{}/person_ages_out.csv".format(bucket_name)

        job = Config.CLIENT.extract_table(table_ref, destination_uri)
        job.result(timeout=100)

        self.to_delete.insert(0, destination)
        got_bytes = retry_storage_errors(destination.download_as_string)()
        got = got_bytes.decode("utf-8")
        self.assertIn("Bharney Rhubble", got)

    def test_copy_table(self):
        # If we create a new table to copy from, the test won't work
        # because the new rows will be stored in the streaming buffer,
        # and copy jobs don't read the streaming buffer.
        # We could wait for the streaming buffer to empty, but that could
        # take minutes. Instead we copy a small public table.
        source_dataset = DatasetReference("bigquery-public-data", "samples")
        source_ref = source_dataset.table("shakespeare")
        dest_dataset = self.temp_dataset(_make_dataset_id("copy_table"))
        dest_ref = dest_dataset.table("destination_table")
        job_config = bigquery.CopyJobConfig()
        job = Config.CLIENT.copy_table(source_ref, dest_ref, job_config=job_config)
        job.result()

        dest_table = Config.CLIENT.get_table(dest_ref)
        self.to_delete.insert(0, dest_table)
        # Just check that we got some rows.
        got_rows = self._fetch_single_page(dest_table)
        self.assertTrue(len(got_rows) > 0)

    def test_get_set_iam_policy(self):
        from google.cloud.bigquery.iam import BIGQUERY_DATA_VIEWER_ROLE

        dataset = self.temp_dataset(_make_dataset_id("create_table"))
        table_id = "test_table"
        table_ref = Table(dataset.table(table_id))
        self.assertFalse(_table_exists(table_ref))

        table = retry_403(Config.CLIENT.create_table)(table_ref)
        self.to_delete.insert(0, table)

        self.assertTrue(_table_exists(table))

        member = "serviceAccount:{}".format(Config.CLIENT.get_service_account_email())
        BINDING = {
            "role": BIGQUERY_DATA_VIEWER_ROLE,
            "members": {member},
        }

        policy = Config.CLIENT.get_iam_policy(table)
        self.assertIsInstance(policy, Policy)
        self.assertEqual(policy.bindings, [])

        policy.bindings.append(BINDING)
        returned_policy = Config.CLIENT.set_iam_policy(table, policy)
        self.assertEqual(returned_policy.bindings, policy.bindings)

    def test_test_iam_permissions(self):
        dataset = self.temp_dataset(_make_dataset_id("create_table"))
        table_id = "test_table"
        table_ref = Table(dataset.table(table_id))
        self.assertFalse(_table_exists(table_ref))

        table = retry_403(Config.CLIENT.create_table)(table_ref)
        self.to_delete.insert(0, table)

        self.assertTrue(_table_exists(table))

        # Test some default permissions.
        permissions = [
            "bigquery.tables.get",
            "bigquery.tables.getData",
            "bigquery.tables.update",
        ]

        response = Config.CLIENT.test_iam_permissions(table, [permissions])
        self.assertEqual(set(response["permissions"]), set(permissions))

    def test_job_cancel(self):
        DATASET_ID = _make_dataset_id("job_cancel")
        JOB_ID_PREFIX = "fetch_" + DATASET_ID
        TABLE_NAME = "test_table"
        QUERY = "SELECT * FROM %s.%s" % (DATASET_ID, TABLE_NAME)

        dataset = self.temp_dataset(DATASET_ID)

        table_arg = Table(dataset.table(TABLE_NAME), schema=SCHEMA)
        table = retry_403(Config.CLIENT.create_table)(table_arg)
        self.to_delete.insert(0, table)

        job = Config.CLIENT.query(QUERY, job_id_prefix=JOB_ID_PREFIX)
        job.cancel()

        retry = RetryInstanceState(_job_done, max_tries=8)
        retry(job.reload)()

        # The `cancel` API doesn't leave any reliable traces on
        # the status of the job resource, so we can't really assert for
        # them here.  The best we can do is not that the API call didn't
        # raise an error, and that the job completed (in the `retry()`
        # above).

    def test_get_failed_job(self):
        # issue 4246
        from google.api_core.exceptions import BadRequest

        JOB_ID = "invalid_{}".format(str(uuid.uuid4()))
        QUERY = "SELECT TIMESTAMP_ADD(@ts_value, INTERVAL 1 HOUR);"
        PARAM = bigquery.ScalarQueryParameter("ts_value", "TIMESTAMP", 1.4810976e9)

        job_config = bigquery.QueryJobConfig()
        job_config.query_parameters = [PARAM]

        with self.assertRaises(BadRequest):
            Config.CLIENT.query(QUERY, job_id=JOB_ID, job_config=job_config).result()

        job = Config.CLIENT.get_job(JOB_ID)

        with self.assertRaises(ValueError):
            job.query_parameters

    def test_query_w_legacy_sql_types(self):
        naive = datetime.datetime(2016, 12, 5, 12, 41, 9)
        stamp = "%s %s" % (naive.date().isoformat(), naive.time().isoformat())
        zoned = naive.replace(tzinfo=UTC)
        examples = [
            {"sql": "SELECT 1", "expected": 1},
            {"sql": "SELECT 1.3", "expected": 1.3},
            {"sql": "SELECT TRUE", "expected": True},
            {"sql": 'SELECT "ABC"', "expected": "ABC"},
            {"sql": 'SELECT CAST("foo" AS BYTES)', "expected": b"foo"},
            {"sql": 'SELECT CAST("%s" AS TIMESTAMP)' % (stamp,), "expected": zoned},
        ]
        for example in examples:
            job_config = bigquery.QueryJobConfig()
            job_config.use_legacy_sql = True
            rows = list(Config.CLIENT.query(example["sql"], job_config=job_config))
            self.assertEqual(len(rows), 1)
            self.assertEqual(len(rows[0]), 1)
            self.assertEqual(rows[0][0], example["expected"])

    def _generate_standard_sql_types_examples(self):
        naive = datetime.datetime(2016, 12, 5, 12, 41, 9)
        naive_microseconds = datetime.datetime(2016, 12, 5, 12, 41, 9, 250000)
        stamp = "%s %s" % (naive.date().isoformat(), naive.time().isoformat())
        stamp_microseconds = stamp + ".250000"
        zoned = naive.replace(tzinfo=UTC)
        zoned_microseconds = naive_microseconds.replace(tzinfo=UTC)
        numeric = decimal.Decimal("123456789.123456789")
        return [
            {"sql": "SELECT 1", "expected": 1},
            {"sql": "SELECT 1.3", "expected": 1.3},
            {"sql": "SELECT TRUE", "expected": True},
            {"sql": 'SELECT "ABC"', "expected": "ABC"},
            {"sql": 'SELECT CAST("foo" AS BYTES)', "expected": b"foo"},
            {"sql": 'SELECT TIMESTAMP "%s"' % (stamp,), "expected": zoned},
            {
                "sql": 'SELECT TIMESTAMP "%s"' % (stamp_microseconds,),
                "expected": zoned_microseconds,
            },
            {"sql": 'SELECT DATETIME(TIMESTAMP "%s")' % (stamp,), "expected": naive},
            {
                "sql": 'SELECT DATETIME(TIMESTAMP "%s")' % (stamp_microseconds,),
                "expected": naive_microseconds,
            },
            {"sql": 'SELECT DATE(TIMESTAMP "%s")' % (stamp,), "expected": naive.date()},
            {"sql": 'SELECT TIME(TIMESTAMP "%s")' % (stamp,), "expected": naive.time()},
            {"sql": 'SELECT NUMERIC "%s"' % (numeric,), "expected": numeric},
            {"sql": "SELECT (1, 2)", "expected": {"_field_1": 1, "_field_2": 2}},
            {
                "sql": "SELECT ((1, 2), (3, 4), 5)",
                "expected": {
                    "_field_1": {"_field_1": 1, "_field_2": 2},
                    "_field_2": {"_field_1": 3, "_field_2": 4},
                    "_field_3": 5,
                },
            },
            {"sql": "SELECT [1, 2, 3]", "expected": [1, 2, 3]},
            {
                "sql": "SELECT ([1, 2], 3, [4, 5])",
                "expected": {"_field_1": [1, 2], "_field_2": 3, "_field_3": [4, 5]},
            },
            {
                "sql": "SELECT [(1, 2, 3), (4, 5, 6)]",
                "expected": [
                    {"_field_1": 1, "_field_2": 2, "_field_3": 3},
                    {"_field_1": 4, "_field_2": 5, "_field_3": 6},
                ],
            },
            {
                "sql": "SELECT [([1, 2, 3], 4), ([5, 6], 7)]",
                "expected": [
                    {u"_field_1": [1, 2, 3], u"_field_2": 4},
                    {u"_field_1": [5, 6], u"_field_2": 7},
                ],
            },
            {
                "sql": "SELECT ARRAY(SELECT STRUCT([1, 2]))",
                "expected": [{u"_field_1": [1, 2]}],
            },
            {"sql": "SELECT ST_GeogPoint(1, 2)", "expected": "POINT(1 2)"},
        ]

    def test_query_w_standard_sql_types(self):
        examples = self._generate_standard_sql_types_examples()
        for example in examples:
            rows = list(Config.CLIENT.query(example["sql"]))
            self.assertEqual(len(rows), 1)
            self.assertEqual(len(rows[0]), 1)
            self.assertEqual(rows[0][0], example["expected"])

    def test_query_w_failed_query(self):
        from google.api_core.exceptions import BadRequest

        with self.assertRaises(BadRequest):
            Config.CLIENT.query("invalid syntax;").result()

    def test_query_w_wrong_config(self):
        from google.cloud.bigquery.job import LoadJobConfig

        good_query = "SELECT 1;"
        rows = list(Config.CLIENT.query("SELECT 1;").result())
        assert rows[0][0] == 1

        project = Config.CLIENT.project
        dataset_ref = bigquery.DatasetReference(project, "dset")
        bad_config = LoadJobConfig()
        bad_config.destination = dataset_ref.table("tbl")
        with self.assertRaises(Exception):
            Config.CLIENT.query(good_query, job_config=bad_config).result()

    def test_query_w_timeout(self):
        job_config = bigquery.QueryJobConfig()
        job_config.use_query_cache = False

        query_job = Config.CLIENT.query(
            "SELECT * FROM `bigquery-public-data.github_repos.commits`;",
            job_id_prefix="test_query_w_timeout_",
            location="US",
            job_config=job_config,
        )

        with self.assertRaises(concurrent.futures.TimeoutError):
            query_job.result(timeout=1)

        # Even though the query takes >1 second, the call to getQueryResults
        # should succeed.
        self.assertFalse(query_job.done(timeout=1))

        Config.CLIENT.cancel_job(query_job.job_id, location=query_job.location)

    def test_query_w_page_size(self):
        page_size = 45
        query_job = Config.CLIENT.query(
            "SELECT word FROM `bigquery-public-data.samples.shakespeare`;",
            job_id_prefix="test_query_w_page_size_",
        )
        iterator = query_job.result(page_size=page_size)
        self.assertEqual(next(iterator.pages).num_items, page_size)

    def test_query_w_start_index(self):
        start_index = 164652
        query_job = Config.CLIENT.query(
            "SELECT word FROM `bigquery-public-data.samples.shakespeare`;",
            job_id_prefix="test_query_w_start_index_",
        )
        result1 = query_job.result(start_index=start_index)
        total_rows = result1.total_rows

        self.assertEqual(result1.extra_params["startIndex"], start_index)
        self.assertEqual(len(list(result1)), total_rows - start_index)

    def test_query_statistics(self):
        """
        A system test to exercise some of the extended query statistics.

        Note:  We construct a query that should need at least three stages by
        specifying a JOIN query.  Exact plan and stats are effectively
        non-deterministic, so we're largely interested in confirming values
        are present.
        """

        job_config = bigquery.QueryJobConfig()
        job_config.use_query_cache = False

        query_job = Config.CLIENT.query(
            """
            SELECT
              COUNT(1)
            FROM
            (
              SELECT
                year,
                wban_number
              FROM `bigquery-public-data.samples.gsod`
              LIMIT 1000
            ) lside
            INNER JOIN
            (
              SELECT
                year,
                state
              FROM `bigquery-public-data.samples.natality`
              LIMIT 1000
            ) rside
            ON
            lside.year = rside.year
            """,
            location="US",
            job_config=job_config,
        )

        # run the job to completion
        query_job.result()

        # Assert top-level stats
        self.assertFalse(query_job.cache_hit)
        self.assertIsNotNone(query_job.destination)
        self.assertTrue(query_job.done)
        self.assertFalse(query_job.dry_run)
        self.assertIsNone(query_job.num_dml_affected_rows)
        self.assertEqual(query_job.priority, "INTERACTIVE")
        self.assertGreater(query_job.total_bytes_billed, 1)
        self.assertGreater(query_job.total_bytes_processed, 1)
        self.assertEqual(query_job.statement_type, "SELECT")
        self.assertGreater(query_job.slot_millis, 1)

        # Make assertions on the shape of the query plan.
        plan = query_job.query_plan
        self.assertGreaterEqual(len(plan), 3)
        first_stage = plan[0]
        self.assertIsNotNone(first_stage.start)
        self.assertIsNotNone(first_stage.end)
        self.assertIsNotNone(first_stage.entry_id)
        self.assertIsNotNone(first_stage.name)
        self.assertGreater(first_stage.parallel_inputs, 0)
        self.assertGreater(first_stage.completed_parallel_inputs, 0)
        self.assertGreater(first_stage.shuffle_output_bytes, 0)
        self.assertEqual(first_stage.status, "COMPLETE")

        # Query plan is a digraph.  Ensure it has inter-stage links,
        # but not every stage has inputs.
        stages_with_inputs = 0
        for entry in plan:
            if len(entry.input_stages) > 0:
                stages_with_inputs = stages_with_inputs + 1
        self.assertGreater(stages_with_inputs, 0)
        self.assertGreater(len(plan), stages_with_inputs)

    def test_dbapi_w_standard_sql_types(self):
        examples = self._generate_standard_sql_types_examples()
        for example in examples:
            Config.CURSOR.execute(example["sql"])
            self.assertEqual(Config.CURSOR.rowcount, 1)
            row = Config.CURSOR.fetchone()
            self.assertEqual(len(row), 1)
            self.assertEqual(row[0], example["expected"])
            row = Config.CURSOR.fetchone()
            self.assertIsNone(row)

    def test_dbapi_fetchall(self):
        query = "SELECT * FROM UNNEST([(1, 2), (3, 4), (5, 6)])"

        for arraysize in range(1, 5):
            Config.CURSOR.execute(query)
            self.assertEqual(Config.CURSOR.rowcount, 3, "expected 3 rows")
            Config.CURSOR.arraysize = arraysize
            rows = Config.CURSOR.fetchall()
            row_tuples = [r.values() for r in rows]
            self.assertEqual(row_tuples, [(1, 2), (3, 4), (5, 6)])

    def test_dbapi_fetchall_from_script(self):
        query = """
        CREATE TEMP TABLE Example
        (
          x INT64,
          y STRING
        );

        INSERT INTO Example
        VALUES (5, 'foo'),
        (6, 'bar'),
        (7, 'baz');

        SELECT *
        FROM Example
        ORDER BY x ASC;
        """

        Config.CURSOR.execute(query)
        self.assertEqual(Config.CURSOR.rowcount, 3, "expected 3 rows")
        rows = Config.CURSOR.fetchall()
        row_tuples = [r.values() for r in rows]
        self.assertEqual(row_tuples, [(5, "foo"), (6, "bar"), (7, "baz")])

    def test_dbapi_create_view(self):

        query = """
        CREATE VIEW {}.dbapi_create_view
        AS SELECT name, SUM(number) AS total
        FROM `bigquery-public-data.usa_names.usa_1910_2013`
        GROUP BY name;
        """.format(
            Config.DATASET
        )

        Config.CURSOR.execute(query)
        self.assertEqual(Config.CURSOR.rowcount, 0, "expected 0 rows")

    @unittest.skipIf(
        bigquery_storage is None, "Requires `google-cloud-bigquery-storage`"
    )
    @unittest.skipIf(pyarrow is None, "Requires `pyarrow`")
    def test_dbapi_fetch_w_bqstorage_client_large_result_set(self):
        bqstorage_client = bigquery_storage.BigQueryReadClient(
            credentials=Config.CLIENT._credentials
        )
        cursor = dbapi.connect(Config.CLIENT, bqstorage_client).cursor()

        cursor.execute(
            """
            SELECT id, `by`, time_ts
            FROM `bigquery-public-data.hacker_news.comments`
            ORDER BY `id` ASC
            LIMIT 100000
        """
        )

        result_rows = [cursor.fetchone(), cursor.fetchone(), cursor.fetchone()]

        field_name = operator.itemgetter(0)
        fetched_data = [sorted(row.items(), key=field_name) for row in result_rows]

        # Since DB API is not thread safe, only a single result stream should be
        # requested by the BQ storage client, meaning that results should arrive
        # in the sorted order.
        expected_data = [
            [
                ("by", "sama"),
                ("id", 15),
                ("time_ts", datetime.datetime(2006, 10, 9, 19, 51, 1, tzinfo=UTC)),
            ],
            [
                ("by", "pg"),
                ("id", 17),
                ("time_ts", datetime.datetime(2006, 10, 9, 19, 52, 45, tzinfo=UTC)),
            ],
            [
                ("by", "pg"),
                ("id", 22),
                ("time_ts", datetime.datetime(2006, 10, 10, 2, 18, 22, tzinfo=UTC)),
            ],
        ]
        self.assertEqual(fetched_data, expected_data)

    def test_dbapi_dry_run_query(self):
        from google.cloud.bigquery.job import QueryJobConfig

        query = """
            SELECT country_name
            FROM `bigquery-public-data.utility_us.country_code_iso`
            WHERE country_name LIKE 'U%'
        """

        Config.CURSOR.execute(query, job_config=QueryJobConfig(dry_run=True))
        self.assertEqual(Config.CURSOR.rowcount, 0, "expected no rows")

        rows = Config.CURSOR.fetchall()

        self.assertEqual(list(rows), [])

    @unittest.skipIf(
        bigquery_storage is None, "Requires `google-cloud-bigquery-storage`"
    )
    def test_dbapi_connection_does_not_leak_sockets(self):
        current_process = psutil.Process()
        conn_count_start = len(current_process.connections())

        # Provide no explicit clients, so that the connection will create and own them.
        connection = dbapi.connect()
        cursor = connection.cursor()

        cursor.execute(
            """
            SELECT id, `by`, time_ts
            FROM `bigquery-public-data.hacker_news.comments`
            ORDER BY `id` ASC
            LIMIT 100000
        """
        )
        rows = cursor.fetchall()
        self.assertEqual(len(rows), 100000)

        connection.close()
        conn_count_end = len(current_process.connections())
        self.assertEqual(conn_count_end, conn_count_start)

    def _load_table_for_dml(self, rows, dataset_id, table_id):
        from google.cloud._testing import _NamedTemporaryFile
        from google.cloud.bigquery.job import CreateDisposition
        from google.cloud.bigquery.job import SourceFormat
        from google.cloud.bigquery.job import WriteDisposition

        dataset = self.temp_dataset(dataset_id)
        greeting = bigquery.SchemaField("greeting", "STRING", mode="NULLABLE")
        table_ref = dataset.table(table_id)
        table_arg = Table(table_ref, schema=[greeting])
        table = retry_403(Config.CLIENT.create_table)(table_arg)
        self.to_delete.insert(0, table)

        with _NamedTemporaryFile() as temp:
            with open(temp.name, "w") as csv_write:
                writer = csv.writer(csv_write)
                writer.writerow(("Greeting",))
                writer.writerows(rows)

            with open(temp.name, "rb") as csv_read:
                config = bigquery.LoadJobConfig()
                config.source_format = SourceFormat.CSV
                config.skip_leading_rows = 1
                config.create_disposition = CreateDisposition.CREATE_NEVER
                config.write_disposition = WriteDisposition.WRITE_EMPTY
                job = Config.CLIENT.load_table_from_file(
                    csv_read, table_ref, job_config=config
                )

        # Retry until done.
        job.result(timeout=JOB_TIMEOUT)
        self._fetch_single_page(table)

    def test_query_w_dml(self):
        dataset_name = _make_dataset_id("dml_query")
        table_name = "test_table"
        self._load_table_for_dml([("Hello World",)], dataset_name, table_name)
        query_template = """UPDATE {}.{}
            SET greeting = 'Guten Tag'
            WHERE greeting = 'Hello World'
            """

        query_job = Config.CLIENT.query(
            query_template.format(dataset_name, table_name),
            job_id_prefix="test_query_w_dml_",
        )
        query_job.result()

        self.assertEqual(query_job.num_dml_affected_rows, 1)

    def test_dbapi_w_dml(self):
        dataset_name = _make_dataset_id("dml_dbapi")
        table_name = "test_table"
        self._load_table_for_dml(
            [("こんにちは",), ("Hello World",), ("Howdy!",)], dataset_name, table_name
        )
        query_template = """UPDATE {}.{}
            SET greeting = 'Guten Tag'
            WHERE greeting = 'Hello World'
            """

        Config.CURSOR.execute(
            query_template.format(dataset_name, table_name),
            job_id="test_dbapi_w_dml_{}".format(str(uuid.uuid4())),
        )
        self.assertEqual(Config.CURSOR.rowcount, 1)

    def test_query_w_query_params(self):
        from google.cloud.bigquery.job import QueryJobConfig
        from google.cloud.bigquery.query import ArrayQueryParameter
        from google.cloud.bigquery.query import ScalarQueryParameter
        from google.cloud.bigquery.query import StructQueryParameter

        question = "What is the answer to life, the universe, and everything?"
        question_param = ScalarQueryParameter(
            name="question", type_="STRING", value=question
        )
        answer = 42
        answer_param = ScalarQueryParameter(name="answer", type_="INT64", value=answer)
        pi = 3.1415926
        pi_param = ScalarQueryParameter(name="pi", type_="FLOAT64", value=pi)
        pi_numeric = decimal.Decimal("3.141592654")
        pi_numeric_param = ScalarQueryParameter(
            name="pi_numeric_param", type_="NUMERIC", value=pi_numeric
        )
        truthy = True
        truthy_param = ScalarQueryParameter(name="truthy", type_="BOOL", value=truthy)
        beef = b"DEADBEEF"
        beef_param = ScalarQueryParameter(name="beef", type_="BYTES", value=beef)
        naive = datetime.datetime(2016, 12, 5, 12, 41, 9)
        naive_param = ScalarQueryParameter(name="naive", type_="DATETIME", value=naive)
        naive_date_param = ScalarQueryParameter(
            name="naive_date", type_="DATE", value=naive.date()
        )
        naive_time_param = ScalarQueryParameter(
            name="naive_time", type_="TIME", value=naive.time()
        )
        zoned = naive.replace(tzinfo=UTC)
        zoned_param = ScalarQueryParameter(name="zoned", type_="TIMESTAMP", value=zoned)
        array_param = ArrayQueryParameter(
            name="array_param", array_type="INT64", values=[1, 2]
        )
        struct_param = StructQueryParameter("hitchhiker", question_param, answer_param)
        phred_name = "Phred Phlyntstone"
        phred_name_param = ScalarQueryParameter(
            name="name", type_="STRING", value=phred_name
        )
        phred_age = 32
        phred_age_param = ScalarQueryParameter(
            name="age", type_="INT64", value=phred_age
        )
        phred_param = StructQueryParameter(None, phred_name_param, phred_age_param)
        bharney_name = "Bharney Rhubbyl"
        bharney_name_param = ScalarQueryParameter(
            name="name", type_="STRING", value=bharney_name
        )
        bharney_age = 31
        bharney_age_param = ScalarQueryParameter(
            name="age", type_="INT64", value=bharney_age
        )
        bharney_param = StructQueryParameter(
            None, bharney_name_param, bharney_age_param
        )
        characters_param = ArrayQueryParameter(
            name=None, array_type="RECORD", values=[phred_param, bharney_param]
        )
        hero_param = StructQueryParameter("hero", phred_name_param, phred_age_param)
        sidekick_param = StructQueryParameter(
            "sidekick", bharney_name_param, bharney_age_param
        )
        roles_param = StructQueryParameter("roles", hero_param, sidekick_param)
        friends_param = ArrayQueryParameter(
            name="friends", array_type="STRING", values=[phred_name, bharney_name]
        )
        with_friends_param = StructQueryParameter(None, friends_param)
        top_left_param = StructQueryParameter(
            "top_left",
            ScalarQueryParameter("x", "INT64", 12),
            ScalarQueryParameter("y", "INT64", 102),
        )
        bottom_right_param = StructQueryParameter(
            "bottom_right",
            ScalarQueryParameter("x", "INT64", 22),
            ScalarQueryParameter("y", "INT64", 92),
        )
        rectangle_param = StructQueryParameter(
            "rectangle", top_left_param, bottom_right_param
        )
        examples = [
            {
                "sql": "SELECT @question",
                "expected": question,
                "query_parameters": [question_param],
            },
            {
                "sql": "SELECT @answer",
                "expected": answer,
                "query_parameters": [answer_param],
            },
            {"sql": "SELECT @pi", "expected": pi, "query_parameters": [pi_param]},
            {
                "sql": "SELECT @pi_numeric_param",
                "expected": pi_numeric,
                "query_parameters": [pi_numeric_param],
            },
            {
                "sql": "SELECT @truthy",
                "expected": truthy,
                "query_parameters": [truthy_param],
            },
            {"sql": "SELECT @beef", "expected": beef, "query_parameters": [beef_param]},
            {
                "sql": "SELECT @naive",
                "expected": naive,
                "query_parameters": [naive_param],
            },
            {
                "sql": "SELECT @naive_date",
                "expected": naive.date(),
                "query_parameters": [naive_date_param],
            },
            {
                "sql": "SELECT @naive_time",
                "expected": naive.time(),
                "query_parameters": [naive_time_param],
            },
            {
                "sql": "SELECT @zoned",
                "expected": zoned,
                "query_parameters": [zoned_param],
            },
            {
                "sql": "SELECT @array_param",
                "expected": [1, 2],
                "query_parameters": [array_param],
            },
            {
                "sql": "SELECT (@hitchhiker.question, @hitchhiker.answer)",
                "expected": ({"_field_1": question, "_field_2": answer}),
                "query_parameters": [struct_param],
            },
            {
                "sql": "SELECT "
                "((@rectangle.bottom_right.x - @rectangle.top_left.x) "
                "* (@rectangle.top_left.y - @rectangle.bottom_right.y))",
                "expected": 100,
                "query_parameters": [rectangle_param],
            },
            {
                "sql": "SELECT ?",
                "expected": [
                    {"name": phred_name, "age": phred_age},
                    {"name": bharney_name, "age": bharney_age},
                ],
                "query_parameters": [characters_param],
            },
            {
                "sql": "SELECT @roles",
                "expected": {
                    "hero": {"name": phred_name, "age": phred_age},
                    "sidekick": {"name": bharney_name, "age": bharney_age},
                },
                "query_parameters": [roles_param],
            },
            {
                "sql": "SELECT ?",
                "expected": {"friends": [phred_name, bharney_name]},
                "query_parameters": [with_friends_param],
            },
        ]
        for example in examples:
            jconfig = QueryJobConfig()
            jconfig.query_parameters = example["query_parameters"]
            query_job = Config.CLIENT.query(
                example["sql"],
                job_config=jconfig,
                job_id_prefix="test_query_w_query_params",
            )
            rows = list(query_job.result())
            self.assertEqual(len(rows), 1)
            self.assertEqual(len(rows[0]), 1)
            self.assertEqual(rows[0][0], example["expected"])

    def test_dbapi_w_query_parameters(self):
        examples = [
            {
                "sql": "SELECT %(boolval)s",
                "expected": True,
                "query_parameters": {"boolval": True},
            },
            {
                "sql": 'SELECT %(a "very" weird `name`)s',
                "expected": True,
                "query_parameters": {'a "very" weird `name`': True},
            },
            {
                "sql": "SELECT %(select)s",
                "expected": True,
                "query_parameters": {"select": True},  # this name is a keyword
            },
            {"sql": "SELECT %s", "expected": False, "query_parameters": [False]},
            {
                "sql": "SELECT %(intval)s",
                "expected": 123,
                "query_parameters": {"intval": 123},
            },
            {
                "sql": "SELECT %s",
                "expected": -123456789,
                "query_parameters": [-123456789],
            },
            {
                "sql": "SELECT %(floatval)s",
                "expected": 1.25,
                "query_parameters": {"floatval": 1.25},
            },
            {
                "sql": "SELECT LOWER(%(strval)s)",
                "query_parameters": {"strval": "I Am A String"},
                "expected": "i am a string",
            },
            {
                "sql": "SELECT DATE_SUB(%(dateval)s, INTERVAL 1 DAY)",
                "query_parameters": {"dateval": datetime.date(2017, 4, 2)},
                "expected": datetime.date(2017, 4, 1),
            },
            {
                "sql": "SELECT TIME_ADD(%(timeval)s, INTERVAL 4 SECOND)",
                "query_parameters": {"timeval": datetime.time(12, 34, 56)},
                "expected": datetime.time(12, 35, 0),
            },
            {
                "sql": ("SELECT DATETIME_ADD(%(datetimeval)s, INTERVAL 53 SECOND)"),
                "query_parameters": {
                    "datetimeval": datetime.datetime(2012, 3, 4, 5, 6, 7)
                },
                "expected": datetime.datetime(2012, 3, 4, 5, 7, 0),
            },
            {
                "sql": "SELECT TIMESTAMP_TRUNC(%(zoned)s, MINUTE)",
                "query_parameters": {
                    "zoned": datetime.datetime(2012, 3, 4, 5, 6, 7, tzinfo=UTC)
                },
                "expected": datetime.datetime(2012, 3, 4, 5, 6, 0, tzinfo=UTC),
            },
            {
                "sql": "SELECT TIMESTAMP_TRUNC(%(zoned)s, MINUTE)",
                "query_parameters": {
                    "zoned": datetime.datetime(2012, 3, 4, 5, 6, 7, 250000, tzinfo=UTC)
                },
                "expected": datetime.datetime(2012, 3, 4, 5, 6, 0, tzinfo=UTC),
            },
        ]
        for example in examples:
            msg = "sql: {} query_parameters: {}".format(
                example["sql"], example["query_parameters"]
            )

            Config.CURSOR.execute(example["sql"], example["query_parameters"])

            self.assertEqual(Config.CURSOR.rowcount, 1, msg=msg)
            row = Config.CURSOR.fetchone()
            self.assertEqual(len(row), 1, msg=msg)
            self.assertEqual(row[0], example["expected"], msg=msg)
            row = Config.CURSOR.fetchone()
            self.assertIsNone(row, msg=msg)

    def test_large_query_w_public_data(self):
        PUBLIC = "bigquery-public-data"
        DATASET_ID = "samples"
        TABLE_NAME = "natality"
        LIMIT = 1000
        SQL = "SELECT * from `{}.{}.{}` LIMIT {}".format(
            PUBLIC, DATASET_ID, TABLE_NAME, LIMIT
        )

        query_job = Config.CLIENT.query(SQL)

        rows = list(query_job)
        self.assertEqual(len(rows), LIMIT)

    def test_query_future(self):
        query_job = Config.CLIENT.query("SELECT 1")
        iterator = query_job.result(timeout=JOB_TIMEOUT)
        row_tuples = [r.values() for r in iterator]
        self.assertEqual(row_tuples, [(1,)])

    def test_query_iter(self):
        import types

        query_job = Config.CLIENT.query("SELECT 1")
        self.assertIsInstance(iter(query_job), types.GeneratorType)
        row_tuples = [r.values() for r in query_job]
        self.assertEqual(row_tuples, [(1,)])

    @unittest.skipIf(pandas is None, "Requires `pandas`")
    def test_query_results_to_dataframe(self):
        QUERY = """
            SELECT id, author, time_ts, dead
            FROM `bigquery-public-data.hacker_news.comments`
            LIMIT 10
        """

        df = Config.CLIENT.query(QUERY).result().to_dataframe()

        self.assertIsInstance(df, pandas.DataFrame)
        self.assertEqual(len(df), 10)  # verify the number of rows
        column_names = ["id", "author", "time_ts", "dead"]
        self.assertEqual(list(df), column_names)  # verify the column names
        exp_datatypes = {
            "id": int,
            "author": str,
            "time_ts": pandas.Timestamp,
            "dead": bool,
        }
        for index, row in df.iterrows():
            for col in column_names:
                # all the schema fields are nullable, so None is acceptable
                if not row[col] is None:
                    self.assertIsInstance(row[col], exp_datatypes[col])

    @unittest.skipIf(pandas is None, "Requires `pandas`")
    @unittest.skipIf(
        bigquery_storage is None, "Requires `google-cloud-bigquery-storage`"
    )
    def test_query_results_to_dataframe_w_bqstorage(self):
        query = """
            SELECT id, author, time_ts, dead
            FROM `bigquery-public-data.hacker_news.comments`
            LIMIT 10
        """

        bqstorage_client = bigquery_storage.BigQueryReadClient(
            credentials=Config.CLIENT._credentials
        )

        df = Config.CLIENT.query(query).result().to_dataframe(bqstorage_client)

        self.assertIsInstance(df, pandas.DataFrame)
        self.assertEqual(len(df), 10)  # verify the number of rows
        column_names = ["id", "author", "time_ts", "dead"]
        self.assertEqual(list(df), column_names)
        exp_datatypes = {
            "id": int,
            "author": str,
            "time_ts": pandas.Timestamp,
            "dead": bool,
        }
        for index, row in df.iterrows():
            for col in column_names:
                # all the schema fields are nullable, so None is acceptable
                if not row[col] is None:
                    self.assertIsInstance(row[col], exp_datatypes[col])

    @unittest.skipIf(pandas is None, "Requires `pandas`")
    def test_insert_rows_from_dataframe(self):
        SF = bigquery.SchemaField
        schema = [
            SF("float_col", "FLOAT", mode="REQUIRED"),
            SF("int_col", "INTEGER", mode="REQUIRED"),
            SF("bool_col", "BOOLEAN", mode="REQUIRED"),
            SF("string_col", "STRING", mode="NULLABLE"),
        ]

        dataframe = pandas.DataFrame(
            [
                {
                    "float_col": 1.11,
                    "bool_col": True,
                    "string_col": "my string",
                    "int_col": 10,
                },
                {
                    "float_col": 2.22,
                    "bool_col": False,
                    "string_col": "another string",
                    "int_col": 20,
                },
                {
                    "float_col": 3.33,
                    "bool_col": False,
                    "string_col": "another string",
                    "int_col": 30,
                },
                {
                    "float_col": 4.44,
                    "bool_col": True,
                    "string_col": "another string",
                    "int_col": 40,
                },
                {
                    "float_col": 5.55,
                    "bool_col": False,
                    "string_col": "another string",
                    "int_col": 50,
                },
                {
                    "float_col": 6.66,
                    "bool_col": True,
                    # Include a NaN value, because pandas often uses NaN as a
                    # NULL value indicator.
                    "string_col": float("NaN"),
                    "int_col": 60,
                },
            ]
        )

        table_id = "test_table"
        dataset = self.temp_dataset(_make_dataset_id("issue_7553"))
        table_arg = Table(dataset.table(table_id), schema=schema)
        table = retry_403(Config.CLIENT.create_table)(table_arg)
        self.to_delete.insert(0, table)

        chunk_errors = Config.CLIENT.insert_rows_from_dataframe(
            table, dataframe, chunk_size=3
        )
        for errors in chunk_errors:
            assert not errors

        # Use query to fetch rows instead of listing directly from the table so
        # that we get values from the streaming buffer.
        rows = list(
            Config.CLIENT.query(
                "SELECT * FROM `{}.{}.{}`".format(
                    table.project, table.dataset_id, table.table_id
                )
            )
        )

        sorted_rows = sorted(rows, key=operator.attrgetter("int_col"))
        row_tuples = [r.values() for r in sorted_rows]
        expected = [
            tuple(None if col != col else col for col in data_row)
            for data_row in dataframe.itertuples(index=False)
        ]

        assert len(row_tuples) == len(expected)

        for row, expected_row in zip(row_tuples, expected):
            self.assertCountEqual(row, expected_row)  # column order does not matter

    def test_insert_rows_nested_nested(self):
        # See #2951
        SF = bigquery.SchemaField
        schema = [
            SF("string_col", "STRING", mode="NULLABLE"),
            SF(
                "record_col",
                "RECORD",
                mode="NULLABLE",
                fields=[
                    SF("nested_string", "STRING", mode="NULLABLE"),
                    SF("nested_repeated", "INTEGER", mode="REPEATED"),
                    SF(
                        "nested_record",
                        "RECORD",
                        mode="NULLABLE",
                        fields=[SF("nested_nested_string", "STRING", mode="NULLABLE")],
                    ),
                ],
            ),
        ]
        record = {
            "nested_string": "another string value",
            "nested_repeated": [0, 1, 2],
            "nested_record": {"nested_nested_string": "some deep insight"},
        }
        to_insert = [("Some value", record)]
        table_id = "test_table"
        dataset = self.temp_dataset(_make_dataset_id("issue_2951"))
        table_arg = Table(dataset.table(table_id), schema=schema)
        table = retry_403(Config.CLIENT.create_table)(table_arg)
        self.to_delete.insert(0, table)

        Config.CLIENT.insert_rows(table, to_insert)

        retry = RetryResult(_has_rows, max_tries=8)
        rows = retry(self._fetch_single_page)(table)
        row_tuples = [r.values() for r in rows]
        self.assertEqual(row_tuples, to_insert)

    def test_insert_rows_nested_nested_dictionary(self):
        # See #2951
        SF = bigquery.SchemaField
        schema = [
            SF("string_col", "STRING", mode="NULLABLE"),
            SF(
                "record_col",
                "RECORD",
                mode="NULLABLE",
                fields=[
                    SF("nested_string", "STRING", mode="NULLABLE"),
                    SF("nested_repeated", "INTEGER", mode="REPEATED"),
                    SF(
                        "nested_record",
                        "RECORD",
                        mode="NULLABLE",
                        fields=[SF("nested_nested_string", "STRING", mode="NULLABLE")],
                    ),
                ],
            ),
        ]
        record = {
            "nested_string": "another string value",
            "nested_repeated": [0, 1, 2],
            "nested_record": {"nested_nested_string": "some deep insight"},
        }
        to_insert = [{"string_col": "Some value", "record_col": record}]
        table_id = "test_table"
        dataset = self.temp_dataset(_make_dataset_id("issue_2951"))
        table_arg = Table(dataset.table(table_id), schema=schema)
        table = retry_403(Config.CLIENT.create_table)(table_arg)
        self.to_delete.insert(0, table)

        Config.CLIENT.insert_rows(table, to_insert)

        retry = RetryResult(_has_rows, max_tries=8)
        rows = retry(self._fetch_single_page)(table)
        row_tuples = [r.values() for r in rows]
        expected_rows = [("Some value", record)]
        self.assertEqual(row_tuples, expected_rows)

    def test_create_routine(self):
        routine_name = "test_routine"
        dataset = self.temp_dataset(_make_dataset_id("create_routine"))
        float64_type = bigquery_v2.types.StandardSqlDataType(
            type_kind=bigquery_v2.types.StandardSqlDataType.TypeKind.FLOAT64
        )
        routine = bigquery.Routine(
            dataset.routine(routine_name),
            language="JAVASCRIPT",
            type_="SCALAR_FUNCTION",
            return_type=float64_type,
            imported_libraries=[
                "gs://{}/bigquery/udfs/max-value.js".format(SAMPLES_BUCKET)
            ],
        )
        routine.arguments = [
            bigquery.RoutineArgument(
                name="arr",
                data_type=bigquery_v2.types.StandardSqlDataType(
                    type_kind=bigquery_v2.types.StandardSqlDataType.TypeKind.ARRAY,
                    array_element_type=float64_type,
                ),
            )
        ]
        routine.body = "return maxValue(arr)"
        query_string = "SELECT `{}`([-100.0, 3.14, 100.0, 42.0]) as max_value;".format(
            str(routine.reference)
        )

        routine = retry_403(Config.CLIENT.create_routine)(routine)
        query_job = retry_403(Config.CLIENT.query)(query_string)
        rows = list(query_job.result())

        assert len(rows) == 1
        assert rows[0].max_value == 100.0

    def test_create_table_rows_fetch_nested_schema(self):
        table_name = "test_table"
        dataset = self.temp_dataset(_make_dataset_id("create_table_nested_schema"))
        schema = _load_json_schema()
        table_arg = Table(dataset.table(table_name), schema=schema)
        table = retry_403(Config.CLIENT.create_table)(table_arg)
        self.to_delete.insert(0, table)
        self.assertTrue(_table_exists(table))
        self.assertEqual(table.table_id, table_name)

        to_insert = []
        # Data is in "JSON Lines" format, see http://jsonlines.org/
        json_filename = os.path.join(WHERE, "data", "characters.jsonl")
        with open(json_filename) as rows_file:
            for line in rows_file:
                to_insert.append(json.loads(line))

        errors = Config.CLIENT.insert_rows_json(table, to_insert)
        self.assertEqual(len(errors), 0)

        retry = RetryResult(_has_rows, max_tries=8)
        fetched = retry(self._fetch_single_page)(table)
        fetched_tuples = [f.values() for f in fetched]

        self.assertEqual(len(fetched), len(to_insert))

        for found, expected in zip(sorted(fetched_tuples), to_insert):
            self.assertEqual(found[0], expected["Name"])
            self.assertEqual(found[1], int(expected["Age"]))
            self.assertEqual(found[2], expected["Weight"])
            self.assertEqual(found[3], expected["IsMagic"])

            self.assertEqual(len(found[4]), len(expected["Spells"]))
            for f_spell, e_spell in zip(found[4], expected["Spells"]):
                self.assertEqual(f_spell["Name"], e_spell["Name"])
                parts = time.strptime(e_spell["LastUsed"], "%Y-%m-%d %H:%M:%S UTC")
                e_used = datetime.datetime(*parts[0:6], tzinfo=UTC)
                self.assertEqual(f_spell["LastUsed"], e_used)
                self.assertEqual(f_spell["DiscoveredBy"], e_spell["DiscoveredBy"])
                self.assertEqual(f_spell["Properties"], e_spell["Properties"])

                e_icon = base64.standard_b64decode(e_spell["Icon"].encode("ascii"))
                self.assertEqual(f_spell["Icon"], e_icon)

            parts = time.strptime(expected["TeaTime"], "%H:%M:%S")
            e_teatime = datetime.time(*parts[3:6])
            self.assertEqual(found[5], e_teatime)

            parts = time.strptime(expected["NextVacation"], "%Y-%m-%d")
            e_nextvac = datetime.date(*parts[0:3])
            self.assertEqual(found[6], e_nextvac)

            parts = time.strptime(expected["FavoriteTime"], "%Y-%m-%dT%H:%M:%S")
            e_favtime = datetime.datetime(*parts[0:6])
            self.assertEqual(found[7], e_favtime)
            self.assertEqual(found[8], decimal.Decimal(expected["FavoriteNumber"]))

    def _fetch_dataframe(self, query):
        return Config.CLIENT.query(query).result().to_dataframe()

    @unittest.skipIf(pyarrow is None, "Requires `pyarrow`")
    @unittest.skipIf(
        bigquery_storage is None, "Requires `google-cloud-bigquery-storage`"
    )
    def test_nested_table_to_arrow(self):
        from google.cloud.bigquery.job import SourceFormat
        from google.cloud.bigquery.job import WriteDisposition

        SF = bigquery.SchemaField
        schema = [
            SF("string_col", "STRING", mode="NULLABLE"),
            SF(
                "record_col",
                "RECORD",
                mode="NULLABLE",
                fields=[
                    SF("nested_string", "STRING", mode="NULLABLE"),
                    SF("nested_repeated", "INTEGER", mode="REPEATED"),
                ],
            ),
            SF("float_col", "FLOAT", mode="NULLABLE"),
        ]
        record = {"nested_string": "another string value", "nested_repeated": [0, 1, 2]}
        to_insert = [
            {"string_col": "Some value", "record_col": record, "float_col": 3.14}
        ]
        rows = [json.dumps(row) for row in to_insert]
        body = io.BytesIO("{}\n".format("\n".join(rows)).encode("ascii"))
        table_id = "test_table"
        dataset = self.temp_dataset(_make_dataset_id("nested_df"))
        table = dataset.table(table_id)
        self.to_delete.insert(0, table)
        job_config = bigquery.LoadJobConfig()
        job_config.write_disposition = WriteDisposition.WRITE_TRUNCATE
        job_config.source_format = SourceFormat.NEWLINE_DELIMITED_JSON
        job_config.schema = schema
        # Load a table using a local JSON file from memory.
        Config.CLIENT.load_table_from_file(body, table, job_config=job_config).result()
        bqstorage_client = bigquery_storage.BigQueryReadClient(
            credentials=Config.CLIENT._credentials
        )

        tbl = Config.CLIENT.list_rows(table, selected_fields=schema).to_arrow(
            bqstorage_client=bqstorage_client
        )

        self.assertIsInstance(tbl, pyarrow.Table)
        self.assertEqual(tbl.num_rows, 1)
        self.assertEqual(tbl.num_columns, 3)
        # Columns may not appear in the requested order.
        self.assertTrue(
            pyarrow.types.is_float64(tbl.schema.field_by_name("float_col").type)
        )
        self.assertTrue(
            pyarrow.types.is_string(tbl.schema.field_by_name("string_col").type)
        )
        record_col = tbl.schema.field_by_name("record_col").type
        self.assertTrue(pyarrow.types.is_struct(record_col))
        self.assertEqual(record_col.num_children, 2)
        self.assertEqual(record_col[0].name, "nested_string")
        self.assertTrue(pyarrow.types.is_string(record_col[0].type))
        self.assertEqual(record_col[1].name, "nested_repeated")
        self.assertTrue(pyarrow.types.is_list(record_col[1].type))
        self.assertTrue(pyarrow.types.is_int64(record_col[1].type.value_type))

    @unittest.skipIf(pandas is None, "Requires `pandas`")
    def test_nested_table_to_dataframe(self):
        from google.cloud.bigquery.job import SourceFormat
        from google.cloud.bigquery.job import WriteDisposition

        SF = bigquery.SchemaField
        schema = [
            SF("string_col", "STRING", mode="NULLABLE"),
            SF(
                "record_col",
                "RECORD",
                mode="NULLABLE",
                fields=[
                    SF("nested_string", "STRING", mode="NULLABLE"),
                    SF("nested_repeated", "INTEGER", mode="REPEATED"),
                    SF(
                        "nested_record",
                        "RECORD",
                        mode="NULLABLE",
                        fields=[SF("nested_nested_string", "STRING", mode="NULLABLE")],
                    ),
                ],
            ),
            SF("bigfloat_col", "FLOAT", mode="NULLABLE"),
            SF("smallfloat_col", "FLOAT", mode="NULLABLE"),
        ]
        record = {
            "nested_string": "another string value",
            "nested_repeated": [0, 1, 2],
            "nested_record": {"nested_nested_string": "some deep insight"},
        }
        to_insert = [
            {
                "string_col": "Some value",
                "record_col": record,
                "bigfloat_col": 3.14,
                "smallfloat_col": 2.72,
            }
        ]
        rows = [json.dumps(row) for row in to_insert]
        body = io.BytesIO("{}\n".format("\n".join(rows)).encode("ascii"))
        table_id = "test_table"
        dataset = self.temp_dataset(_make_dataset_id("nested_df"))
        table = dataset.table(table_id)
        self.to_delete.insert(0, table)
        job_config = bigquery.LoadJobConfig()
        job_config.write_disposition = WriteDisposition.WRITE_TRUNCATE
        job_config.source_format = SourceFormat.NEWLINE_DELIMITED_JSON
        job_config.schema = schema
        # Load a table using a local JSON file from memory.
        Config.CLIENT.load_table_from_file(body, table, job_config=job_config).result()

        df = Config.CLIENT.list_rows(table, selected_fields=schema).to_dataframe(
            dtypes={"smallfloat_col": "float16"}
        )

        self.assertIsInstance(df, pandas.DataFrame)
        self.assertEqual(len(df), 1)  # verify the number of rows
        exp_columns = ["string_col", "record_col", "bigfloat_col", "smallfloat_col"]
        self.assertEqual(list(df), exp_columns)  # verify the column names
        row = df.iloc[0]
        # verify the row content
        self.assertEqual(row["string_col"], "Some value")
        expected_keys = tuple(sorted(record.keys()))
        row_keys = tuple(sorted(row["record_col"].keys()))
        self.assertEqual(row_keys, expected_keys)
        # Can't compare numpy arrays, which pyarrow encodes the embedded
        # repeated column to, so convert to list.
        self.assertEqual(list(row["record_col"]["nested_repeated"]), [0, 1, 2])
        # verify that nested data can be accessed with indices/keys
        self.assertEqual(row["record_col"]["nested_repeated"][0], 0)
        self.assertEqual(
            row["record_col"]["nested_record"]["nested_nested_string"],
            "some deep insight",
        )
        # verify dtypes
        self.assertEqual(df.dtypes["bigfloat_col"].name, "float64")
        self.assertEqual(df.dtypes["smallfloat_col"].name, "float16")

    def test_list_rows_empty_table(self):
        from google.cloud.bigquery.table import RowIterator

        dataset_id = _make_dataset_id("empty_table")
        dataset = self.temp_dataset(dataset_id)
        table_ref = dataset.table("empty_table")
        table = Config.CLIENT.create_table(bigquery.Table(table_ref))

        # It's a bit silly to list rows for an empty table, but this does
        # happen as the result of a DDL query from an IPython magic command.
        rows = Config.CLIENT.list_rows(table)
        self.assertIsInstance(rows, RowIterator)
        self.assertEqual(tuple(rows), ())

    def test_list_rows_page_size(self):
        from google.cloud.bigquery.job import SourceFormat
        from google.cloud.bigquery.job import WriteDisposition

        num_items = 7
        page_size = 3
        num_pages, num_last_page = divmod(num_items, page_size)

        SF = bigquery.SchemaField
        schema = [SF("string_col", "STRING", mode="NULLABLE")]
        to_insert = [{"string_col": "item%d" % i} for i in range(num_items)]
        rows = [json.dumps(row) for row in to_insert]
        body = io.BytesIO("{}\n".format("\n".join(rows)).encode("ascii"))

        table_id = "test_table"
        dataset = self.temp_dataset(_make_dataset_id("nested_df"))
        table = dataset.table(table_id)
        self.to_delete.insert(0, table)
        job_config = bigquery.LoadJobConfig()
        job_config.write_disposition = WriteDisposition.WRITE_TRUNCATE
        job_config.source_format = SourceFormat.NEWLINE_DELIMITED_JSON
        job_config.schema = schema
        # Load a table using a local JSON file from memory.
        Config.CLIENT.load_table_from_file(body, table, job_config=job_config).result()

        df = Config.CLIENT.list_rows(table, selected_fields=schema, page_size=page_size)
        pages = df.pages

        for i in range(num_pages):
            page = next(pages)
            self.assertEqual(page.num_items, page_size)
        page = next(pages)
        self.assertEqual(page.num_items, num_last_page)

    @unittest.skipIf(pandas is None, "Requires `pandas`")
    @unittest.skipIf(
        bigquery_storage is None, "Requires `google-cloud-bigquery-storage`"
    )
    def test_list_rows_max_results_w_bqstorage(self):
        table_ref = DatasetReference("bigquery-public-data", "utility_us").table(
            "country_code_iso"
        )
        bqstorage_client = bigquery_storage.BigQueryReadClient(
            credentials=Config.CLIENT._credentials
        )

        row_iterator = Config.CLIENT.list_rows(
            table_ref,
            selected_fields=[bigquery.SchemaField("country_name", "STRING")],
            max_results=100,
        )
        dataframe = row_iterator.to_dataframe(bqstorage_client=bqstorage_client)

        self.assertEqual(len(dataframe.index), 100)

    def temp_dataset(self, dataset_id, location=None):
        project = Config.CLIENT.project
        dataset_ref = bigquery.DatasetReference(project, dataset_id)
        dataset = Dataset(dataset_ref)
        if location:
            dataset.location = location
        dataset = retry_403(Config.CLIENT.create_dataset)(dataset)
        self.to_delete.append(dataset)
        return dataset


@pytest.mark.skipif(pandas is None, reason="Requires `pandas`")
@pytest.mark.skipif(IPython is None, reason="Requires `ipython`")
@pytest.mark.usefixtures("ipython_interactive")
def test_bigquery_magic():
    ip = IPython.get_ipython()
    current_process = psutil.Process()
    conn_count_start = len(current_process.connections())

    ip.extension_manager.load_extension("google.cloud.bigquery")
    sql = """
        SELECT
            CONCAT(
            'https://stackoverflow.com/questions/',
            CAST(id as STRING)) as url,
            view_count
        FROM `bigquery-public-data.stackoverflow.posts_questions`
        WHERE tags like '%google-bigquery%'
        ORDER BY view_count DESC
        LIMIT 10
    """
    with ipython_io.capture_output() as captured:
        result = ip.run_cell_magic("bigquery", "--use_rest_api", sql)

    conn_count_end = len(current_process.connections())

    lines = re.split("\n|\r", captured.stdout)
    # Removes blanks & terminal code (result of display clearing)
    updates = list(filter(lambda x: bool(x) and x != "\x1b[2K", lines))
    assert re.match("Executing query with job ID: .*", updates[0])
    assert all(re.match("Query executing: .*s", line) for line in updates[1:-1])
    assert re.match("Query complete after .*s", updates[-1])
    assert isinstance(result, pandas.DataFrame)
    assert len(result) == 10  # verify row count
    assert list(result) == ["url", "view_count"]  # verify column names

    # NOTE: For some reason, the number of open sockets is sometimes one *less*
    # than expected when running system tests on Kokoro, thus using the <= assertion.
    # That's still fine, however, since the sockets are apparently not leaked.
    assert conn_count_end <= conn_count_start  # system resources are released


def _job_done(instance):
    return instance.state.lower() == "done"


def _dataset_exists(ds):
    try:
        Config.CLIENT.get_dataset(DatasetReference(ds.project, ds.dataset_id))
        return True
    except NotFound:
        return False


def _table_exists(t):
    try:
        tr = DatasetReference(t.project, t.dataset_id).table(t.table_id)
        Config.CLIENT.get_table(tr)
        return True
    except NotFound:
        return False


@pytest.fixture(scope="session")
def ipython():
    config = tools.default_config()
    config.TerminalInteractiveShell.simple_prompt = True
    shell = interactiveshell.TerminalInteractiveShell.instance(config=config)
    return shell


@pytest.fixture()
def ipython_interactive(request, ipython):
    """Activate IPython's builtin hooks

    for the duration of the test scope.
    """
    with ipython.builtin_trap:
        yield ipython<|MERGE_RESOLUTION|>--- conflicted
+++ resolved
@@ -27,11 +27,6 @@
 import uuid
 import re
 
-<<<<<<< HEAD
-import six
-=======
-import requests
->>>>>>> 0023d193
 import psutil
 import pytest
 import pytz
