--- conflicted
+++ resolved
@@ -1582,20 +1582,6 @@
             return False
 
         if self.max_results is not None:
-<<<<<<< HEAD
-=======
-            return False
-
-        try:
-            from google.cloud import bigquery_storage  # noqa: F401
-        except ImportError:
-            return False
-
-        try:
-            _helpers.BQ_STORAGE_VERSIONS.verify_version()
-        except LegacyBigQueryStorageError as exc:
-            warnings.warn(str(exc))
->>>>>>> 93d15e2e
             return False
 
         return True
