--- conflicted
+++ resolved
@@ -20,16 +20,6 @@
 import mock
 
 
-<<<<<<< HEAD
-=======
-try:
-    import pyarrow
-except ImportError:  # pragma: NO COVER
-    pyarrow = None
-
-
-@unittest.skipIf(bigquery_storage is None, "Requires `google-cloud-bigquery-storage`")
->>>>>>> c9068e41
 class TestBQStorageVersions(unittest.TestCase):
     def tearDown(self):
         from google.cloud.bigquery import _helpers
@@ -68,7 +58,6 @@
             assert not versions.is_read_session_optional
 
 
-@unittest.skipIf(pyarrow is None, "Requires `pyarrow`")
 class TestPyarrowVersions(unittest.TestCase):
     def tearDown(self):
         from google.cloud.bigquery import _helpers
@@ -80,34 +69,6 @@
         from google.cloud.bigquery import _helpers
 
         return _helpers.PyarrowVersions()
-
-    def _call_try_import(self, **kwargs):
-        from google.cloud.bigquery import _helpers
-
-        _helpers.PYARROW_VERSIONS._installed_version = None
-        return _helpers.PYARROW_VERSIONS.try_import(**kwargs)
-
-    def test_try_import_raises_no_error_w_recent_pyarrow(self):
-        from google.cloud.bigquery.exceptions import LegacyPyarrowError
-
-        with mock.patch("pyarrow.__version__", new="5.0.0"):
-            try:
-                pyarrow = self._call_try_import(raise_if_error=True)
-                self.assertIsNotNone(pyarrow)
-            except LegacyPyarrowError:  # pragma: NO COVER
-                self.fail("Legacy error raised with a non-legacy dependency version.")
-
-    def test_try_import_returns_none_w_legacy_pyarrow(self):
-        with mock.patch("pyarrow.__version__", new="2.0.0"):
-            pyarrow = self._call_try_import()
-            self.assertIsNone(pyarrow)
-
-    def test_try_import_raises_error_w_legacy_pyarrow(self):
-        from google.cloud.bigquery.exceptions import LegacyPyarrowError
-
-        with mock.patch("pyarrow.__version__", new="2.0.0"):
-            with self.assertRaises(LegacyPyarrowError):
-                self._call_try_import(raise_if_error=True)
 
     def test_installed_version_returns_cached(self):
         versions = self._object_under_test()
